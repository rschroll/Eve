# Eve

Eve is a set of tools to help us think. Currently, those tools include a database, a temporal logic query language, and an IDE.

## Quick start

<<<<<<< HEAD
Eve relies on [TypeScript](http://www.typescriptlang.org/), [Rust](https://www.rust-lang.org/), and [multirust](https://github.com/brson/multirust). You'll want these installed, though our run.sh will attempt to install them for you.
=======
Eve relies on [TypeScript](http://www.typescriptlang.org/) and [Rust Nightly](https://www.rust-lang.org/). You'll want both of those installed, though our run.sh will attempt to install them for you.
>>>>>>> 5d3fbe6f

```
bash run.sh
```

*we're working on a nice experience for windows, but we suggest trying to use cygwin and doing the above for now*

## Learn more

* [Intro Tutorial](http://witheve.github.io/Eve/tutorials/intro%20tutorial/tutorial.html)
* [Architecture overview and design documents](https://github.com/witheve/Eve/tree/dev/design)
* [Rationale](https://github.com/witheve/Eve/blob/dev/design/rationale.md)
* [A note on visual programming](https://github.com/witheve/Eve/tree/dev/design)

## Reach out

* [Mailing list](https://groups.google.com/forum/#!forum/eve-talk)
* [Twitter](https://twitter.com/with_eve)

## What's in version 0

In version 0, Eve includes a database server, a language compiler, a form-based data editor, and a node-based query editor. There's still a lot missing though:

* No UI Editor
* No state
* No version control / multiple people working together
* No security
* It's slow

This list will get smaller over time and some of it should disappear quickly, but this is definitely an early version and it's meant more for people to play around with than it is anything else at this point. It is going to continue to change pretty dramatically, but it's at a point where it's at least interesting to poke around in.

**DO NOT TRY TO BUILD PRODUCTION SOFTWARE WITH THIS** - It's full of dragons and other things that will eat your lunch, laundry, and any other l.*'s you have lying around.

## How to contribute

*By contributing code to Eve, you are agreeing to release it under the Apache 2.0 License.*

Eve is moving fast, so before contributing make sure to talk to us so that we can help guide you in the right direction and prevent you from working on something that we might be switching gears on.

When contributing:

* [Check out issues](https://github.com/witheve/Eve/labels/beginner) that are ready to be worked on. Feel free to ping a contributor if you need help along the way.
* For any other contributions, please discuss with us as early as possible. We want your work to count.
* We are not currently seeking refactoring contributions or code convention tweaks e.g. whitespace. This may change at a later point when we have automated tests and an explicit code convention.

## How to report a bug

When filing a bug on GitHub, please help us help you by including the following:

* *Steps to reproduce the bug.*
* Include a gist of the database in the issue (You can use the settings gear at the bottom, open the save panel, and hit the `save to gist` button to do this magically).
* Your operating system and Eve version.

If you manage to bring down the server, you can use one of the tools below to create a test and then submit it as a pull request.

If you just have questions, shoot those to the [mailing list](https://groups.google.com/forum/#!forum/eve-talk)!

### Internal tools

There are also a few simple internal tools that we've created to help create tests when things are broken.

Take a working events file and add a test that asserts that the output doesn't change in future versions:

```
cargo run --release --bin=migrate make_regression_test
```

Take a broken events file and add a test that asserts that it doesn't crash:

```
cargo run --release --bin=migrate make_bug_test
```

Remove all changes to a view from all events files:

```
cargo run --release --bin=migrate remove_view 'block field'
```

Remove a specific row from a view from all events files:

```
cargo run --release --bin=migrate remove_row 'tag' '["block field", "editor"]'
```

##License

Eve is licensed under the Apache 2.0 license, see LICENSE for details.<|MERGE_RESOLUTION|>--- conflicted
+++ resolved
@@ -4,11 +4,7 @@
 
 ## Quick start
 
-<<<<<<< HEAD
-Eve relies on [TypeScript](http://www.typescriptlang.org/), [Rust](https://www.rust-lang.org/), and [multirust](https://github.com/brson/multirust). You'll want these installed, though our run.sh will attempt to install them for you.
-=======
-Eve relies on [TypeScript](http://www.typescriptlang.org/) and [Rust Nightly](https://www.rust-lang.org/). You'll want both of those installed, though our run.sh will attempt to install them for you.
->>>>>>> 5d3fbe6f
+Eve relies on [TypeScript](http://www.typescriptlang.org/), [Rust Nightly](https://www.rust-lang.org/), and [multirust](https://github.com/brson/multirust). You'll want these installed, though our run.sh will attempt to install them for you.
 
 ```
 bash run.sh
