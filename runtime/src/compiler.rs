--- conflicted
+++ resolved
@@ -1,304 +1,298 @@
-use std::collections::BitSet;
-use std::cell::RefCell;
-
-use value::{Id, Value};
-use relation::{Relation, Change, Select};
-use view::{View, Table, Union};
-use flow::{Node, Flow, Changes};
-
-pub fn schema() -> Vec<(&'static str, Vec<&'static str>, Vec<&'static str>)> {
-    // the schema is arranged as (table name, unique key fields, other fields)
-    // any field whose type is not described is a UUID
-
-    vec![
-    // all state lives in a view of some kind
-    // `kind` is one of:
-    // "table" - a view which can depend on the past
-    // "join" - take the product of multiple views and filter the results
-    // "union" - take the union of multiple views
-    // "aggregate" - group one view by the contents of another and run reducing functions on the groups
-    // "primitive" - a built-in function, represented as a view with one or more non-Data fields
-    ("view", vec!["view"], vec!["kind"]),
-
-    // views have fields
-    // some fields have constraints on how they can be queried
-    // `kind` is one of:
-    // "output" - a normal field
-    // "scalar input" - a field that must be constrained to a single scalar value
-    // "vector input" - a field that must be constrained to a single vector value (in an aggregate)
-    ("field", vec!["field"], vec!["view", "kind"]),
-
-    // source ids have two purposes
-    // a) uniquely generated ids to disambiguate multiple uses of the same view
-    // (eg when joining a view with itself)
-    // b) fixed ids to identify views which are used for some specific purpose
-    // (these are "insert" and "remove" in tables and "inner" and "outer" in aggregates)
-    ("source", vec!["view", "source"], vec!["source view"]),
-
-    // every view also has an implicit "constant" source
-    // anywhere source-field is expected, you can instead use "constant"-id
-    // `value` may be any valid eve value
-    ("constant", vec!["constant"], vec!["value"]),
-
-    // constraints belong to a join view
-    // the left and right fields are compared using the operation
-    // `operation` is one of "==", "/=", "<", "<=", ">", ">="
-    ("constraint", vec!["constraint"], vec!["view"]),
-    ("constraint left", vec!["constraint"], vec!["left source", "left field"]),
-    ("constraint right", vec!["constraint"], vec!["right source", "right field"]),
-    ("constraint operation", vec!["constraint"], vec!["operation"]),
-
-    // aggregates group an "inner" source by the rows of an "outer" source
-    // the grouping is determined by binding inner fields to outer fields or constants
-    ("aggregate grouping", vec!["aggregate", "inner field"], vec!["group source", "group field"]),
-    // before aggregation the groups are sorted
-    // `priority` is an f64. higher priority fields are compared first. ties are broken by field id
-    // `direction` is one of "ascending" or "descending"
-    // fields which have no entry default to 0, "ascending"
-    ("aggregate sorting", vec!["aggregate", "inner field"], vec!["priority", "direction"]),
-    // groups may optionally be limited by an inner field or constant
-    ("aggregate limit from", vec!["aggregate"], vec!["from source", "from field"]),
-    ("aggregate limit to", vec!["aggregate"], vec!["to source", "to field"]),
-    // the groups may be reduced by binding against reducer sources
-    // constants and grouped inner fields may both be used as ScalarInput arguments
-    // ungrouped inner fields which are not bound to outer fields may be used as VectorInput arguments
-    ("aggregate argument", vec!["aggregate", "reducer source", "reducer field"], vec!["argument source", "argument field"]),
-
-    // views produce output by binding fields from sources
-    // each table or join field must be bound exactly once
-    // each aggregate field must be bound exactly once and can only bind constants, inner fields or reducer outputs
-    // each union field must be bound exactly once per source
-    // (the unique key is different for union than for other kinds, so I don't give a key at all)
-    ("select", vec![], vec!["view", "view field", "source", "source field"]),
-
-    // things can have human readable names
-    // `name` is a string
-    ("display name", vec!["id"], vec!["name"]),
-    // things can be displayed in ordered lists
-    // `priority` is an f64. higher priority things are displayed first. ties are broken by id
-    ("display order", vec!["id"], vec!["priority"]),
-
-    // the compiler reflects its decisions into some builtin views
-    // a dependency exists whenever the contents on one view depend directly on another
-    // `ix` is an integer identifying the edge
-    ("dependency", vec!["upstream view", "ix"], vec!["source", "downstream view"]),
-    // the schedule determines what order views will be executed in
-    // `ix` is an integer. views with lower ixes are executed first.
-    ("schedule", vec!["view"], vec!["ix"]),
-    ]
-}
-
-struct Compiler {
-    flow: Flow,
-    dependency: Relation,
-    schedule: Relation,
-}
-
-fn create_dependency(flow: &Flow) -> Relation {
-    let mut dependency = Vec::new();
-    for view in flow.get_output("view").iter() {
-        let mut ix = 0.0;
-        for source in flow.get_output("source").find_all("view", &view["view"]) {
-            dependency.push(vec![
-                source["source view"].clone(),
-                Value::Float(ix),
-                source["source"].clone(),
-                view["view"].clone(),
-                ]);
-            ix += 1.0;
-        }
-    }
-    Relation{
-        fields: vec!["dependency: upstream view".to_owned(), "dependency: ix".to_owned(), "dependency: source".to_owned(), "dependency: downstream view".to_owned()],
-        names: vec!["upstream view".to_owned(), "ix".to_owned(), "source".to_owned(), "downstream view".to_owned()],
-        index: dependency.into_iter().collect(),
-    }
-}
-
-fn create_schedule(flow: &Flow) -> Relation {
-    // TODO actually schedule sensibly
-    // TODO warn about cycles through aggregates
-    let mut schedule = Vec::new();
-    let mut ix = 0.0;
-    for view in flow.get_output("view").iter() {
-        schedule.push(vec![Value::Float(ix), view["view"].clone()]);
-        ix += 1.0;
-    }
-    Relation{
-        fields: vec!["schedule: ix".to_owned(), "schedule: view".to_owned()],
-        names: vec!["ix".to_owned(), "view".to_owned()],
-        index: schedule.into_iter().collect(),
-    }
-}
-
-fn create_single_select(compiler: &Compiler, view_id: &Value, source_id: &Value) -> Select {
-    let fields = compiler.flow.get_output("field").find_all("view", view_id).iter().map(|field| {
-            compiler.flow.get_output("select").iter().find(|select|
-                select["view"] == *view_id
-                && select["view field"] == field["field"]
-                && select["source"] == *source_id
-            ).unwrap()["source field"].as_str().to_owned()
-        }).collect();
-    Select{fields: fields}
-}
-
-fn create_table(compiler: &Compiler, view_id: &Value) -> Table {
-    let mut insert = None;
-    let mut remove = None;
-    for source in compiler.flow.get_output("source").find_all("view", view_id) {
-        let select = create_single_select(compiler, view_id, &source["source"]);
-        match source["source"].as_str() {
-            "insert" => insert = Some(select),
-            "remove" => remove = Some(select),
-            other => panic!("Unknown table source: {:?}", other),
-        }
-    }
-    Table{insert: insert, remove: remove}
-}
-
-fn create_union(compiler: &Compiler, view_id: &Value) -> Union {
-    let selects = compiler.dependency.find_all("downstream view", view_id).iter().map(|dependency| {
-        create_single_select(compiler, view_id, &dependency["source"])
-    }).collect();
-    Union{selects: selects}
-}
-
-fn create_node(compiler: &Compiler, view_id: &Value, view_kind: &Value) -> Node {
-    let view = match view_kind.as_str() {
-        "table" => View::Table(create_table(compiler, view_id)),
-        "union" => View::Union(create_union(compiler, view_id)),
-        other => panic!("Unknown view kind: {}", other),
-    };
-    let upstream = compiler.dependency.find_all("downstream view", view_id).iter().map(|dependency| {
-        compiler.schedule.find_one("view", &dependency["upstream view"])["ix"].as_usize()
-    }).collect(); // arrives in ix order so will match the arg order selected by create_join/union
-    let mut downstream = compiler.dependency.find_all("upstream view", view_id).iter().map(|dependency| {
-        compiler.schedule.find_one("view", &dependency["downstream view"])["ix"].as_usize()
-    }).collect::<Vec<_>>();
-    downstream.sort();
-    downstream.dedup();
-    Node{
-        id: view_id.as_str().to_owned(),
-        view: view,
-        upstream: upstream,
-        downstream: downstream,
-    }
-}
-
-fn create_flow(compiler: &Compiler) -> Flow {
-    let mut nodes = Vec::new();
-    let mut dirty = BitSet::new();
-    let mut outputs = Vec::new();
-    for schedule in compiler.schedule.iter() {
-        let view_table = compiler.flow.get_output("view");
-        let view = view_table.find_one("view", &schedule["view"]);
-        nodes.push(create_node(compiler, &view["view"], &view["kind"]));
-        dirty.insert(schedule["ix"].as_usize());
-        let field_table = compiler.flow.get_output("field");
-        let fields = field_table.find_all("view", &view["view"]);
-        let field_ids = fields.iter().map(|field|
-            field["field"].as_str().to_owned()
-            ).collect();
-        let field_names = fields.iter().map(|field|
-            match compiler.flow.get_output("display name").find_maybe("id", &field["field"]) {
-                Some(display_name) => display_name["name"].as_str().to_owned(),
-                None => "<unnamed>".to_owned(),
-            }).collect();
-        outputs.push(RefCell::new(Relation::with_fields(field_ids, field_names)));
-    }
-    Flow{
-        nodes: nodes,
-        dirty: dirty,
-        outputs: outputs,
-    }
-}
-
-fn reuse_state(compiler: Compiler, flow: &mut Flow) {
-    let Flow{nodes, outputs, ..} = compiler.flow;
-    for (node, output) in nodes.into_iter().zip(outputs.into_iter()) {
-        let id = &node.id[..];
-        if flow.get_ix(id) != None
-           && output.borrow().fields == flow.get_output(id).fields {
-            flow.set_output(id, output);
-        }
-    }
-}
-
-pub fn recompile(old_flow: Flow) -> Flow {
-    let dependency = create_dependency(&old_flow);
-    let schedule = create_schedule(&old_flow);
-    let compiler = Compiler{
-        flow: old_flow,
-        dependency: dependency,
-        schedule: schedule,
-    };
-    let mut new_flow = create_flow(&compiler);
-    reuse_state(compiler, &mut new_flow);
-    new_flow
-}
-
-pub fn bootstrap(mut flow: Flow) -> Flow {
-    let schema = schema();
-    for &(ref id, ref unique_fields, ref other_fields) in schema.iter() {
-        flow.nodes.push(Node{
-            id: format!("{}", id),
-                view: View::Union(Union{selects: Vec::new()}), // dummy node
-                upstream: Vec::new(),
-                downstream: Vec::new(),
-            });
-        let mut names = unique_fields.iter().chain(other_fields.iter())
-            .map(|&field| field.to_owned()).collect::<Vec<_>>();
-        names.sort(); // fields are implicitly sorted in the compiler - need to use the same ordering here
-        let fields = names.iter().map(|name| format!("{}: {}", id.clone(), name)).collect();
-        flow.outputs.push(RefCell::new(Relation::with_fields(fields, names)));
-    }
-    let mut view_values = Vec::new();
-    let mut field_values = Vec::new();
-    let mut select_values = Vec::new();
-    let mut source_values = Vec::new();
-    let mut display_name_values = Vec::new();
-    for &(ref id, ref unique_fields, ref other_fields) in schema.iter() {
-        view_values.push(vec![string!("{}", id), string!("table")]);
-        view_values.push(vec![string!("insert: {}", id), string!("union")]);
-        view_values.push(vec![string!("remove: {}", id), string!("union")]);
-        for &field in unique_fields.iter().chain(other_fields.iter()) {
-            field_values.push(vec![string!("{}: {}", id, field), string!("{}", id), string!("output")]);
-            field_values.push(vec![string!("insert: {}: {}", id, field), string!("insert: {}", id), string!("output")]);
-            field_values.push(vec![string!("remove: {}: {}", id, field), string!("remove: {}", id), string!("output")]);
-            display_name_values.push(vec![string!("{}: {}", id, field), string!("{}", field)]);
-            display_name_values.push(vec![string!("insert: {}: {}", id, field), string!("{}", field)]);
-            display_name_values.push(vec![string!("remove: {}: {}", id, field), string!("{}", field)]);
-            source_values.push(vec![string!("{}", id), string!("insert"), string!("insert: {}", id)]);
-            source_values.push(vec![string!("{}", id), string!("remove"), string!("remove: {}", id)]);
-            select_values.push(vec![string!("{}", id), string!("{}: {}", id, field), string!("insert"), string!("insert: {}: {}", id, field)]);
-            select_values.push(vec![string!("{}", id), string!("{}: {}", id, field), string!("remove"), string!("remove: {}: {}", id, field)]);
-        }
-    }
-    flow.get_output_mut("view").change(Change{
-        fields: vec!["view: view".to_owned(), "view: kind".to_owned()],
-        insert: view_values,
-        remove: Vec::new(),
-    });
-    flow.get_output_mut("field").change(Change{
-        fields: vec!["field: field".to_owned(), "field: view".to_owned(), "field: kind".to_owned()],
-        insert: field_values,
-        remove: Vec::new(),
-    });
-    flow.get_output_mut("source").change(Change{
-        fields: vec!["source: view".to_owned(), "source: source".to_owned(), "source: source view".to_owned()],
-        insert: source_values,
-        remove: Vec::new(),
-    });
-    flow.get_output_mut("select").change(Change{
-        fields: vec!["select: view".to_owned(), "select: view field".to_owned(), "select: source".to_owned(), "select: source field".to_owned()],
-        insert: select_values,
-        remove: Vec::new(),
-    });
-<<<<<<< HEAD
-    recompile(flow) // bootstrap away our dummy nodes
-}
-=======
-    recompile(flow, &mut Vec::new()) // bootstrap away our dummy nodes
-}
-
->>>>>>> 68e05513
+use std::collections::BitSet;
+use std::cell::RefCell;
+
+use value::{Id, Value};
+use relation::{Relation, Change, Select};
+use view::{View, Table, Union};
+use flow::{Node, Flow, Changes};
+
+pub fn schema() -> Vec<(&'static str, Vec<&'static str>, Vec<&'static str>)> {
+    // the schema is arranged as (table name, unique key fields, other fields)
+    // any field whose type is not described is a UUID
+
+    vec![
+    // all state lives in a view of some kind
+    // `kind` is one of:
+    // "table" - a view which can depend on the past
+    // "join" - take the product of multiple views and filter the results
+    // "union" - take the union of multiple views
+    // "aggregate" - group one view by the contents of another and run reducing functions on the groups
+    // "primitive" - a built-in function, represented as a view with one or more non-Data fields
+    ("view", vec!["view"], vec!["kind"]),
+
+    // views have fields
+    // some fields have constraints on how they can be queried
+    // `kind` is one of:
+    // "output" - a normal field
+    // "scalar input" - a field that must be constrained to a single scalar value
+    // "vector input" - a field that must be constrained to a single vector value (in an aggregate)
+    ("field", vec!["field"], vec!["view", "kind"]),
+
+    // source ids have two purposes
+    // a) uniquely generated ids to disambiguate multiple uses of the same view
+    // (eg when joining a view with itself)
+    // b) fixed ids to identify views which are used for some specific purpose
+    // (these are "insert" and "remove" in tables and "inner" and "outer" in aggregates)
+    ("source", vec!["view", "source"], vec!["source view"]),
+
+    // every view also has an implicit "constant" source
+    // anywhere source-field is expected, you can instead use "constant"-id
+    // `value` may be any valid eve value
+    ("constant", vec!["constant"], vec!["value"]),
+
+    // constraints belong to a join view
+    // the left and right fields are compared using the operation
+    // `operation` is one of "==", "/=", "<", "<=", ">", ">="
+    ("constraint", vec!["constraint"], vec!["view"]),
+    ("constraint left", vec!["constraint"], vec!["left source", "left field"]),
+    ("constraint right", vec!["constraint"], vec!["right source", "right field"]),
+    ("constraint operation", vec!["constraint"], vec!["operation"]),
+
+    // aggregates group an "inner" source by the rows of an "outer" source
+    // the grouping is determined by binding inner fields to outer fields or constants
+    ("aggregate grouping", vec!["aggregate", "inner field"], vec!["group source", "group field"]),
+    // before aggregation the groups are sorted
+    // `priority` is an f64. higher priority fields are compared first. ties are broken by field id
+    // `direction` is one of "ascending" or "descending"
+    // fields which have no entry default to 0, "ascending"
+    ("aggregate sorting", vec!["aggregate", "inner field"], vec!["priority", "direction"]),
+    // groups may optionally be limited by an inner field or constant
+    ("aggregate limit from", vec!["aggregate"], vec!["from source", "from field"]),
+    ("aggregate limit to", vec!["aggregate"], vec!["to source", "to field"]),
+    // the groups may be reduced by binding against reducer sources
+    // constants and grouped inner fields may both be used as ScalarInput arguments
+    // ungrouped inner fields which are not bound to outer fields may be used as VectorInput arguments
+    ("aggregate argument", vec!["aggregate", "reducer source", "reducer field"], vec!["argument source", "argument field"]),
+
+    // views produce output by binding fields from sources
+    // each table or join field must be bound exactly once
+    // each aggregate field must be bound exactly once and can only bind constants, inner fields or reducer outputs
+    // each union field must be bound exactly once per source
+    // (the unique key is different for union than for other kinds, so I don't give a key at all)
+    ("select", vec![], vec!["view", "view field", "source", "source field"]),
+
+    // things can have human readable names
+    // `name` is a string
+    ("display name", vec!["id"], vec!["name"]),
+    // things can be displayed in ordered lists
+    // `priority` is an f64. higher priority things are displayed first. ties are broken by id
+    ("display order", vec!["id"], vec!["priority"]),
+
+    // the compiler reflects its decisions into some builtin views
+    // a dependency exists whenever the contents on one view depend directly on another
+    // `ix` is an integer identifying the edge
+    ("dependency", vec!["upstream view", "ix"], vec!["source", "downstream view"]),
+    // the schedule determines what order views will be executed in
+    // `ix` is an integer. views with lower ixes are executed first.
+    ("schedule", vec!["view"], vec!["ix"]),
+    ]
+}
+
+struct Compiler {
+    flow: Flow,
+    dependency: Relation,
+    schedule: Relation,
+}
+
+fn create_dependency(flow: &Flow) -> Relation {
+    let mut dependency = Vec::new();
+    for view in flow.get_output("view").iter() {
+        let mut ix = 0.0;
+        for source in flow.get_output("source").find_all("view", &view["view"]) {
+            dependency.push(vec![
+                source["source view"].clone(),
+                Value::Float(ix),
+                source["source"].clone(),
+                view["view"].clone(),
+                ]);
+            ix += 1.0;
+        }
+    }
+    Relation{
+        fields: vec!["dependency: upstream view".to_owned(), "dependency: ix".to_owned(), "dependency: source".to_owned(), "dependency: downstream view".to_owned()],
+        names: vec!["upstream view".to_owned(), "ix".to_owned(), "source".to_owned(), "downstream view".to_owned()],
+        index: dependency.into_iter().collect(),
+    }
+}
+
+fn create_schedule(flow: &Flow) -> Relation {
+    // TODO actually schedule sensibly
+    // TODO warn about cycles through aggregates
+    let mut schedule = Vec::new();
+    let mut ix = 0.0;
+    for view in flow.get_output("view").iter() {
+        schedule.push(vec![Value::Float(ix), view["view"].clone()]);
+        ix += 1.0;
+    }
+    Relation{
+        fields: vec!["schedule: ix".to_owned(), "schedule: view".to_owned()],
+        names: vec!["ix".to_owned(), "view".to_owned()],
+        index: schedule.into_iter().collect(),
+    }
+}
+
+fn create_single_select(compiler: &Compiler, view_id: &Value, source_id: &Value) -> Select {
+    let fields = compiler.flow.get_output("field").find_all("view", view_id).iter().map(|field| {
+            compiler.flow.get_output("select").iter().find(|select|
+                select["view"] == *view_id
+                && select["view field"] == field["field"]
+                && select["source"] == *source_id
+            ).unwrap()["source field"].as_str().to_owned()
+        }).collect();
+    Select{fields: fields}
+}
+
+fn create_table(compiler: &Compiler, view_id: &Value) -> Table {
+    let mut insert = None;
+    let mut remove = None;
+    for source in compiler.flow.get_output("source").find_all("view", view_id) {
+        let select = create_single_select(compiler, view_id, &source["source"]);
+        match source["source"].as_str() {
+            "insert" => insert = Some(select),
+            "remove" => remove = Some(select),
+            other => panic!("Unknown table source: {:?}", other),
+        }
+    }
+    Table{insert: insert, remove: remove}
+}
+
+fn create_union(compiler: &Compiler, view_id: &Value) -> Union {
+    let selects = compiler.dependency.find_all("downstream view", view_id).iter().map(|dependency| {
+        create_single_select(compiler, view_id, &dependency["source"])
+    }).collect();
+    Union{selects: selects}
+}
+
+fn create_node(compiler: &Compiler, view_id: &Value, view_kind: &Value) -> Node {
+    let view = match view_kind.as_str() {
+        "table" => View::Table(create_table(compiler, view_id)),
+        "union" => View::Union(create_union(compiler, view_id)),
+        other => panic!("Unknown view kind: {}", other),
+    };
+    let upstream = compiler.dependency.find_all("downstream view", view_id).iter().map(|dependency| {
+        compiler.schedule.find_one("view", &dependency["upstream view"])["ix"].as_usize()
+    }).collect(); // arrives in ix order so will match the arg order selected by create_join/union
+    let mut downstream = compiler.dependency.find_all("upstream view", view_id).iter().map(|dependency| {
+        compiler.schedule.find_one("view", &dependency["downstream view"])["ix"].as_usize()
+    }).collect::<Vec<_>>();
+    downstream.sort();
+    downstream.dedup();
+    Node{
+        id: view_id.as_str().to_owned(),
+        view: view,
+        upstream: upstream,
+        downstream: downstream,
+    }
+}
+
+fn create_flow(compiler: &Compiler) -> Flow {
+    let mut nodes = Vec::new();
+    let mut dirty = BitSet::new();
+    let mut outputs = Vec::new();
+    for schedule in compiler.schedule.iter() {
+        let view_table = compiler.flow.get_output("view");
+        let view = view_table.find_one("view", &schedule["view"]);
+        nodes.push(create_node(compiler, &view["view"], &view["kind"]));
+        dirty.insert(schedule["ix"].as_usize());
+        let field_table = compiler.flow.get_output("field");
+        let fields = field_table.find_all("view", &view["view"]);
+        let field_ids = fields.iter().map(|field|
+            field["field"].as_str().to_owned()
+            ).collect();
+        let field_names = fields.iter().map(|field|
+            match compiler.flow.get_output("display name").find_maybe("id", &field["field"]) {
+                Some(display_name) => display_name["name"].as_str().to_owned(),
+                None => "<unnamed>".to_owned(),
+            }).collect();
+        outputs.push(RefCell::new(Relation::with_fields(field_ids, field_names)));
+    }
+    Flow{
+        nodes: nodes,
+        dirty: dirty,
+        outputs: outputs,
+    }
+}
+
+fn reuse_state(compiler: Compiler, flow: &mut Flow) {
+    let Flow{nodes, outputs, ..} = compiler.flow;
+    for (node, output) in nodes.into_iter().zip(outputs.into_iter()) {
+        let id = &node.id[..];
+        if flow.get_ix(id) != None
+           && output.borrow().fields == flow.get_output(id).fields {
+            flow.set_output(id, output);
+        }
+    }
+}
+
+pub fn recompile(old_flow: Flow) -> Flow {
+    let dependency = create_dependency(&old_flow);
+    let schedule = create_schedule(&old_flow);
+    let compiler = Compiler{
+        flow: old_flow,
+        dependency: dependency,
+        schedule: schedule,
+    };
+    let mut new_flow = create_flow(&compiler);
+    reuse_state(compiler, &mut new_flow);
+    new_flow
+}
+
+pub fn bootstrap(mut flow: Flow) -> Flow {
+    let schema = schema();
+    for &(ref id, ref unique_fields, ref other_fields) in schema.iter() {
+        flow.nodes.push(Node{
+            id: format!("{}", id),
+                view: View::Union(Union{selects: Vec::new()}), // dummy node
+                upstream: Vec::new(),
+                downstream: Vec::new(),
+            });
+        let mut names = unique_fields.iter().chain(other_fields.iter())
+            .map(|&field| field.to_owned()).collect::<Vec<_>>();
+        names.sort(); // fields are implicitly sorted in the compiler - need to use the same ordering here
+        let fields = names.iter().map(|name| format!("{}: {}", id.clone(), name)).collect();
+        flow.outputs.push(RefCell::new(Relation::with_fields(fields, names)));
+    }
+    let mut view_values = Vec::new();
+    let mut field_values = Vec::new();
+    let mut select_values = Vec::new();
+    let mut source_values = Vec::new();
+    let mut display_name_values = Vec::new();
+    for &(ref id, ref unique_fields, ref other_fields) in schema.iter() {
+        view_values.push(vec![string!("{}", id), string!("table")]);
+        view_values.push(vec![string!("insert: {}", id), string!("union")]);
+        view_values.push(vec![string!("remove: {}", id), string!("union")]);
+        for &field in unique_fields.iter().chain(other_fields.iter()) {
+            field_values.push(vec![string!("{}: {}", id, field), string!("{}", id), string!("output")]);
+            field_values.push(vec![string!("insert: {}: {}", id, field), string!("insert: {}", id), string!("output")]);
+            field_values.push(vec![string!("remove: {}: {}", id, field), string!("remove: {}", id), string!("output")]);
+            display_name_values.push(vec![string!("{}: {}", id, field), string!("{}", field)]);
+            display_name_values.push(vec![string!("insert: {}: {}", id, field), string!("{}", field)]);
+            display_name_values.push(vec![string!("remove: {}: {}", id, field), string!("{}", field)]);
+            source_values.push(vec![string!("{}", id), string!("insert"), string!("insert: {}", id)]);
+            source_values.push(vec![string!("{}", id), string!("remove"), string!("remove: {}", id)]);
+            select_values.push(vec![string!("{}", id), string!("{}: {}", id, field), string!("insert"), string!("insert: {}: {}", id, field)]);
+            select_values.push(vec![string!("{}", id), string!("{}: {}", id, field), string!("remove"), string!("remove: {}: {}", id, field)]);
+        }
+    }
+    flow.get_output_mut("view").change(Change{
+        fields: vec!["view: view".to_owned(), "view: kind".to_owned()],
+        insert: view_values,
+        remove: Vec::new(),
+    });
+    flow.get_output_mut("field").change(Change{
+        fields: vec!["field: field".to_owned(), "field: view".to_owned(), "field: kind".to_owned()],
+        insert: field_values,
+        remove: Vec::new(),
+    });
+    flow.get_output_mut("source").change(Change{
+        fields: vec!["source: view".to_owned(), "source: source".to_owned(), "source: source view".to_owned()],
+        insert: source_values,
+        remove: Vec::new(),
+    });
+    flow.get_output_mut("select").change(Change{
+        fields: vec!["select: view".to_owned(), "select: view field".to_owned(), "select: source".to_owned(), "select: source field".to_owned()],
+        insert: select_values,
+        remove: Vec::new(),
+    });
+    recompile(flow) // bootstrap away our dummy nodes
+}