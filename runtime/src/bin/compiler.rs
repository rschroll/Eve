#![feature(test)]

extern crate eve;
extern crate test;

//use eve::value::*;
use eve::index::*;
use eve::flow::Flow;
use eve::compiler::*;
use eve::test::*;

#[allow(dead_code)]
fn main() {

    /*
    // c4 = prod(input.B)
    let c4 = ("call","sum",(("column", "rr", "B").to_tuple(),).to_tuple()).to_tuple();

    let mut flow = Flow::new();
    flow.change(vec![
        ("schema".to_string(), Changes{
            inserted: vec![
            ("input_schema",).to_tuple(),
            ],
            removed: vec![]}),
        ("field".to_string(), Changes{
            inserted: vec![
            ("input_schema", 0.0f64, "A", "tuple").to_tuple(),
            ("input_schema", 1.0f64, "B", "tuple").to_tuple(),
            ],
            removed: vec![]}),
        ("view".to_string(), Changes{
            inserted: vec![
            ("input", "input_schema", "input").to_tuple(),
            ("agg_test", "input_schema", "query").to_tuple(),
            ],
            removed: vec![]}),
        ("source".to_string(), Changes{
            inserted: vec![
            ("agg_test", 0.0f64, "rr", ("view", "input").to_tuple(), "get-tuple").to_tuple(),
            ("agg_test", 1.0f64, "none", c4, "get-tuple").to_tuple(),
            ],
            removed: vec![]}),
        ("input".to_string(), Changes{
            inserted: vec![
            (1, 8).to_tuple(),
            (2, 7).to_tuple(),
            (3, 6).to_tuple(),
            (4, 5).to_tuple(),
            ],
            removed: vec![]}),
        ]);
    let mut flow = compile(flow);
    flow.run();

    // Test an aggregate
    let result = flow.get_state("agg_test");

    println!("{:?}",result);
<<<<<<< HEAD
}

#[test]
fn recursion_test() {
=======
    */

    /*
>>>>>>> 72f54c30
    let mut flow = Flow::new();
    flow.change(vec![
        ("schema".to_string(), Changes{
            inserted: vec![
            ("edge_schema",).to_tuple(),
            ("path_schema",).to_tuple(),
            ("next_step_schema",).to_tuple(),
            ("first_step_schema",).to_tuple(),
            ],
            removed: vec![]}),
        ("field".to_string(), Changes{
            inserted: vec![
            ("edge_schema", 0.0f64, "edge_from", "string").to_tuple(),
            ("edge_schema", 1.0f64, "edge_to", "string").to_tuple(),
            ("path_schema", 0.0f64, "path_from", "string").to_tuple(),
            ("path_schema", 1.0f64, "path_to", "string").to_tuple(),
            ("next_step_schema", 0.0f64, "next_step_edge", "tuple").to_tuple(),
            ("next_step_schema", 1.0f64, "next_step_path", "tuple").to_tuple(),
            ("first_step_schema", 0.0f64, "first_step_edge", "tuple").to_tuple(),
            ],
            removed: vec![]}),
        ("view".to_string(), Changes{
            inserted: vec![
            ("edge", "edge_schema", "input").to_tuple(),
            ("path", "path_schema", "union").to_tuple(),
            ("next_step", "next_step_schema", "query").to_tuple(),
            ("first_step", "first_step_schema", "query").to_tuple(),
            ("upstream", "--none--", "input").to_tuple(),
            ("schedule", "--none--", "input").to_tuple(),
            ],
            removed: vec![]}),
        ("source".to_string(), Changes{
            inserted: vec![
            ("next_step", 0.0f64, "next_step_edge", ("view", "edge").to_tuple(), "get-tuple").to_tuple(),
            ("next_step", 1.0f64, "next_step_path", ("view", "path").to_tuple(), "get-tuple").to_tuple(),
            ("first_step", 0.0f64, "first_step_edge", ("view", "edge").to_tuple(), "get-tuple").to_tuple(),
            ],
            removed: vec![]}),
        ("constraint".to_string(), Changes{
            inserted: vec![
                (
                    ("column", "next_step_edge", "edge_to").to_tuple(),
                    "=",
                    ("column", "next_step_path", "path_from").to_tuple(),
                ).to_tuple()
            ],
            removed: vec![]}),
        ("view-mapping".to_string(), Changes{
            inserted: vec![
            ("next_step_mapping", "next_step", "path").to_tuple(),
            ("first_step_mapping", "first_step", "path").to_tuple(),
            ],
            removed: vec![]}),
        ("field-mapping".to_string(), Changes{
            inserted: vec![
            ("next_step_mapping", "next_step_edge", "edge_from", "path_from").to_tuple(),
            ("next_step_mapping", "next_step_path", "path_to", "path_to").to_tuple(),
            ("first_step_mapping", "first_step_edge", "edge_from", "path_from").to_tuple(),
            ("first_step_mapping", "first_step_edge", "edge_to", "path_to").to_tuple(),
            ],
            removed: vec![]}),
        ("edge".to_string(), Changes{
            inserted: vec![
            ("a","b").to_tuple(),
            ("b", "c").to_tuple(),
            ("c", "d").to_tuple(),
            ("d", "b").to_tuple(),
            ],
            removed: vec![]}),
        ]);
    let mut flow = compile(flow);
    flow.run();
    assert_eq!(
        flow.get_state("path").iter().collect::<Vec<_>>(),
        vec![
            ("a", "b"), ("a", "c"), ("a", "d"),
            ("b", "b"), ("b", "c"), ("b", "d"),
            ("c", "b"), ("c", "c"), ("c", "d"),
            ("d", "b"), ("d", "c"), ("d", "d"),
        ].to_relation().iter().collect::<Vec<_>>());
}

#[test]
fn call_test() {

    // c1 = 10 + 20
    let c1 = ("call","+",(("constant",10f64).to_tuple(),("constant",20f64).to_tuple()).to_tuple()).to_tuple();
    // c2 = 10 * c1
    let c2 = ("call","*",(("constant",10f64).to_tuple(),c1.clone()).to_tuple()).to_tuple();
    // c3 = input.A = input.B
    let c3 = ("call","*",(("column", "qq", "A").to_tuple(),("column", "qq", "B").to_tuple()).to_tuple()).to_tuple();
    // c4 = prod(input.B)
    //let c4 = ("call","prod",(("column", "rr", "B").to_tuple(),).to_tuple()).to_tuple();

    let mut flow = Flow::new();
    flow.change(vec![
        ("schema".to_string(), Changes{
            inserted: vec![
            ("input_schema",).to_tuple(),
            ],
            removed: vec![]}),
        ("field".to_string(), Changes{
            inserted: vec![
            ("input_schema", 0.0f64, "A", "tuple").to_tuple(),
            ("input_schema", 1.0f64, "B", "tuple").to_tuple(),
            ],
            removed: vec![]}),
        ("view".to_string(), Changes{
            inserted: vec![
            ("input", "input_schema", "input").to_tuple(),
            ("math_test", "input_schema", "query").to_tuple(),
            ("agg_test", "input_schema", "query").to_tuple(),
            ("simple_call_test", "", "query").to_tuple(),
            ("nested_call_test", "", "query").to_tuple(),
            ],
            removed: vec![]}),
        ("source".to_string(), Changes{
            inserted: vec![
            ("math_test", 0.0f64, "qq", ("view", "input").to_tuple(), "get-tuple").to_tuple(),
            ("math_test", 1.0f64, "none", ("expression",c3).to_tuple(), "get-tuple").to_tuple(),
            //("agg_test", 0.0f64, "rr", ("view", "input").to_tuple(), "get-tuple").to_tuple(),
            //("agg_test", 1.0f64, "none", c4, "get-tuple").to_tuple(),
            ("simple_call_test", 0.0f64, "none", ("expression",c1).to_tuple(), "get-tuple").to_tuple(),
            ("nested_call_test", 0.0f64, "none", ("expression",c2).to_tuple(), "get-tuple").to_tuple(),
            ],
            removed: vec![]}),
        ("input".to_string(), Changes{
            inserted: vec![
            (1, 8).to_tuple(),
            (2, 7).to_tuple(),
            (3, 6).to_tuple(),
            (4, 5).to_tuple(),
            ],
            removed: vec![]}),
        ]);
    let mut flow = compile(flow);
    flow.run();

    // Test simple addition of two constants
    let result = flow.get_state("simple_call_test");
    let answervec = vec![
                    vec![30f64.to_value()],
                    ];
    let q = result.iter().zip(answervec.iter()).all(|(q,r)| q[0]==r[0] );
    assert_eq!(q,true);

    // Test nested call
    let result = flow.get_state("nested_call_test");
    let answervec = vec![
                    vec![300f64.to_value()],
                    ];
    let q = result.iter().zip(answervec.iter()).all(|(q,r)| q[0]==r[0] );
    assert_eq!(q,true);

    // Test call over columns
    let result = flow.get_state("math_test");
    let answervec = vec![
                    vec![(1f64,8f64).to_tuple().to_value(),8f64.to_value()],
                    vec![(2f64,7f64).to_tuple().to_value(),14f64.to_value()],
                    vec![(3f64,6f64).to_tuple().to_value(),18f64.to_value()],
                    vec![(4f64,5f64).to_tuple().to_value(),20f64.to_value()],
                    ];
    let q = result.iter().zip(answervec.iter()).all(|(q,r)| q[1]==r[1] );
    assert_eq!(q,true);

    // Test an aggregate
    /*
    let result = flow.get_state("agg_test");
    let answervec = vec![
                    vec![(1f64,8f64).to_tuple().to_value(),(1680f64,).to_tuple().to_value()],
                    vec![(2f64,7f64).to_tuple().to_value(),(1680f64,).to_tuple().to_value()],
                    vec![(3f64,6f64).to_tuple().to_value(),(1680f64,).to_tuple().to_value()],
                    vec![(4f64,5f64).to_tuple().to_value(),(1680f64,).to_tuple().to_value()],
                    ];

    let q = result.iter().zip(answervec.iter()).all(|(q,r)| q[1]==r[1] );
    assert_eq!(q,true);
    */
}


#[test]
fn match_test() {

    let i1 = ("constant",1f64).to_tuple();
    let i2 = ("call","+",(("constant",1f64).to_tuple(),("constant",1f64).to_tuple()).to_tuple()).to_tuple();
    let i3 = ("column", "qq", "A").to_tuple();

    let patterns = (("constant",1f64).to_tuple(),
                    ("constant",2f64).to_tuple(),
                    ("constant",3f64).to_tuple(),
                    ("constant",4f64).to_tuple(),
                    ).to_tuple();

    let handlers = (("constant","one").to_tuple(),
                    ("constant","two").to_tuple(),
                    ("constant","three").to_tuple(),
                    ("constant","four").to_tuple(),
                    ).to_tuple();

    let m1 = ("match",i1,patterns.clone(),handlers.clone()).to_tuple();
    let m2 = ("match",i2,patterns.clone(),handlers.clone()).to_tuple();
    let m3 = ("match",i3,patterns.clone(),handlers.clone()).to_tuple();

    let mut flow = Flow::new();
    flow.change(vec![
        ("schema".to_string(), Changes{
            inserted: vec![
            ("input_schema",).to_tuple(),
            ],
            removed: vec![]}),
        ("field".to_string(), Changes{
            inserted: vec![
            ("input_schema", 0.0f64, "A", "tuple").to_tuple(),
            ("input_schema", 1.0f64, "B", "tuple").to_tuple(),
            ],
            removed: vec![]}),
        ("view".to_string(), Changes{
            inserted: vec![
            ("input", "input_schema", "input").to_tuple(),
            ("match_test", "input_schema", "query").to_tuple(),
            ("simple_match_test", "", "query").to_tuple(),
            ("simple_match_test2", "", "query").to_tuple(),
            ],
            removed: vec![]}),
        ("source".to_string(), Changes{
            inserted: vec![
            ("match_test", 0.0f64, "qq", ("view", "input").to_tuple(), "get-tuple").to_tuple(),
            ("match_test", 1.0f64, "none", ("expression",m3).to_tuple(), "get-tuple").to_tuple(),
            ("simple_match_test", 0.0f64, "none", ("expression",m1).to_tuple(), "get-tuple").to_tuple(),
            ("simple_match_test2", 0.0f64, "none", ("expression",m2).to_tuple(), "get-tuple").to_tuple(),
            ],
            removed: vec![]}),
        ("input".to_string(), Changes{
            inserted: vec![
            (1, 8).to_tuple(),
            (2, 7).to_tuple(),
            (3, 6).to_tuple(),
            (4, 5).to_tuple(),
            ],
            removed: vec![]}),
        ]);
    let mut flow = compile(flow);
    flow.run();


    // Test match with a constant input
    let result = flow.get_state("simple_match_test");
    let answervec = vec![
                    vec!["one".to_value()],
                    ];
    let q = result.iter().zip(answervec.iter()).all(|(q,r)| q[0]==r[0] );
    assert_eq!(q,true);

    // Test match with a call input
    let result = flow.get_state("simple_match_test2");
    let answervec = vec![
                    vec!["two".to_value()],
                    ];
    let q = result.iter().zip(answervec.iter()).all(|(q,r)| q[0]==r[0] );
    assert_eq!(q,true);

    // Test match with column input
    let result = flow.get_state("match_test");

    let answervec = vec![
                    vec![(1f64,8f64).to_tuple().to_value(),"one".to_value()],
                    vec![(2f64,7f64).to_tuple().to_value(),"two".to_value()],
                    vec![(3f64,6f64).to_tuple().to_value(),"three".to_value()],
                    vec![(4f64,5f64).to_tuple().to_value(),"four".to_value()],
                    ];
    let q = result.iter().zip(answervec.iter()).all(|(q,r)| q[1]==r[1] );
    assert_eq!(q,true);

}

#[test]
fn constraint_test() {

    let mut flow = Flow::new();
    flow.change(vec![
        ("schema".to_string(), Changes{
            inserted: vec![
            ("input_schema",).to_tuple(),
            ],
            removed: vec![]}),
        ("field".to_string(), Changes{
            inserted: vec![
            ("input_schema", 0.0f64, "A", "tuple").to_tuple(),
            ("input_schema", 1.0f64, "B", "tuple").to_tuple(),
            ],
            removed: vec![]}),
        ("view".to_string(), Changes{
            inserted: vec![
            ("constraint_test", "input_schema", "query").to_tuple(),
            ("input", "input_schema", "input").to_tuple(),
            ],
            removed: vec![]}),
        ("constraint".to_string(), Changes{
            inserted: vec![
            (("column", "qq", "A").to_tuple(), "=", ("column", "qq", "B").to_tuple()).to_tuple(),
            (("column", "qq", "A").to_tuple(), ">", ("constant", 1.0f64).to_tuple()).to_tuple(),
            (("column", "qq", "A").to_tuple(), "<", ("constant", 11.0f64).to_tuple()).to_tuple(),
            ],
            removed: vec![]}),
        ("source".to_string(), Changes{
            inserted: vec![
            ("constraint_test", 0.0f64, "qq", ("view", "input").to_tuple(), "get-tuple").to_tuple(),
            ],
            removed: vec![]}),
        ("input".to_string(), Changes{
            inserted: vec![
            (1, 1).to_tuple(),
            (3, 4).to_tuple(),
            (6, 6).to_tuple(),
            (7, 8).to_tuple(),
            (9, 9).to_tuple(),
            (10, 11).to_tuple(),
            (12, 12).to_tuple(),
            ],
            removed: vec![]}),
        ]);
    let mut flow = compile(flow);
    flow.run();


    // Test constraint where LHS and RHS tables are the same
    let result = flow.get_state("constraint_test");

    let answervec = vec![
                    vec![(6f64,6f64).to_tuple().to_value()],
                    vec![(9f64,9f64).to_tuple().to_value()],
                    ];

    let (result_length,_) = result.iter().size_hint();
    assert_eq!(result_length,answervec.len());

    let q = result.iter().zip(answervec.iter()).all(|(q,r)| q==r);
    assert_eq!(q,true);

}<|MERGE_RESOLUTION|>--- conflicted
+++ resolved
@@ -11,8 +11,6 @@
 
 #[allow(dead_code)]
 fn main() {
-
-    /*
     // c4 = prod(input.B)
     let c4 = ("call","sum",(("column", "rr", "B").to_tuple(),).to_tuple()).to_tuple();
 
@@ -57,16 +55,10 @@
     let result = flow.get_state("agg_test");
 
     println!("{:?}",result);
-<<<<<<< HEAD
 }
 
 #[test]
 fn recursion_test() {
-=======
-    */
-
-    /*
->>>>>>> 72f54c30
     let mut flow = Flow::new();
     flow.change(vec![
         ("schema".to_string(), Changes{
