// UTIL

function assert(cond, msg) {
  if(!cond) {
    throw new Error(msg);
  }
}

function makeArray(len, fill) {
  var arr = [];
  for(var i = 0; i < len; i++) {
    arr[i] = fill;
  }
  return arr;
}

function fillArray(arr, fill) {
  for(var i = 0; i < arr.length; i++) {
    arr[i] = fill;
  }
}

function clearArray(arr) {
  while (arr.length > 0) {
    arr.pop();
  }
  return arr;
}

function pushInto(depth, a, b) {
  var len = a.length;
  var start = depth * len;
  for(var i = 0; i < len; i++) {
    b[start + i] = a[i];
  }
}

function popFrom(depth, a, b) {
  var len = a.length;
  var start = depth * len;
  for(var i = 0; i < len; i++) {
    a[i] = b[start + i];
  }
}

// ORDERING / COMPARISON

var least = false;
var greatest = undefined;

function leastArray(n) {
  var array = [];
  for (var i = 0; i < n; i++) {
    array[i] = least;
  }
  return array;
}

function greatestArray(n) {
  var array = [];
  for (var i = 0; i < n; i++) {
    array[i] = greatest;
  }
  return array;
}

function compareValue(a, b) {
  if(a === b) return 0;
  var at = typeof a;
  var bt = typeof b;
  if((at === bt && a < b) || (at < bt)) return -1;
  return 1;
}

function compareValueArray(a, b) {
  var len = a.length;
  if(len !== b.length) throw new Error("compareValueArray on arrays of different length: " + a + " :: " + b);
  for(var i = 0; i < len; i++) {
    var comp = compareValue(a[i], b[i]);
    if(comp !== 0) return comp;
  }
  return 0;
}

function arrayEqual(a, b) {
  var len = a.length;
  if(len !== b.length) throw new Error("arrayEqual on arrays of different length: " + a + " :: " + b);
  for(var i = 0; i < len; i++) {
    if(a[i] !== b[i]) {
      return false;
    }
  }
  return true;
}

function nestedEqual(a, b) {
  if (!(a instanceof Array)) return a === b;
  if (!(b instanceof Array)) return false;
  var len = a.length;
  if(len !== b.length) return false;
  for(var i = 0; i < len; i++) {
    if (!nestedEqual(a[i], b[i])) {
      return false;
    }
  }
  return true;
}

function findKeyGTE(keys, key) {
  var lo = 0;
  var hi = keys.length - 1;
  var mid = 0;
  var midKey;
  var comp = 0;
  while(true) {
    if(hi < lo) return lo;

    mid = lo + Math.floor((hi - lo)/2);
    midKey = keys[mid];
    comp = compareValueArray(midKey, key);

    if(comp === 0) {
      return mid;
    }

    if(comp === -1) {
      lo = mid + 1;
    } else {
      hi = mid - 1;
    }
  }
  return lo;
}

function findKeyGT(keys, key) {
  var lo = 0;
  var hi = keys.length - 1;
  var mid = 0;
  var midKey;
  var comp = 0;
  while(true) {
    if(hi < lo) return lo;

    mid = lo + Math.floor((hi - lo)/2);
    midKey = keys[mid];
    comp = compareValueArray(midKey, key);

    if(comp === 0) {
      return mid + 1;
    }

    if(comp === -1) {
      lo = mid + 1;
    } else {
      hi = mid - 1;
    }
  }
  return lo;
}

function volumeContainsPoint(volume, point) {
  assert(volume.length === 2 * point.length);
  var dimensions = point.length;
  for (var i = 0; i < dimensions; i++) {
    if (compareValue(volume[i], point[i]) === 1) return false;
    if (compareValue(volume[dimensions + i], point[i]) === -1) return false;
  }
  return true;
}

<<<<<<< HEAD
BTree.prototype = {
  reset: function() {
    this.root = new BTreeNode(this, 0, [], [], null, null, null);
  },

  add: function(key, val) {
    return this.root.add(key, val, this.maxKeys);
  },

  del: function(key) {
    return this.root.del(key, this.maxKeys);
  },

  push: function(ix, keyValChild, childType) {
    var right = this.root;
    var left = this.root;
    if(childType === LEFTCHILD) {
      left = keyValChild[2];
    } else if (childType === RIGHTCHILD) {
      right = keyValChild[2];
    }

    this.root = new BTreeNode(this, 0, [keyValChild[0]], [keyValChild[1]], [left, right], left.lower, right.upper);
    left.parent = this.root;
    left.parentIx = 0;
    right.parent = this.root;
    right.parentIx = 1;
  },

  maintainInvariants: function() {
  },

  assertInvariants: function() {
    if(this.root.keys.length > 0) {
      return this.root.assertInvariants(this.maxKeys);
    }
    return true;
  },

  foreach: function(f) {
    this.root.foreach(f);
  },

  foreachReverse: function(f) {
    this.root.foreachReverse(f);
  },

  keys: function() {
    var results = [];
    var i = 0;
    this.foreach(function(k, v) {
      results[i] = k;
      i++;
    });
    return results;
  },

  elems: function() {
    var results = [];
    var i = 0;
    this.foreach(function(k, v) {
      results[i] = k;
      results[i+1] = v;
      i = i + 2;
    });
    return results;
  },

  isEmpty: function() {
    return this.root.keys.length === 0;
  },
=======
function volumeStrictlyContainsPoint(volume, point) {
  assert(volume.length === 2 * point.length);
  var dimensions = point.length;
  for (var i = 0; i < dimensions; i++) {
    if (compareValue(volume[i], point[i]) === 1) return false;
    if (compareValue(volume[dimensions + i], point[i]) === -1) return false;
  }
  for (var i = 0; i < dimensions; i++) {
    if ((compareValue(volume[i], point[i]) === -1) &&
        (compareValue(volume[dimensions + i], point[i]) === 1)) return true;
  }
  return false;
}
>>>>>>> 388a9155

function volumeContainsVolume(outerVolume, innerVolume) {
  assert(outerVolume.length === innerVolume.length);
  var dimensions = outerVolume.length / 2;
  for (var i = 0; i < dimensions; i++) {
    if (compareValue(outerVolume[i], innerVolume[i]) === 1) return false;
    if (compareValue(outerVolume[dimensions + i], innerVolume[dimensions + i]) === -1) return false;
  }
  return true;
}

// BTREE

var LEFTCHILD = 0;
var RIGHTCHILD = 1;

function BTreeNode(parent, parentIx, keys, vals, children, lower, upper) {
  this.parent = parent;
  this.parentIx = parentIx;
  this.keys = keys;
  this.vals = vals;
  this.children = children;
  this.lower = lower;
  this.upper = upper;
  this.isNode = true;
}

BTreeNode.prototype = {

  add: function(key, val, maxKeys) {
    var ix = findKeyGTE(this.keys, key, true);
    var keys = this.keys;
    if(keys.length > ix && compareValueArray(key, keys[ix]) === 0) {
      return this.vals[ix];
    }
    if(!this.children) {
      this.push(ix, [key, val], null);
      this.maintainInvariants(maxKeys);
      return null;
    }
    this.children[ix].add(key, val, maxKeys);
    return null;
  },

  del: function(key, maxKeys) {
    var ix = findKeyGTE(this.keys, key, true);
    var keys = this.keys;
    var children = this.children;
    if(keys.length > ix && compareValueArray(key, keys[ix]) === 0) {
      var val = this.vals[ix];
      if(!children) {
        this.pop(ix);
        this.maintainInvariants(maxKeys);
        return val;
      }

      var node = children[ix + 1];
      while(node.children) {
        node = node.children[0];
      }

      this.keys[ix] = node.keys[0];
      this.vals[ix] = node.vals[0];
      node.pop(0);
      node.maintainInvariants(maxKeys);
      this.maintainInvariants(maxKeys);
      return val;
    }

    if(!children) return null;
    this.children[ix].del(key, maxKeys);
    return null;
  },

  push: function(ix, keyValChild, childType) {
    var children = this.children;
    this.keys.splice(ix, 0, keyValChild[0]);
    this.vals.splice(ix, 0, keyValChild[1]);
    if(children) {
      var childIx = ix + childType;
      children.splice(childIx, 0, keyValChild[2]);
    }
  },

  pop: function(ix, childType) {
    var keys = this.keys;
    var vals = this.vals;
    var children = this.children;
    var key = keys[ix];
    var val = vals[ix];

    keys.splice(ix, 1);
    vals.splice(ix, 1);

    if(children) {
      var childIx = ix + childType;
      var child = children[childIx];
      children.splice(childIx, 1);
      child.parent = null;
      return [key, val, child];
    }
    return [key, val];
  },

  maintainInvariants: function(maxKeys) {
    assert(maxKeys > 0, "Invalid maxKeys: " + maxKeys);
    //If we're still a valid node
    var parent = this.parent;
    if(parent) {
      var minKeys = Math.floor(maxKeys / 2);
      var children = this.children;

      //maintain children's parent relationships
      if(children) {
        var childrenLen = children.length;
        for(var i = 0; i < childrenLen; i++) {
          var child = children[i];
          child.parentIx = i;
          child.parent = this;
        }
      }

      var keys = this.keys;
      var keysLen = keys.length;
      //If we have too many keys split and be done
      if(keysLen > maxKeys) return this.split(maxKeys);

      //if we have two few keys rotate left
      if(keysLen < minKeys && parent.isNode) return this.rotateLeft(maxKeys);

      //if we have no keys
      if(keysLen === 0) {

        if(!children){
          this.lower = null;
          this.upper = null;
          return;
        }

        //otherwise we're the root node
        children[0].parent = parent;
        parent.root = children[0];
        return;

      }

      //otherwise, we have keys, keep lower and upper correct
      this.updateLower(!children ? keys[0] : children[0].lower);
      this.updateUpper(!children ? keys[keysLen - 1] : children[children.length - 1].upper);
    }
  },

  updateLower: function(newLower) {
    //TODO: should this be an assert?
    if(newLower) {
      this.lower = newLower;
      if(this.parent.isNode && this.parentIx === 0) {
        this.parent.updateLower(newLower);
      }
    }
  },

  updateUpper: function(newUpper) {
    //TODO: should this be an assert?
    if(newUpper) {
      this.upper = newUpper;
      if(this.parent.isNode && this.parentIx === this.parent.children.length - 1) {
        this.parent.updateUpper(newUpper);
      }
    }
  },

  split: function(maxKeys) {
    var keys = this.keys;
    var keysLen = keys.length;
    var parent = this.parent;
    var median = Math.floor(keysLen / 2);
    var right = new BTreeNode(parent, this.parentIx + 1, [], [], this.children ? [] : null, null, null);
    while(keys.length > median + 1) {
      var p = this.pop(keys.length - 1, RIGHTCHILD);
      right.push(0, p, RIGHTCHILD);
    }
    if(this.children) {
      right.children.unshift(this.children.pop());
    }
    parent.push(this.parentIx, [keys.pop(), this.vals.pop(), right], RIGHTCHILD);
    this.maintainInvariants(maxKeys);
    right.maintainInvariants(maxKeys);
    parent.maintainInvariants(maxKeys);
  },

  rotateLeft: function(maxKeys) {
    var parentIx = this.parentIx;
    var parent = this.parent;
    if(parentIx > 0) {
      var left = parent.children[parentIx - 1];
      var minKeys = Math.floor(maxKeys / 2);
      var leftKeysLen = left.keys.length;
      if(leftKeysLen > minKeys) {
        var kvc = left.pop(leftKeysLen - 1, RIGHTCHILD);
        var separatorIx = parentIx - 1;
        this.push(0, [parent.keys[separatorIx], parent.vals[separatorIx], kvc[2]], LEFTCHILD);
        parent.keys[separatorIx] = kvc[0];
        parent.vals[separatorIx] = kvc[1];
        this.maintainInvariants(maxKeys);
        left.maintainInvariants(maxKeys);
        parent.maintainInvariants(maxKeys);
        return;
      }
    }
    this.rotateRight(maxKeys);
  },

  rotateRight: function(maxKeys) {
    var parentIx = this.parentIx;
    var parent = this.parent;
    var parentChildren = parent.children;
    if(parentIx < parentChildren.length - 2) {
      var right = parentChildren[parentIx + 1];
      var minKeys = Math.floor(maxKeys / 2);
      var rightKeysLen = right.keys.length;
      if(rightKeysLen > minKeys) {
        var kvc = right.pop(rightKeysLen - 1, LEFTCHILD);
        var separatorIx = parentIx;
        this.push(this.keys.length, [parent.keys[separatorIx], parent.vals[separatorIx], kvc[2]], RIGHTCHILD);
        parent.keys[separatorIx] = kvc[0];
        parent.vals[separatorIx] = kvc[1];
        this.maintainInvariants(maxKeys);
        right.maintainInvariants(maxKeys);
        parent.maintainInvariants(maxKeys);
        return;
      }
    }
    this.merge(maxKeys);
  },

  merge: function(maxKeys) {
    var parent = this.parent;
    var parentIx = this.parentIx;
    var separatorIx = parentIx > 0 ? parentIx - 1 : parentIx;
    var kvc = parent.pop(separatorIx, RIGHTCHILD);
    var left = parent.children[separatorIx];
    var right = kvc[2];

    left.push(left.keys.length, [kvc[0], kvc[1], right.children ? right.children.shift() : null], RIGHTCHILD);
    while(right.keys.length > 0) {
      left.push(left.keys.length, right.pop(0, LEFTCHILD), RIGHTCHILD);
    }
    left.maintainInvariants(maxKeys);
    right.maintainInvariants(maxKeys);
    parent.maintainInvariants(maxKeys);
  },

  assertInvariants: function(maxKeys) {
    // TODO finish porting from cljs version
    return true;
  },

  foreach: function(f) {
    var children = this.children;
    var keys = this.keys;
    var vals = this.vals;
    var keysLen = keys.length;
    if(children) {
      for(var i = 0; i < keysLen; i++) {
        children[i].foreach(f);
        f(keys[i], vals[i]);
      }
      children[keysLen].foreach(f);
    } else {
      for(var i = 0; i < keysLen; i++) {
        f(keys[i], vals[i]);
      }
    }
  },

  foreachReverse: function(f) {
    var children = this.children;
    var keys = this.keys;
    var vals = this.vals;
    var keysLen = keys.length;
    if(children) {
      for(var i = keysLen; i > -1; i--) {
        children[i].foreach(f);
        f(keys[i], vals[i]);
      }
    } else {
      for(var i = keysLen - 1; i > -1; i--) {
        f(keys[i], vals[i]);
      }
    }
  },

};

function BTree(root, maxKeys, keyLen) {
  this.root = root;
  this.maxKeys = maxKeys;
  this.keyLen = keyLen;
  this.isNode = false;
}

function btree(minKeys, keyLen) {
  var root = new BTreeNode(this, 0, [], [], null, null, null);
  var maxKeys = minKeys * 2;
  return new BTree(root, maxKeys, keyLen);
}

BTree.prototype = {
  reset: function() {
    this.root = new BTreeNode();
  },

  add: function(key, val) {
    return this.root.add(key, val, this.maxKeys);
  },

  del: function(key) {
    return this.root.del(key, this.maxKeys);
  },

  push: function(ix, keyValChild, childType) {
    var right = this.root;
    var left = this.root;
    if(childType === LEFTCHILD) {
      left = keyValChild[2];
    } else if (childType === RIGHTCHILD) {
      right = keyValChild[2];
    }

    this.root = new BTreeNode(this, 0, [keyValChild[0]], [keyValChild[1]], [left, right], left.lower, right.upper);
    left.parent = this.root;
    left.parentIx = 0;
    right.parent = this.root;
    right.parentIx = 1;
  },

  maintainInvariants: function() {
  },

  assertInvariants: function() {
    if(this.root.keys.length > 0) {
      return this.root.assertInvariants(this.maxKeys);
    }
    return true;
  },

  foreach: function(f) {
    this.root.foreach(f);
  },

  foreachReverse: function(f) {
    this.root.foreachReverse(f);
  },

  keys: function() {
    var results = [];
    var i = 0;
    this.foreach(function(k, v) {
      results[i] = k;
      i++;
    });
    return results;
  },

  elems: function() {
    var results = [];
    var i = 0;
    this.foreach(function(k, v) {
      results[i] = k;
      results[i+1] = v;
      i = i + 2;
    });
    return results;
  },

  isEmpty: function() {
    return this.root.keys.length === 0;
  },

  toString: function() {
    return "<btree " + this.elems().toString() + ">";
  }

};

// ITERATORS

function Iterator(tree, node, ix) {
  this.tree = tree;
  this.node = node;
  this.ix = ix;
  this.keyLen = tree.keyLen;
}

function iterator(tree) {
  var node = tree.root;
  var ix = 0;
  return new Iterator(tree, node, ix);
}

Iterator.prototype = {
  reset: function() {
    this.node = this.tree.root;
    this.ix = 0;
  },

  seekGt: function(key) {
    while(true) {
      if(this.node.parent.isNode && ((compareValueArray(this.node.upper, key) === -1) || compareValueArray(key, this.node.lower) === -1)) {
        this.ix = 0;
        this.node = this.node.parent;
      } else {
        while(true) {
          this.ix = findKeyGT(this.node.keys, key);
          if(!this.node.children) {
            if(this.ix < this.node.keys.length) {
              return this.node.keys[this.ix];
            } else {
              return null;
            }
          } else {
            if(compareValueArray(this.node.children[this.ix].upper, key) === -1) {
              return this.node.keys[this.ix];
            } else {
              this.node = this.node.children[this.ix];
              this.ix = 0;
            }
          }

        }
        return null;
      }
    }
  },

  seekGte: function(key) {
    while(true) {
      if(this.node.parent.isNode && ((compareValueArray(this.node.upper, key) === -1) || compareValueArray(key, this.node.lower) === -1)) {
        this.ix = 0;
        this.node = this.node.parent;
      } else {
        while(true) {
          this.ix = findKeyGTE(this.node.keys, key);
          if(!this.node.children) {
            if(this.ix < this.node.keys.length) {
              return this.node.keys[this.ix];
            } else {
              return null;
            }
          } else {
            if(compareValueArray(this.node.children[this.ix].upper, key) === -1) {
              return this.node.keys[this.ix];
            } else {
              this.node = this.node.children[this.ix];
              this.ix = 0;
            }
          }

        }
        return null;
      }
    }
  },

  contains: function(key) {
    var found = this.seekGte(key);
    return found && arrayEqual(found, key);
  }
};

// SOLVER

function Solver(numVars, numConstraints, constraints, constraintsForVar) {
  this.numVars = numVars;
  this.numConstraints = numConstraints;
  this.constraints = constraints;
  this.constraintsForVar = constraintsForVar;
  this.values = makeArray(numVars, least);
}

function solver(numVars, constraints, varsForConstraint) {
  var numConstraints = constraints.length;
  var constraintsForVar = [];
  for (var i = 0; i < numVars; i++) {
    constraintsForVar[i] = [];
  }
  for (var i = 0; i < numConstraints; i++) {
    var constraint = constraints[i];
    var vars = varsForConstraint[i];
    for (var j = 0; j < vars.length; j++) {
      constraintsForVar[vars[j]].push(constraint);
    }
  }
  return new Solver(numVars, numConstraints, constraints, constraintsForVar);
}

Solver.prototype = {
  solve: function(returnedValues) {

    // init values
    var values = this.values;
    fillArray(values, least);

    // init constraints
    var constraints = this.constraints;
    var numConstraints = this.numConstraints;
    for (var i = 0; i < numConstraints; i++) {
      constraints[i].init();
    }

    // init search
    var numVars = this.numVars;
    var constraintsForVar = this.constraintsForVar;
    var currentVar = 0;
    var value = values[currentVar];
    var constraints = constraintsForVar[currentVar];
    var numConstraints = constraints.length;

    var FIX = 0;
    var DOWN = 1;
    var UP = 2;
    var NEXT = 3;

    var state = FIX;

    // run the search state machine
    search: while (true) {
      switch (state) {

        case FIX: {
          // console.log("FIX " + currentVar + " " + value + " " + values);
          var currentConstraint = 0;
          var lastChanged = 0;
          do {
            var newValue = constraints[currentConstraint].next(value, true);
            if (value !== newValue) {
              lastChanged = currentConstraint;
            }
            value = newValue;
            currentConstraint = (currentConstraint + 1) % numConstraints;
          }
          while ((currentConstraint !== lastChanged) && (value !== greatest));
          if (value === greatest) {
            state = UP;
          } else {
            values[currentVar] = value;
            state = DOWN;
          }
          break;
        }

        case DOWN: {
          // console.log("DOWN " + currentVar + " " + value + " " + values);
          if (currentVar === numVars - 1) {
            returnedValues.push(values.slice());
            state = NEXT;
          } else {
            for (var i = 0; i < numConstraints; i++) {
              constraints[i].down(value);
            }
            currentVar++;
            value = values[currentVar];
            constraints = constraintsForVar[currentVar];
            numConstraints = constraints.length;
            state = FIX;
          }
          break;
        }

        case UP: {
          // console.log("UP " + currentVar + " " + value + " " + values);
          if (currentVar === 0) {
            break search;
          } else {
            values[currentVar] = least;
            currentVar--;
            value = values[currentVar];
            constraints = constraintsForVar[currentVar];
            numConstraints = constraints.length;
            for (var i = 0; i < numConstraints; i++) {
              constraints[i].up();
            }
            state = NEXT;
          }
          break;
        }

        case NEXT: {
          // console.log("NEXT " + currentVar + " " + value + " " + values);
          var value = constraints[0].next(value, false);
          if (value === greatest) {
            state = UP;
          } else {
            values[currentVar] = value;
            state = FIX;
          }
          break;
        }
      }
    }
  }
};

// CONSTRAINTS

function IteratorConstraint(iterator) {
  this.iterator = iterator;
  this.inclusiveSearchKey = makeArray(iterator.keyLen, least);
  this.exclusiveSearchKey = makeArray(iterator.keyLen, greatest);
  this.currentVar = 0;
}

IteratorConstraint.prototype = {
  init: function() {
    this.iterator.reset();
    fillArray(this.inclusiveSearchKey, least);
    fillArray(this.exclusiveSearchKey, greatest);
    this.currentVar = 0;
  },

  up: function() {
    if (this.currentVar < this.inclusiveSearchKey.length) {
      this.inclusiveSearchKey[this.currentVar] = least;
      this.exclusiveSearchKey[this.currentVar] = greatest;
    }
    this.currentVar--;
  },

  down: function(value) {
    this.inclusiveSearchKey[this.currentVar] = value;
    this.exclusiveSearchKey[this.currentVar] = value;
    this.currentVar++;
  },

  next: function(value, isInclusive) {
    var currentVar = this.currentVar;
    var searchKey;
    var nextKey;
    if (isInclusive === true) {
      searchKey = this.inclusiveSearchKey;
      searchKey[currentVar] = value;
      nextKey = this.iterator.seekGte(searchKey);
    } else {
      searchKey = this.exclusiveSearchKey;
      searchKey[currentVar] = value;
      nextKey = this.iterator.seekGt(searchKey);
    }
    // console.log("NEXT KEY " + nextKey + " FROM " + searchKey + " WHEN " + currentVar + " " + value);
    if (nextKey === null) {
      return greatest;
    }
    for (var i = 0; i < currentVar; i++) {
      if (searchKey[i] !== nextKey[i]) {
        return greatest;
      }
    }
    return nextKey[currentVar];
  }
};

// TESTS

var jsc = jsc;
var gen = {};

function Unshrinkable() {}

gen.tuple = function (gens) {
  return {
    arbitrary: function(size) {
      var tuple = [];
      for (var i = 0; i < gens.length; i++) {
        tuple[i] = gens[i].arbitrary(size);
      }
      return tuple;
    },
    randomShrink: function(tuple) {
      var shrunk = tuple.slice();
      var i = jsc._.random(0, tuple.length - 1);
      shrunk[i] = gens[i].randomShrink(shrunk[i]);
      return shrunk;
    },
    show: function(tuple) {
      var shown = tuple.slice();
      for (var i = 0; i < shown.length; i++) {
        shown[i] = gens[i].show(shown[i]);
      }
      return "[" + shown.join(", ") + "]";
    },
  };
};

gen.array = function(gen, n) {
  return {
    arbitrary: function(size) {
      var array = [];
      var length = n || jsc._.random(1,size);
      for (var i = 0; i < length; i++) {
        array[i] = gen.arbitrary(size);
      }
      return array;
    },
    randomShrink: function(array) {
      if (array.length === 0) {
        throw new Unshrinkable();
      } else {
        var shrunk = array.slice();
        var i = jsc._.random(0, array.length - 1);
        if ((n === undefined) && (jsc._.random(0,1) === 0)) {
          shrunk.splice(i, 1);
        } else {
          shrunk[i] = gen.randomShrink(shrunk[i]);
        }
        return shrunk;
      }
    },
    show: JSON.stringify,
  };
};

var maxShrinks = 1000;

// limit to 'maxShrinks' random shrink attempts
function shrinkwrap(gen) {
  return {
    arbitrary: gen.arbitrary,
    shrink: function(value) {
      var shrinks = [];
      for (var i = 0; i < maxShrinks; i++) {
        try {
          shrinks[i] = gen.randomShrink(value);
        } catch (err) {
          if (err.constructor !== Unshrinkable) throw err;
        }
      }
      return shrinks;
    },
    show: gen.show,
  };
}

// shrinkwrap gens before handing over to jsc
function forall() {
  var args = Array.prototype.slice.call(arguments);
  var gens = args.slice(0, args.length - 1);
  var fun = args[args.length - 1];
  var wrapped = shrinkwrap(gen.tuple(gens));
  var forall = jsc.forall(wrapped, function(vals) { return fun.apply(null, vals); });
  forall.gens = gens;
  forall.fun = fun;
  forall.wrapped = wrapped;
  return forall;
}

function assertAll(props, opts) {
  for (var prop in props) {
    jsc.assert(props[prop], opts);
  }
}

// ORDERING TESTS

gen.value = function () {
  return {
    arbitrary: function(size) {
      var i = jsc._.random(-size, size);
      return (jsc._.random(0,1) === 0) ? i.toString() : i;
    },
    randomShrink: function(value) {
      if (typeof(value) === 'string') {
        var asInt = parseInt(value);
        if ((jsc._.random(0,1) === 0) && !isNaN(asInt)) {
          return asInt;
        } else if (value === "") {
          throw new Unshrinkable();
        }
        else {
          return value.slice(0, value.length - 1);
        }
      } else {
        if (value === 0) {
          throw new Unshrinkable();
        } else {
          return jsc._.random((1-value),(value-1));
        }
      }
    },
    show: JSON.stringify,
  };
};

gen.eav = function() {
  return gen.array(gen.value(), 3);
};

var orderingProps = {
  valueBounds: forall(gen.value(),
                      function (v) {
                        return (compareValue(v, least) === 1) && (compareValue(least, v) === -1) &&
                          (compareValue(v, greatest) === -1) && (compareValue(greatest, v) === 1);
                      }),

  valueEquality: forall(gen.value(), gen.value(),
                        function (v1, v2) {
                          return (compareValue(v1, v2) === 0) === (v1 === v2);
                        }),

  valueReflexive: forall(gen.value(),
                         function (v) {
                           return compareValue(v,v) === 0;
                         }),

  valueTransitive: forall(gen.value(), gen.value(), gen.value(),
                         function (v1, v2, v3) {
                           var c12 = compareValue(v1, v2);
                           var c23 = compareValue(v2, v3);
                           var c13 = compareValue(v1, v3);
                           return (c12 === c23) ? (c13 === c23) : true;
                         }),

  valueArrayBounds: forall(gen.eav(),
                           function (v) {
                             return (compareValueArray(v, leastArray(v.length)) === 1) && (compareValueArray(leastArray(v.length), v) === -1) &&
                               (compareValueArray(v, greatestArray(v.length)) === -1) && (compareValueArray(greatestArray(v.length), v) === 1);
                           }),

  valueArrayEquality: forall(gen.eav(), gen.eav(),
                        function (v1, v2) {
                          return (compareValueArray(v1, v2) === 0) === arrayEqual(v1, v2);
                        }),

  valueArrayReflexive: forall(gen.eav(),
                         function (v) {
                           return compareValueArray(v,v) === 0;
                         }),

  valueArrayTransitive: forall(gen.eav(), gen.eav(), gen.eav(),
                         function (v1, v2, v3) {
                           var c12 = compareValueArray(v1, v2);
                           var c23 = compareValueArray(v2, v3);
                           var c13 = compareValueArray(v1, v3);
                           return (c12 === c23) ? (c13 === c23) : true;
                         }),
};

assertAll(orderingProps, {tests: 1000});

// BTREE TESTS

gen.action = function(n) {
  var valueArray = gen.array(gen.value(), n);
  var integer = jsc.integer();
  return {
    arbitrary: function(size) {
      if (jsc._.random(0,1) === 0) {
        return ["add", valueArray.arbitrary(size), integer.arbitrary(size)];
      } else {
        return ["del", valueArray.arbitrary(size)];
      }
    },
    randomShrink: function(action) {
      var shrunk = action.slice();
      shrunk[1] = valueArray.randomShrink(shrunk[1]);
      return shrunk;
    },
    show: JSON.stringify
  };
};

function modelBTreeAdd(model, key, val) {
  for (var i = 0; i < model.length; i++) {
    if (arrayEqual(key, model[i][0])) {
      return model[i][1];
    }
  }
  model.push([key, val]);
  return null;
}

function modelBTreeDel(model, key) {
   for (var i = 0; i < model.length; i++) {
    if (arrayEqual(key, model[i][0])) {
      var val = model[i][1];
      model.splice(i, 1);
      return val;
    }
  }
  return null;
}

function modelBTree(actions) {
  var model = [];
  var results = [];
  for (var i = 0; i < actions.length; i++) {
    var action = actions[i];
    if (action[0] === "add") {
      results.push(modelBTreeAdd(model, action[1], action[2]));
    } else {
      results.push(modelBTreeDel(model, action[1]));
    }
  }
  model.sort(function (a,b) {
    return compareValueArray(a[0], b[0]);
  });
  var elems = [];
  for (var i = 0; i < model.length; i++) {
    elems.push(model[i][0], model[i][1]);
  }
  return [elems, results];
}

function realBTree(actions, minkeys, keylen) {
  var tree = btree(minkeys, keylen);
  var results = [];
  for (var i = 0; i < actions.length; i++) {
    var action = actions[i];
    if (action[0] === "add") {
      results.push(tree.add(action[1], action[2]));
    } else {
      results.push(tree.del(action[1]));
    }
  }
  return [tree, results];
}

var btreeProps = {
  building: forall(gen.array(gen.action(3)),
                  function (actions) {
                    var modelResults = modelBTree(actions);
                    var realResults = realBTree(actions, 10, 3);
                    realResults[0].assertInvariants();
                    return nestedEqual(modelResults[0], realResults[0].elems()) && arrayEqual(modelResults[1], realResults[1]);
                  })
};

assertAll(btreeProps, {tests: 1000});

// ITERATOR TESTS

gen.movement = function(n) {
  var valueArray = gen.array(gen.value(), n);
  return {
    arbitrary: function(size) {
      if (jsc._.random(0,1) === 0) {
        return ["gte", valueArray.arbitrary(size)];
      } else {
        return ["gt", valueArray.arbitrary(size)];
      }
    },
    randomShrink: function(movement) {
      var shrunk = movement.slice();
      shrunk[1] = valueArray.randomShrink(shrunk[1]);
      return shrunk;
    },
    show: JSON.stringify
  };
};

function modelIterator(keys, movements) {
  var results = [];
  for (var i = 0; i < movements.length; i++) {
    var movement = movements[i];
    var bound = (movement[0] === "gt") ? -1 : 0;
    var search = movement[1];
    var result = null;
    for (var j = 0; j < keys.length; j++) {
      var key = keys[j];
      if ((compareValueArray(search, key) <= bound) && ((result === null) || (compareValueArray(key, result) === -1))) {
        result = key;
      }
    }
    results.push(result);
  }
  return results;
}

function realIterator(tree, movements) {
  var results = [];
  var it = iterator(tree);
  for (var i = 0; i < movements.length; i++) {
    var movement = movements[i];
    if (movement[0] === "gt") {
      results.push(it.seekGt(movement[1]));
    } else {
      results.push(it.seekGte(movement[1]));
    }
  }
  return results;
}

var iteratorProps = {
  moving: forall(gen.array(gen.action(3)), gen.array(gen.movement(3)),
                function(actions, movements) {
                  var tree = realBTree(actions, 10, 3)[0];
                  var modelResults = modelIterator(tree.keys(), movements);
                  var realResults = realIterator(tree, movements);
                  return nestedEqual(modelResults, realResults);
                })
};

assertAll(iteratorProps, {tests: 1000});

// SOLVER TESTS

var solverProps = {
  selfJoin: forall(gen.array(gen.eav()),
                     function (facts) {
                       var tree = btree(10, 3);
                       var constraint0 = new IteratorConstraint(iterator(tree));
                       var constraint1 = new IteratorConstraint(iterator(tree));
                       var productSolver = solver(3, [constraint0, constraint1], [[0,1,2],[0,1,2]]);
                       for (var i = 0; i < facts.length; i++) {
                         tree.add(facts[i]);
                       }
                       var returnedFacts = [];
                       productSolver.solve(returnedFacts);

                       var expectedFacts = tree.keys();
                       return nestedEqual(returnedFacts, expectedFacts);
                     }),

  productJoin: forall(gen.array(gen.eav()),
                     function (facts) {
                       console.log(facts.length);
                       var tree = btree(10, 3);
                       var constraint0 = new IteratorConstraint(iterator(tree));
                       var constraint1 = new IteratorConstraint(iterator(tree));
                       var productSolver = solver(6, [constraint0, constraint1], [[0,1,2],[3,4,5]]);
                       for (var i = 0; i < facts.length; i++) {
                         tree.add(facts[i]);
                       }
                       var returnedFacts = [];
                       productSolver.solve(returnedFacts);

                       var uniqueSortedFacts = tree.keys();
                       var expectedFacts = [];
                       for (var i = 0; i < uniqueSortedFacts.length; i++) {
                         for (var j = 0; j < uniqueSortedFacts.length; j++) {
                           expectedFacts.push(uniqueSortedFacts[i].concat(uniqueSortedFacts[j]));
                         }
                       }
                       return nestedEqual(returnedFacts, expectedFacts);
                     })
};

assertAll(solverProps, {tests: 5000});<|MERGE_RESOLUTION|>--- conflicted
+++ resolved
@@ -168,79 +168,6 @@
   return true;
 }
 
-<<<<<<< HEAD
-BTree.prototype = {
-  reset: function() {
-    this.root = new BTreeNode(this, 0, [], [], null, null, null);
-  },
-
-  add: function(key, val) {
-    return this.root.add(key, val, this.maxKeys);
-  },
-
-  del: function(key) {
-    return this.root.del(key, this.maxKeys);
-  },
-
-  push: function(ix, keyValChild, childType) {
-    var right = this.root;
-    var left = this.root;
-    if(childType === LEFTCHILD) {
-      left = keyValChild[2];
-    } else if (childType === RIGHTCHILD) {
-      right = keyValChild[2];
-    }
-
-    this.root = new BTreeNode(this, 0, [keyValChild[0]], [keyValChild[1]], [left, right], left.lower, right.upper);
-    left.parent = this.root;
-    left.parentIx = 0;
-    right.parent = this.root;
-    right.parentIx = 1;
-  },
-
-  maintainInvariants: function() {
-  },
-
-  assertInvariants: function() {
-    if(this.root.keys.length > 0) {
-      return this.root.assertInvariants(this.maxKeys);
-    }
-    return true;
-  },
-
-  foreach: function(f) {
-    this.root.foreach(f);
-  },
-
-  foreachReverse: function(f) {
-    this.root.foreachReverse(f);
-  },
-
-  keys: function() {
-    var results = [];
-    var i = 0;
-    this.foreach(function(k, v) {
-      results[i] = k;
-      i++;
-    });
-    return results;
-  },
-
-  elems: function() {
-    var results = [];
-    var i = 0;
-    this.foreach(function(k, v) {
-      results[i] = k;
-      results[i+1] = v;
-      i = i + 2;
-    });
-    return results;
-  },
-
-  isEmpty: function() {
-    return this.root.keys.length === 0;
-  },
-=======
 function volumeStrictlyContainsPoint(volume, point) {
   assert(volume.length === 2 * point.length);
   var dimensions = point.length;
@@ -254,7 +181,6 @@
   }
   return false;
 }
->>>>>>> 388a9155
 
 function volumeContainsVolume(outerVolume, innerVolume) {
   assert(outerVolume.length === innerVolume.length);
