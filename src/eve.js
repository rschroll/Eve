--- conflicted
+++ resolved
@@ -93,7 +93,7 @@
 
     mid = lo + Math.floor((hi - lo)/2);
     midKey = keys[mid];
-    comp = compareArray(midKey, key);
+    comp = compareValueArray(midKey, key);
 
     if(comp === 0) {
       return mid + 1;
@@ -474,7 +474,90 @@
   return new BTree(minKeys * 2, keyLen);
 }
 
-<<<<<<< HEAD
+// ITERATORS
+
+
+
+function Iterator(tree) {
+  this.tree = tree;
+  this.node = tree.root;
+  this.ix = 0;
+}
+
+Iterator.prototype = {
+  reset: function(key) {
+    this.node = this.tree.root;
+    this.ix = 0;
+  },
+
+  seekGt: function(key) {
+    while(true) {
+      if(this.node.parent.isNode && (compareValueArray(this.node.upper, key) === -1) || compareValueArray(key, this.node.lower) === -1) {
+        this.ix = 0;
+        this.node = this.node.parent;
+      } else {
+        while(true) {
+          this.ix = findKeyGT(this.node.keys, key);
+          if(!this.node.children) {
+            if(this.ix < this.node.keys.length) {
+              return this.node.keys[this.ix];
+            } else {
+              return null;
+            }
+          } else {
+            if(compareValueArray(this.node.children[this.ix].upper, key) === -1) {
+              return this.node.keys[this.ix];
+            } else {
+              this.node = this.node.children[this.ix];
+              this.ix = 0;
+            }
+          }
+
+        }
+        return null;
+      }
+    }
+  },
+
+  seekGte: function(key) {
+    while(true) {
+      if(this.node.parent.isNode && (compareValueArray(this.node.upper, key) === -1) || compareValueArray(key, this.node.lower) === -1) {
+        this.ix = 0;
+        this.node = this.node.parent;
+      } else {
+        while(true) {
+          this.ix = findKeyGTE(this.node.keys, key);
+          if(!this.node.children) {
+            if(this.ix < this.node.keys.length) {
+              return this.node.keys[this.ix];
+            } else {
+              return null;
+            }
+          } else {
+            if(compareValueArray(this.node.children[this.ix].upper, key) === -1) {
+              return this.node.keys[this.ix];
+            } else {
+              this.node = this.node.children[this.ix];
+              this.ix = 0;
+            }
+          }
+
+        }
+        return null;
+      }
+    }
+  },
+
+  contains: function(key) {
+    var found = this.seekGte(key);
+    return found && equalArray(found, key);
+  }
+};
+
+function iterator(tree) {
+  return new Iterator(tree);
+}
+
 // TESTS
 
 var jsc = jsc;
@@ -614,86 +697,4 @@
                            }),
 };
 
-assertAll(orderingProps, {tests: 1000});
-=======
-
-function Iterator(tree) {
-  this.tree = tree;
-  this.node = tree.root;
-  this.ix = 0;
-}
-
-Iterator.prototype = {
-  reset: function(key) {
-    this.node = this.tree.root;
-    this.ix = 0;
-  },
-
-  seekGt: function(key) {
-    while(true) {
-      if(this.node.parent.isNode && (compareArray(this.node.upper, key) === -1) || compareArray(key, this.node.lower) === -1) {
-        this.ix = 0;
-        this.node = this.node.parent;
-      } else {
-        while(true) {
-          this.ix = findKeyGT(this.node.keys, key);
-          if(!this.node.children) {
-            if(this.ix < this.node.keys.length) {
-              return this.node.keys[this.ix];
-            } else {
-              return null;
-            }
-          } else {
-            if(compareArray(this.node.children[this.ix].upper, key) === -1) {
-              return this.node.keys[this.ix];
-            } else {
-              this.node = this.node.children[this.ix];
-              this.ix = 0;
-            }
-          }
-
-        }
-        return null;
-      }
-    }
-  },
-
-  seekGte: function(key) {
-    while(true) {
-      if(this.node.parent.isNode && (compareArray(this.node.upper, key) === -1) || compareArray(key, this.node.lower) === -1) {
-        this.ix = 0;
-        this.node = this.node.parent;
-      } else {
-        while(true) {
-          this.ix = findKeyGTE(this.node.keys, key);
-          if(!this.node.children) {
-            if(this.ix < this.node.keys.length) {
-              return this.node.keys[this.ix];
-            } else {
-              return null;
-            }
-          } else {
-            if(compareArray(this.node.children[this.ix].upper, key) === -1) {
-              return this.node.keys[this.ix];
-            } else {
-              this.node = this.node.children[this.ix];
-              this.ix = 0;
-            }
-          }
-
-        }
-        return null;
-      }
-    }
-  },
-
-  contains: function(key) {
-    var found = this.seekGte(key);
-    return found && equalArray(found, key);
-  }
-};
-
-function iterator(tree) {
-  return new Iterator(tree);
-}
->>>>>>> 73787702
+assertAll(orderingProps, {tests: 1000});