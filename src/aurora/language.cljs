(ns aurora.language
  (:require [aurora.btree :as btree])
  (:require-macros [aurora.macros :refer [apush aclear amake set!!]]))

;; KNOWLEDGE

(defn keymap [from-fields to-fields]
  (let [keymap (make-array (alength to-fields))]
    (dotimes [i (alength from-fields)]
      (dotimes [j (alength to-fields)]
        (when (identical? (aget from-fields i) (aget to-fields j))
          (aset keymap j i))))
    (dotimes [j (alength keymap)]
      (assert (not (nil? (aget keymap j))) (str "Fields mismatch: " from-fields " :: " to-fields))) ;; ie every to-field is in from-fields somewhere
    keymap))

(defn with-keymap [keymap key]
  (let [new-key (make-array (alength keymap))]
    (dotimes [i (alength keymap)]
      (aset new-key i (aget key (aget keymap i))))
    new-key))

(defn -update-facts [from-facts&vals from-fields to-index to-fields]
  (let [changed? false
        keymap (keymap from-fields to-fields)]
    (dotimes [i (alength from-facts&vals)]
      (when (== 0 (mod i 2))
        (when (not (== 0 (.update to-index (with-keymap keymap (aget from-facts&vals i)) (aget from-facts&vals (+ i 1)))))
          (set!! changed? true))))
    changed?))

(deftype Knowledge [^:mutable kind->name->fields->index ^:mutable state]
  Object
  (get-or-create-index [this kind name fields]
                       (assert (array? fields))
                       (assert (or (identical? kind "know") (identical? kind "remember") (identical? kind "forget")) (pr-str kind))
                       (or (get-in kind->name->fields->index [kind name (vec fields)])
                           (let [index (btree/tree 10 (alength fields))]
                             (when-let [[other-fields other-index] (first (get-in kind->name->fields->index [kind name]))]
                               (assert (= (set fields) (set other-fields)) [kind name fields other-fields])
                               (-update-facts (.elems other-index) (into-array other-fields) index fields))
                             (set! kind->name->fields->index (assoc-in kind->name->fields->index [kind name (vec fields)] index))
                             index)))
  (update-facts [this kind name fields facts&vals]
                (if (> (alength facts&vals) 0)
                  (do
                    #_(prn :updating kind name fields (alength facts&vals))
                    (assert (array? fields))
                    (assert (or (identical? kind "know") (identical? kind "remember") (identical? kind "forget")) (pr-str kind))
                    (let [changed? false
                          indexes (or (get-in kind->name->fields->index [kind name])
                                      (let [filtered-fields (into-array (filter #(not (nil? %)) fields))]
                                        [[(vec filtered-fields) (.get-or-create-index this kind name filtered-fields)]]))]
                      (assert (seq indexes) (pr-str kind name))
                      (doseq [[other-fields other-index] indexes]
                        (when (true? (-update-facts facts&vals fields other-index (into-array other-fields)))
                          (set!! changed? true)))
                      changed?))
                  false))
  (add-facts [this kind name fields facts]
             (let [facts&vals #js []]
               (dotimes [i (alength facts)]
                 (apush facts&vals (aget facts i))
                 (apush facts&vals 1))
               (.update-facts this kind (str "delta-" name) fields facts&vals)))
  (del-facts [this kind name fields facts]
             (let [facts&vals #js []]
               (dotimes [i (alength facts)]
                 (apush facts&vals (aget facts i))
                 (apush facts&vals -1))
               (.update-facts this kind (str "delta-" name) fields facts&vals)))
  (directly-insert-facts! [this kind name fields facts]
                          (let [facts&vals #js []]
                            (dotimes [i (alength facts)]
                              (apush facts&vals (aget facts i))
                              (apush facts&vals 1))
                            (.update-facts this kind name fields facts&vals)))
  (clear-facts [this kind name]
               (doseq [[_ index] (concat (get-in kind->name->fields->index [kind name]))]
                 (.reset index)))
  (unknow-facts [this kind name]
                (let [[fields know-index] (first (get-in kind->name->fields->index ["know" name]))]
                  (when (not (nil? know-index))
                    (let [facts&vals (.elems know-index)]
                      (dotimes [i (alength facts&vals)]
                        (when (== 1 (mod i 2))
                          (aset facts&vals i (- (aget facts&vals i)))))
                      (.update-facts this kind (str "delta-" name) (into-array fields) facts&vals)))))
  (merge-facts [this kind name]
               (when (== 0 (.lastIndexOf name "delta-" 0))
                 (let [[fields delta-know-index] (first (get-in kind->name->fields->index [kind name]))]
                   #_(prn :merging name (when delta-know-index (alength (.elems delta-know-index))))
                   (when (not (nil? delta-know-index))
                     (.update-facts this kind (.replace name #"^delta-" "") (into-array fields) (.elems delta-know-index))
                     (.clear-facts this kind name)))))
  (tick-facts [this name]
              (let [fields (or (first (first (get-in kind->name->fields->index ["know" name])))
                               (first (first (get-in kind->name->fields->index ["remember" name])))
                               (first (first (get-in kind->name->fields->index ["forget" name]))))]
                (when-not (nil? fields)
                  (let [fields (into-array fields)
                        know-index (.get-or-create-index this "know" name fields)
                        remember-index (.get-or-create-index this "remember" name fields)
                        forget-index (.get-or-create-index this "forget" name fields)
                        know-iter (btree/iterator know-index)
                        remember-iter (btree/iterator remember-index)
                        forget-iter (btree/iterator forget-index)
                        facts&vals #js []]
                    (.foreach remember-index
                              (fn [key val]
                                (when (and (not (.contains? know-iter key)) (not (.contains? forget-iter key)))
                                  (.push facts&vals key 1))))
                    (.foreach forget-index
                              (fn [key val]
                                (when (and (.contains? know-iter key) (not (.contains? remember-iter key)))
                                  (.push facts&vals key -1))))
                    (.update-facts this "know" (str "delta-" name) fields facts&vals)))))
  (merge [this]
         (doseq [[kind name->fields->index] kind->name->fields->index
                 [name _] name->fields->index]
           (.merge-facts this kind name)))
  (tick [this name->lifetime]
        (let [names (js/Object.keys name->lifetime)
              changed? false]
          (dotimes [i (alength names)]
            (let [name (aget names i)
                  lifetime (aget name->lifetime name)]
              (when (= "persistent" lifetime)
                (when (true? (.tick-facts this name))
                  (set!! changed? true)))
              (when (= "external" lifetime)
                (.unknow-facts this "know" name))))
          changed?)))
(defn knowledge []
  (Knowledge. {} (js-obj)))

;; FLOWS

(deftype Sink [kind name fields]
  Object
  (run [this kn rule->dirty? kind->name->rules facts&vals]
       (when (true? (.update-facts kn kind name fields facts&vals))
         (let [dirtied-rules (aget kind->name->rules kind name)]
           (dotimes [j (alength dirtied-rules)]
             (aset rule->dirty? (aget dirtied-rules j) true))))))

(deftype SolverFlow [solvers sinks]
  Object
  (run [this kn rule->dirty? kind->name->rules]
       (let [facts&vals #js []]
         (dotimes [i (alength solvers)]
           (let [solver (aget solvers i)]
             (.reset solver)
             (js/Array.prototype.push.apply facts&vals (.elems solver))))
         (dotimes [i (alength sinks)]
           (.run (aget sinks i) kn rule->dirty? kind->name->rules facts&vals)))))

(deftype AggregateFlow [index delta-index group-len limit-ix ascending? agg-ixes agg-funs sinks]
  Object
  (run [this kn rule->dirty? kind->name->rules]
       ;; TODO this is kind of hacky - we shouldn't be directly messing with input state or storing things in anon fields

       ;; update input
       (.foreach delta-index
                 (fn [k v]
                   (.update index k v)))
       (.reset delta-index)

       ;; figure out new output
       (let [current-key nil
             current-limit nil
             current-index 1
             inputs #js []
             aggs (make-array (alength agg-ixes))
             new-output (btree/tree 10 (+ group-len 1 (alength aggs)))
             push-input (fn [key]
                          (when (nil? current-key)
                            (set!! current-key key)
                            (set!! current-limit (aget key limit-ix)))
                          (when (btree/prefix-not= key current-key group-len)
                            (dotimes [i (alength aggs)]
                              (aset aggs i ((aget agg-funs i) (aget agg-ixes i) inputs)))
                            (dotimes [i (alength inputs)]
                              (let [output (aget inputs i)]
                                (dotimes [j (alength aggs)]
                                  (apush output (aget aggs j)))
                                (.update new-output output 1)))
                            (aclear inputs)
                            (set!! current-key key)
                            (set!! current-limit (aget key limit-ix))
                            (set!! current-index 1))
                          (when (<= current-index current-limit)
                            (let [input (aclone key)]
                              (apush input current-index)
                              (set!! current-index (+ current-index 1))
                              (apush inputs input))))]
         (if (true? ascending?)
           (.foreach index push-input)
           (.foreach-reverse index push-input))
         (push-input (btree/greatest-key group-len))

         ;; diff against old output
         (let [old-output (or (.-facts&vals index) (btree/tree 10 (+ group-len 1 (alength aggs))))
               delta-output (btree/tree 10 (+ group-len 1 (alength aggs)))]
           (.foreach old-output
                     (fn [k v]
                       (.update delta-output k (- v))))
           (.foreach new-output
                     (fn [k v]
                       (.update delta-output k v)))

           ;; save new output
           (set! (.-facts&vals index) new-output)

           ;; send deltas to sinks
           (let [facts&vals (.elems delta-output)]
             (dotimes [i (alength sinks)]
               (.run (aget sinks i) kn rule->dirty? kind->name->rules facts&vals)))))))

(deftype Flows [rules rule->flow rule->dirty? kind->name->rules name->lifetime]
  Object
  (run [this kn]
       ;; assume everything is dirty at the start
       (dotimes [i (alength rules)]
         (aset rule->dirty? (aget rules i) true))

       (loop [i 0]
         (when (< i (alength rules))
           (let [rule (aget rules i)]
             (if (true? (aget rule->dirty? rule))
               (do
                 #_(prn :running rule)
                 (aset rule->dirty? rule false)
                 (.run (aget rule->flow rule) kn rule->dirty? kind->name->rules)
                 (recur 0))
               (recur (+ i 1)))))))
  (tick [this kn watch]
        (.run this kn)
        (.merge kn)
        (when watch
             (watch kn))
        (.tick kn name->lifetime))
  (quiesce [this kn watch]
           (while (true? (.tick this kn watch)))
           ))

;; COMPILER

(let [next (atom 0)]
  (defn new-id []
    (if js/window.uuid
      (.replace (js/uuid) (js/RegExp. "-" "gi") "_")
      (str "id-" (swap! next inc)))))

;; NOTE can't handle missing keys yet - requires a schema
(defn compile [kn]
  (let [rule->flow (atom {})
        kind->name->rules (atom {})
        name->lifetime (atom {})
        clauses (.keys (.get-or-create-index kn "know" "clauses" #js ["rule-id" "when|know|remember|forget" "clause-id" "name"]))
        fields (.keys (.get-or-create-index kn "know" "clause-fields" #js ["clause-id" "constant|variable" "key" "val"]))
        has-aggs (.keys (.get-or-create-index kn "know" "has-agg" #js ["rule-id" "limit-variable|constant" "limit" "ordinal" "ascending|descending"]))
        group-bys (.keys (.get-or-create-index kn "know" "group-by" #js ["rule-id" "var"]))
        sort-bys (.keys (.get-or-create-index kn "know" "sort-by" #js ["rule-id" "ix" "var"]))
        agg-overs (.keys (.get-or-create-index kn "know" "agg-over" #js ["rule-id" "in-var" "agg-fun" "out-var"]))
        rule-id->clauses (atom (into {} (for [[k vs] (group-by #(nth % 0) clauses)] [k (set (map vec vs))])))
        clause-id->fields (atom (into {} (for [[k vs] (group-by #(nth % 0) fields)] [k (set (map vec vs))])))
        rule-id->has-agg (atom (into {} (for [[k vs] (group-by #(nth % 0) has-aggs)] [k (set (map vec vs))])))
        rule-id->group-by (atom (into {} (for [[k vs] (group-by #(nth % 0) group-bys)] [k (set (map vec vs))])))
        rule-id->sort-by (atom (into {} (for [[k vs] (group-by #(nth % 0) sort-bys)] [k (set (map vec vs))])))
        rule-id->agg-over (atom (into {} (for [[k vs] (group-by #(nth % 0) agg-overs)] [k (set (map vec vs))])))
        sink-of (fn [rule-id clause-type clause-id name var->ix]
                  (let [fields (make-array (count var->ix))]
                    (doseq [[_ field-type key val] (@clause-id->fields clause-id)]
                      (assert (= field-type "variable") [rule-id clause-id key val])
                      (aset fields (var->ix val) key))
                    (Sink. clause-type name fields)))
        rule-id->var->constant? (atom {})]

    (doseq [[clause-id field-type key val] fields
            :when (= "variable" field-type)]
      (assert (string? val) [clause-id key val]))

    ;; rewrite clauses
    (doseq [[rule-id clauses] @rule-id->clauses]
      (doseq [[_ clause-type clause-id name] clauses
              :when (not (#{"=constant" "=variable" "=function" "filter"} name))]
        (let [fields (get @clause-id->fields clause-id)
              var->key (atom {})]
          (doseq [[_ field-type key val] fields]
            (if (= field-type "constant")
              ;; rewrite (foo 1) to (foo x) (=constant x 1)
              (let [new-var (new-id)
                    new-clause-id (new-id)]
                (swap! rule-id->var->constant? assoc-in [clause-id val] true)
                (swap! clause-id->fields update-in [clause-id] disj [clause-id "constant" key val])
                (swap! clause-id->fields update-in [clause-id] conj [clause-id "variable" key new-var])
                (swap! clause-id->fields assoc new-clause-id #{[new-clause-id "variable" "variable" new-var]
                                                               [new-clause-id "constant" "constant" val]})
                (swap! rule-id->clauses update-in [rule-id] conj [rule-id "when" new-clause-id "=constant"]))
              (if (get @var->key val)
                ;; rewrite (foo x x) to (foo x y) (=variable x y)
                (let [new-var (new-id)
                      new-clause-id (new-id)]
                  (swap! clause-id->fields update-in [clause-id] disj [clause-id "variable" key val])
                  (swap! clause-id->fields update-in [clause-id] conj [clause-id "variable" key new-var])
                  (swap! clause-id->fields assoc new-clause-id #{[new-clause-id "variable-a" "variable" new-var]
                                                                 [new-clause-id "variable-b" "variable" val]})
                  (swap! rule-id->clauses update-in [rule-id] conj [rule-id "when" new-clause-id "=variable"]))
                (swap! var->key assoc val key)))))))

    ;; rewrite (limit 1) to (limit x) (=constant x 1)
    (doseq [[rule-id clauses] @rule-id->clauses]
      (when (seq (@rule-id->has-agg rule-id))
        (let [has-aggs (@rule-id->has-agg rule-id)
              _ (assert (= (count has-aggs) 1))
              [_ limit-variable|constant limit ordinal ascending|descending] (first has-aggs)]
          (when (= "constant" limit-variable|constant)
            (let [new-var (new-id)
                  new-clause-id (new-id)]
              (swap! rule-id->has-agg update-in [rule-id] disj [rule-id "constant" limit ordinal ascending|descending])
              (swap! rule-id->has-agg update-in [rule-id] conj [rule-id "variable" new-var ordinal ascending|descending])
              (swap! clause-id->fields assoc new-clause-id #{[new-clause-id "variable-a" "variable" new-var]
                                                             [new-clause-id "variable-b" "constant" limit]})
              (swap! rule-id->clauses update-in [rule-id] conj [rule-id "when" new-clause-id "=constant"]))))))

    ;; rewrite aggregates
    (doseq [[rule-id clauses] @rule-id->clauses]
      (when (seq (@rule-id->has-agg rule-id))
        (let [agg-rule-id (str rule-id "-agg-rule")
              agg-clause-id (str rule-id "-agg-clause")
              agg-index-id (str rule-id "-agg-index")
              has-aggs (@rule-id->has-agg rule-id)
              _ (assert (= (count has-aggs) 1))
              [_ _ limit ordinal ascending|descending] (first has-aggs)
              group-by-vars (for [[_ var] (@rule-id->group-by rule-id)]
                              var)
              sort-by-vars (into (sorted-map)
                                 (for [[_ ix var] (@rule-id->sort-by rule-id)]
                                   [ix var]))
              agg-in-vars (for [[_ in-var agg-fun out-var] (@rule-id->agg-over rule-id)]
                            in-var)
              agg-out-vars (set
                            (for [[_ in-var agg-fun out-var] (@rule-id->agg-over rule-id)]
                              out-var))
              pass-through-vars (for [[_ clause-type clause-id name] clauses
                                      :when (not= clause-type "know")
                                      [_ field-type key val] (@clause-id->fields clause-id)
                                      :when (= field-type "variable")
                                      :when (not= ordinal val)
                                      :when (not (agg-out-vars val))]
                                  val)
              in-vars (into-array (distinct (concat group-by-vars [limit] (vals sort-by-vars) agg-in-vars pass-through-vars)))
              out-vars (into-array (distinct (concat group-by-vars [limit] (vals sort-by-vars) agg-in-vars pass-through-vars [ordinal] agg-out-vars)))
              var->ix (into {}
                            (for [i (range (alength out-vars))]
                              [(aget out-vars i) i]))
              index (.get-or-create-index kn "know" agg-index-id in-vars)
              group-len (count (conj (set group-by-vars) limit))
              limit-ix (var->ix limit)
              ascending? (= ascending|descending "ascending")
              agg-ixes (into-array
                        (for [[_ in-var agg-fun out-var] (@rule-id->agg-over rule-id)]
                          (var->ix in-var)))
              agg-funs (into-array
                        (for [[_ in-var agg-fun out-var] (@rule-id->agg-over rule-id)]
                          (aget js/aurora.aggregates agg-fun)))
              sinks (into-array
                     (for [[_ clause-type clause-id name] clauses
                           :when (not= clause-type "when")]
                       (sink-of rule-id clause-type clause-id name var->ix)))]

          ;; remove output clauses
          (doseq [[_ clause-type clause-id name] clauses
                  :when (not= clause-type "when")]
            (swap! rule-id->clauses update-in [rule-id] disj [rule-id clause-type clause-id name]))

          ;; add a clause to output used vars to agg-index-ix
          (swap! rule-id->clauses update-in [rule-id] conj [rule-id "know" agg-clause-id agg-index-id])
          (doseq [var in-vars]
            (swap! clause-id->fields update-in [agg-clause-id] conj [agg-clause-id "variable" var var]))

          ;; create an aggregate flow to read from agg-index-id
<<<<<<< HEAD
          (let [group-by-vars (for [[_ var] (@rule-id->group-by rule-id)]
                                var)
                sort-by-vars (into (sorted-map)
                                   (for [[_ ix var] (@rule-id->sort-by rule-id)]
                                     [ix var]))
                agg-in-vars (for [[_ in-var agg-fun out-var] (@rule-id->agg-over rule-id)]
                              in-var)
                agg-out-vars (for [[_ in-var agg-fun out-var] (@rule-id->agg-over rule-id)]
                               out-var)
                in-vars (into-array (distinct (concat group-by-vars [limit] (vals sort-by-vars) agg-in-vars)))
                out-vars (into-array (distinct (concat group-by-vars [limit] (vals sort-by-vars) agg-in-vars [ordinal] agg-out-vars)))
                var->ix (into {}
                              (for [i (range (alength out-vars))]
                                [(aget out-vars i) i]))
                index (.get-or-create-index kn "know" agg-index-id in-vars)
                delta-index (.get-or-create-index kn "know" (str "delta-" agg-index-id) in-vars)
                group-len (count (conj (set group-by-vars) limit))
                limit-ix (var->ix limit)
                ascending? (= ascending|descending "ascending")
                agg-ixes (into-array
                          (for [[_ in-var agg-fun out-var] (@rule-id->agg-over rule-id)]
                            (var->ix in-var)))
                agg-funs (into-array
                          (for [[_ in-var agg-fun out-var] (@rule-id->agg-over rule-id)]
                            (aget js/aurora.aggregates agg-fun)))
                sinks (into-array
                       (for [[_ clause-type clause-id name] clauses
                             :when (not= clause-type "when")]
                         (sink-of rule-id clause-type clause-id (str "delta-" name) var->ix)))]
            (swap! rule->flow assoc agg-rule-id (AggregateFlow. index delta-index group-len limit-ix ascending? agg-ixes agg-funs sinks))
            (swap! kind->name->rules update-in ["know" (str "delta-" agg-index-id)] conj agg-rule-id)))))
=======
          (swap! rule->flow assoc agg-rule-id (AggregateFlow. index group-len limit-ix ascending? agg-ixes agg-funs sinks))
          (swap! kind->name->rules update-in ["know" agg-index-id] conj agg-rule-id))))
>>>>>>> 742198fb

    (doseq [[rule-id clauses] @rule-id->clauses]
      (let [var->when-count (atom {})]

        ;; collect vars
        (doseq [[_ clause-type clause-id _] clauses]
          (let [fields (get @clause-id->fields clause-id)]
            (doseq [[_ field-type key val] fields]
              (when (= field-type "variable")
                (swap! var->when-count update-in [val] #(+ (or % 0) (if (= clause-type "when") 1 0)))))))

        (let [var->priority (for [[var when-count] @var->when-count]
                              (if (get-in @rule-id->var->constant? [rule-id var])
                                js/Infinity
                                when-count))
              vars (map first (reverse (sort-by val @var->when-count)))
              var->ix (zipmap vars (range))
              num-vars (count vars)

              clause->min-var (atom {})

              _ (doseq [[_ clause-type clause-id name] clauses
                        [_ field-type key val] (get @clause-id->fields clause-id)
                        :when (= field-type "variable")]
                  (swap! clause->min-var update-in [clause-id] #(min (or % js/Infinity) (var->ix val))))

              sorted-clauses (sort-by (fn [[_ clause-type clause-id name]] (or (@clause->min-var clause-id) js/Infinity)) clauses)

              ;; make inputs
<<<<<<< HEAD
              stateless-constraints (for [[_ clause-type clause-id name] sorted-clauses
                                          :when (= clause-type "when")
                                          :when (#{"=constant" "=variable" "=function" "filter" "interval"} name)]
                                      (let [fields (get @clause-id->fields clause-id)]
                                        (case name
                                          "=constant" (let [variable (first (for [[_ field-type key val] fields
                                                                                  :when (= key "variable")]
                                                                              val))
                                                            constant (first (for [[_ field-type key val] fields
                                                                                  :when (= key "constant")]
                                                                              val))
                                                            ix (get var->ix variable)]
                                                        (btree/constant constant ix))
                                          "=variable" (let [variable-a (first (for [[_ field-type key val] fields
                                                                                    :when (= key "variable-a")]
                                                                                val))
                                                            variable-b (first (for [[_ field-type key val] fields
                                                                                    :when (= key "variable-b")]
                                                                                val))
                                                            ix-a (get var->ix variable-a)
                                                            ix-b (get var->ix variable-b)]
                                                        (btree/equal #js [ix-a ix-b]))
                                          "=function" (let [variable (first (for [[_ field-type key val] fields
                                                                                  :when (= key "variable")]
                                                                              val))
                                                            js (first (for [[_ field-type key val] fields
                                                                            :when (= key "js")]
                                                                        val))
                                                            result-ix (get var->ix variable)
                                                            args (for [var vars
                                                                       :when (>= (.indexOf js var) 0)]
                                                                   var)
                                                            arg-ixes (map var->ix args)
                                                            fun (apply js/Function (conj (vec args) (str "return (" js ");")))]
                                                        (btree/function fun result-ix (into-array arg-ixes)))
                                          "filter" (let [js (first (for [[_ field-type key val] fields
                                                                         :when (= key "js")]
                                                                     val))
                                                         args (for [var vars
                                                                    :when (>= (.indexOf js var) 0)]
                                                                var)
                                                         arg-ixes (map var->ix args)
                                                         fun (apply js/Function (conj (vec args) (str "return (" js ");")))]
                                                     (btree/filter fun (into-array arg-ixes)))
                                          "interval" (let [in (first (for [[_ field-type key val] fields
                                                                           :when (= key "in")]
                                                                       val))
                                                           in-ix (get var->ix in)
                                                           lo (first (for [[_ field-type key val] fields
                                                                           :when (= key "lo")]
                                                                       val))
                                                           lo-ix (get var->ix lo)
                                                           hi (first (for [[_ field-type key val] fields
                                                                           :when (= key "hi")]
                                                                       val))
                                                           hi-ix (get var->ix hi)]
                                                       (btree/interval in-ix lo-ix hi-ix)))))

              stateful-clauses (map conj
                                    (for [[_ clause-type clause-id name] sorted-clauses
                                          :when (= clause-type "when")
                                          :when (not (#{"=constant" "=variable" "=function" "filter" "interval"} name))]
                                      [_ clause-type clause-id name])
                                    (range))

              _ (doseq [[_ clause-type clause-id name] stateful-clauses]
                  (swap! kind->name->rules update-in ["know" name] #(conj (or % #{}) rule-id))
                  (swap! kind->name->rules update-in ["know" (str "delta-" name)] #(conj (or % #{}) rule-id)))

              ->stateful-constraint (fn [clause-id name]
                                      (let [fields (get @clause-id->fields clause-id)
                                            clause-vars&keys (sort-by (fn [[val key]] (var->ix val))
                                                                      (for [[_ field-type key val] fields]
                                                                        [val key]))
                                            clause-vars (map first clause-vars&keys)
                                            clause-vars-ixes (map var->ix clause-vars)
                                            clause-keys (map second clause-vars&keys)
                                            index (.get-or-create-index kn "know" name (into-array clause-keys))]
                                        (btree/contains (btree/iterator index) (into-array clause-vars-ixes))))

              solvers (amake [deriv (- (js/Math.pow 2 (count stateful-clauses)) 1)] ;; all bit permutations except all 1s
                             (btree/solver num-vars (into-array
                                                     (concat
                                                      (for [[_ clause-type clause-id name pos] stateful-clauses
                                                            :when (== 0 (mod (bit-shift-right deriv pos) 2))]
                                                        (->stateful-constraint clause-id (str "delta-" name)))
                                                      (for [[_ clause-type clause-id name pos] stateful-clauses
                                                            :when (== 1 (mod (bit-shift-right deriv pos) 2))]
                                                        (->stateful-constraint clause-id name))
                                                      stateless-constraints))))
=======
              constraints (for [[_ clause-type clause-id name] sorted-clauses
                                :when (= clause-type "when")]
                            (let [fields (get @clause-id->fields clause-id)]
                              (case name
                                "=constant" (let [variable (first (for [[_ field-type key val] fields
                                                                        :when (= key "variable")]
                                                                    val))
                                                  constant (first (for [[_ field-type key val] fields
                                                                        :when (= key "constant")]
                                                                    val))
                                                  ix (get var->ix variable)]
                                              (btree/constant constant ix))
                                "=variable" (let [variable-a (first (for [[_ field-type key val] fields
                                                                          :when (= key "variable-a")]
                                                                      val))
                                                  variable-b (first (for [[_ field-type key val] fields
                                                                          :when (= key "variable-b")]
                                                                      val))
                                                  ix-a (get var->ix variable-a)
                                                  ix-b (get var->ix variable-b)]
                                              (btree/equal #js [ix-a ix-b]))
                                "=function" (let [variable (first (for [[_ field-type key val] fields
                                                                        :when (= key "variable")]
                                                                    val))
                                                  js (first (for [[_ field-type key val] fields
                                                                  :when (= key "js")]
                                                              val))
                                                  result-ix (get var->ix variable)
                                                  args (for [var vars
                                                             :when (>= (.indexOf js var) 0)]
                                                         var)
                                                  arg-ixes (map var->ix args)
                                                  fun (apply js/Function (conj (vec args) (str "return (" js ");")))]
                                              (btree/function fun result-ix (into-array arg-ixes)))
                                "filter" (let [js (first (for [[_ field-type key val] fields
                                                               :when (= key "js")]
                                                           val))
                                               args (for [var vars
                                                          :when (>= (.indexOf js var) 0)]
                                                      var)
                                               arg-ixes (map var->ix args)
                                               fun (apply js/Function (conj (vec args) (str "return (" js ");")))]
                                           (btree/filter fun (into-array arg-ixes)))
                                "interval" (let [in (first (for [[_ field-type key val] fields
                                                                 :when (= key "in")]
                                                             val))
                                                 in-ix (get var->ix in)
                                                 lo (first (for [[_ field-type key val] fields
                                                                 :when (= key "lo")]
                                                             val))
                                                 lo-ix (get var->ix lo)
                                                 hi (first (for [[_ field-type key val] fields
                                                                 :when (= key "hi")]
                                                             val))
                                                 hi-ix (get var->ix hi)]
                                             (btree/interval in-ix lo-ix hi-ix))
                                (let [clause-vars&keys (sort-by (fn [[val key]] (var->ix val))
                                                                (for [[_ field-type key val] fields]
                                                                  [val key]))
                                      clause-vars (map first clause-vars&keys)
                                      clause-vars-ixes (map var->ix clause-vars)
                                      clause-keys (map second clause-vars&keys)
                                      index (.get-or-create-index kn "know" name (into-array clause-keys))]
                                  (swap! kind->name->rules update-in ["know" name] #(conj (or % #{}) rule-id))
                                  (btree/contains (btree/iterator index) (into-array clause-vars-ixes))))))

              ;; make solver
              solver (btree/solver num-vars (into-array constraints))
>>>>>>> 742198fb

              ;; make sinks
              sinks (into-array
                     (for [[_ clause-type clause-id name] clauses
                           :when (not= clause-type "when")]
                       (sink-of rule-id clause-type clause-id (str "delta-" name) var->ix)))]

          (swap! rule->flow assoc rule-id (SolverFlow. solvers sinks)))))

    ;; set up state for outputs
    (doseq [[rule flow] @rule->flow
            sink (.-sinks flow)]
      (let [kind (.-kind sink)
            name (.-name sink)
            base-name (.replace name #"^delta-" "")
            fields (.-fields sink)
            filtered-fields (into-array (filter #(not (nil? %)) fields))
            old-lifetime (@name->lifetime base-name)
            new-lifetime (if (= kind "know") "transient" "persistent")]
        ;; TODO get lifetime from schema instead
        (if old-lifetime
          (assert (= old-lifetime new-lifetime) [name old-lifetime new-lifetime])
          (swap! name->lifetime assoc base-name new-lifetime))
        (swap! kind->name->rules update-in [kind name] #(or % #{}))))

    ;; TODO stratify
    (Flows. (clj->js (map first @rule->flow)) (clj->js @rule->flow) #js {} (clj->js @kind->name->rules) (clj->js @name->lifetime))))

;; TESTS

(comment
(enable-console-print!)

(def kn (knowledge))

(.get-or-create-index kn "know" "clauses" #js ["rule-id" "when|know|remember|forget" "clause-id" "name"])
(.get-or-create-index kn "know" "clause-fields" #js ["clause-id" "constant|variable" "key" "val"])
(.get-or-create-index kn "know" "has-agg" #js ["rule-id" "limit-variable|constant" "limit" "ordinal" "ascending|descending"])
(.get-or-create-index kn "know" "group-by" #js ["rule-id" "var"])
(.get-or-create-index kn "know" "sort-by" #js ["rule-id" "ix" "var"])
(.get-or-create-index kn "know" "agg-over" #js ["rule-id" "in-var" "agg-fun" "out-var"])

(.get-or-create-index kn "know" "delta-edge" #js ["x" "y"])
(.get-or-create-index kn "know" "delta-connected" #js ["x" "y"])
(.add-facts kn "know" "edge" #js ["x" "y"] #js [#js ["a" "b"] #js ["b" "c"] #js ["c" "d"] #js ["d" "b"]])

(.directly-insert-facts! kn "know" "clauses" #js ["rule-id" "when|know|remember|forget" "clause-id" "name"] #js [#js ["single-edge" "when" "get-edges" "edge"]
                                                                                                    #js ["single-edge" "know" "output-connected" "connected"]])

(.directly-insert-facts! kn "know" "clause-fields" #js ["clause-id" "constant|variable" "key" "val"] #js [#js ["get-edges" "variable" "x" "xx"]
                                                                                             #js ["get-edges" "variable" "y" "yy"]
                                                                                             #js ["output-connected" "variable" "x" "xx"]
                                                                                             #js ["output-connected" "variable" "y" "yy"]])

(.directly-insert-facts! kn "know" "clauses" #js ["rule-id" "when|know|remember|forget" "clause-id" "name"] #js [#js ["transitive-edge" "when" "get-left-edge" "edge"]
                                                                                                    #js ["transitive-edge" "when" "get-right-connected" "connected"]
                                                                                                    #js ["transitive-edge" "know" "output-transitive-connected" "connected"]])

(.directly-insert-facts! kn "know" "clause-fields" #js ["clause-id" "constant|variable" "key" "val"] #js [#js ["get-left-edge" "variable" "x" "xx"]
                                                                                             #js ["get-left-edge" "variable" "y" "yy"]
                                                                                             #js ["get-right-connected" "variable" "x" "yy"]
                                                                                             #js ["get-right-connected" "variable" "y" "zz"]
                                                                                             #js ["output-transitive-connected" "variable" "x" "xx"]
                                                                                             #js ["output-transitive-connected" "variable" "y" "zz"]])

(.directly-insert-facts! kn "know" "clauses" #js ["rule-id" "when|know|remember|forget" "clause-id" "name"] #js [#js ["function-edge" "when" "get-function-edge" "connected"]
                                                                                                    #js ["function-edge" "when" "filter-edge" "filter"]
                                                                                                    #js ["function-edge" "when" "make-str" "=function"]
                                                                                                    #js ["function-edge" "remember" "know-str" "str-edge"]])

(.directly-insert-facts! kn "know" "clause-fields" #js ["clause-id" "constant|variable" "key" "val"] #js [#js ["get-function-edge" "variable" "x" "xx"]
                                                                                             #js ["get-function-edge" "variable" "y" "yy"]
                                                                                             #js ["filter-edge" "constant" "js" "xx == \"a\""]
                                                                                             #js ["make-str" "variable" "variable" "zz"]
                                                                                             #js ["make-str" "constant" "js" "\"edge \" + xx + \" \" + yy"]
                                                                                             #js ["know-str" "variable" "name" "zz"]])

(.directly-insert-facts! kn "know" "clauses" #js ["rule-id" "when|know|remember|forget" "clause-id" "name"] #js [#js ["-function-edge" "when" "-get-function-edge" "edge"]
                                                                                                    #js ["-function-edge" "when" "-make-str" "=function"]
                                                                                                    #js ["-function-edge" "forget" "-know-str" "str-edge"]])

(.directly-insert-facts! kn "know" "clause-fields" #js ["clause-id" "constant|variable" "key" "val"] #js [#js ["-get-function-edge" "variable" "x" "xx"]
                                                                                             #js ["-get-function-edge" "variable" "y" "yy"]
                                                                                             #js ["-make-str" "variable" "variable" "zz"]
                                                                                             #js ["-make-str" "constant" "js" "\"edge \" + xx + \" \" + yy"]
                                                                                             #js ["-know-str" "variable" "name" "zz"]])

(.get-or-create-index kn "know" "delta-foo" #js ["x" "y"])
(.get-or-create-index kn "know" "delta-bar" #js ["z"])
(.add-facts kn "know" "foo" #js ["x" "y"] #js [#js [1 5] #js [10 10] #js [20 15]])

(.directly-insert-facts! kn "know" "clauses" #js ["rule-id" "when|know|remember|forget" "clause-id" "name"] #js [#js ["overlap" "when" "get-foos" "foo"]
                                                                                                    #js ["overlap" "when" "some-interval" "interval"]
                                                                                                    #js ["overlap" "remember" "rem-bar" "bar"]])

(.directly-insert-facts! kn "know" "clause-fields" #js ["clause-id" "constant|variable" "key" "val"] #js [#js ["get-foos" "variable" "x" "xx"]
                                                                                             #js ["get-foos" "variable" "y" "yy"]
                                                                                             #js ["some-interval" "variable" "lo" "xx"]
                                                                                             #js ["some-interval" "variable" "hi" "yy"]
                                                                                             #js ["some-interval" "variable" "in" "zz"]
                                                                                             #js ["rem-bar" "variable" "z" "zz"]])

(.directly-insert-facts! kn "know" "clauses" #js ["rule-id" "when|know|remember|forget" "clause-id" "name"] #js [#js ["count-overlap" "when" "count-get-foos" "foo"]
                                                                                                    #js ["count-overlap" "when" "count-some-interval" "interval"]
                                                                                                    #js ["count-overlap" "remember" "count-rem-frip" "frip"]])

(.directly-insert-facts! kn "know" "clause-fields" #js ["clause-id" "constant|variable" "key" "val"] #js [#js ["count-get-foos" "variable" "x" "xx"]
                                                                                             #js ["count-get-foos" "variable" "y" "yy"]
                                                                                             #js ["count-some-interval" "variable" "lo" "xx"]
                                                                                             #js ["count-some-interval" "variable" "hi" "yy"]
                                                                                             #js ["count-some-interval" "variable" "in" "zz"]
                                                                                             #js ["count-rem-frip" "variable" "x" "xx"]
                                                                                             #js ["count-rem-frip" "variable" "w" "ww"]])

(.directly-insert-facts! kn "know" "has-agg" #js ["rule-id" "limit-variable|constant" "limit" "ordinal" "ascending|descending"] #js [#js ["count-overlap" "constant" js/Infinity "ord" "ascending"]])

(.directly-insert-facts! kn "know" "group-by" #js ["rule-id" "var"] #js [#js ["count-overlap" "xx"]])

(.directly-insert-facts! kn "know" "agg-over" #js ["rule-id" "in-var" "agg-fun" "out-var"] #js [#js ["count-overlap" "zz" "count" "ww"]])


(.directly-insert-facts! kn "know" "clauses" #js ["rule-id" "when|know|remember|forget" "clause-id" "name"] #js [#js ["concat-overlap" "when" "concat-get-foos" "foo"]
                                                                                                    #js ["concat-overlap" "when" "concat-some-interval" "interval"]
                                                                                                    #js ["concat-overlap" "know" "concat-rem-frop" "frop"]])

(.directly-insert-facts! kn "know" "clause-fields" #js ["clause-id" "constant|variable" "key" "val"] #js [#js ["concat-get-foos" "variable" "x" "xx"]
                                                                                             #js ["concat-get-foos" "variable" "y" "yy"]
                                                                                             #js ["concat-some-interval" "variable" "lo" "xx"]
                                                                                             #js ["concat-some-interval" "variable" "hi" "yy"]
                                                                                             #js ["concat-some-interval" "variable" "in" "zz"]
                                                                                             #js ["concat-rem-frop" "variable" "x" "xx"]
                                                                                             #js ["concat-rem-frop" "variable" "o" "ord"]
                                                                                             #js ["concat-rem-frop" "variable" "z" "zz"]
                                                                                             #js ["concat-rem-frop" "variable" "w" "ww"]])


(.directly-insert-facts! kn "know" "has-agg" #js ["rule-id" "limit-variable|constant" "limit" "ordinal" "ascending|descending"] #js [#js ["concat-overlap" "constant" 3 "ord" "descending"]])

(.directly-insert-facts! kn "know" "group-by" #js ["rule-id" "var"] #js [#js ["concat-overlap" "xx"]])

(.directly-insert-facts! kn "know" "sort-by" #js ["rule-id" "ix" "var"] #js [#js ["concat-overlap" 0 "zz"]])

(.directly-insert-facts! kn "know" "agg-over" #js ["rule-id" "in-var" "agg-fun" "out-var"] #js [#js ["concat-overlap" "zz" "str" "ww"]])

(.add-facts kn "know" "clauses" #js ["rule-id" "when|know|remember|forget" "clause-id" "name"] #js [#js ["limit-overlap" "when" "limit-get-foos" "foo"]
                                                                                                    #js ["limit-overlap" "when" "limit-some-interval" "interval"]
                                                                                                    #js ["limit-overlap" "remember" "limit-rem-frep" "frep"]])

(.add-facts kn "know" "clause-fields" #js ["clause-id" "constant|variable" "key" "val"] #js [#js ["limit-get-foos" "variable" "x" "xx"]
                                                                                             #js ["limit-get-foos" "variable" "y" "yy"]
                                                                                             #js ["limit-some-interval" "variable" "lo" "xx"]
                                                                                             #js ["limit-some-interval" "variable" "hi" "yy"]
                                                                                             #js ["limit-some-interval" "variable" "in" "zz"]
                                                                                             #js ["limit-rem-frep" "variable" "x" "xx"]
                                                                                             #js ["limit-rem-frep" "variable" "o" "ord"]
                                                                                             #js ["limit-rem-frep" "variable" "z" "zz"]])


(.add-facts kn "know" "has-agg" #js ["rule-id" "limit-variable|constant" "limit" "ordinal" "ascending|descending"] #js [#js ["limit-overlap" "constant" 3 "ord" "descending"]])


(def flows (compile kn))

(enable-console-print!)
(prn :running)
(.quiesce flows kn (fn [kn] (prn :ticked kn)))

(.get-or-create-index kn "know" "edge" #js ["x" "y"])

(.get-or-create-index kn "know" "connected" #js ["x" "y"])

(.get-or-create-index kn "know" "delta-connected" #js ["x" "y"])

(.get-or-create-index kn "know" "str-edge" #js ["name"])

(.get-or-create-index kn "know" "foo" #js ["x" "y"])

(.get-or-create-index kn "know" "bar" #js ["z"])

(.get-or-create-index kn "know" "frip" #js ["x" "w"])

(.get-or-create-index kn "know" "frop" #js ["x" "o" "z" "w"])

<<<<<<< HEAD
(.del-facts kn "know" "foo" #js ["x" "y"] #js [#js [1 5]])
(.add-facts kn "know" "foo" #js ["x" "y"] #js [#js [1 3]])
(.quiesce flows kn (fn [kn]
                     (prn :ticked kn)
                     (prn :rem-frop (.get-or-create-index kn "remember" "frop" #js ["x" "o" "z" "w"]))))

(.get-or-create-index kn "know" "bar" #js ["z"])

(.get-or-create-index kn "know" "frip" #js ["x" "w"])

(.get-or-create-index kn "know" "frop" #js ["x" "o" "z" "w"])
=======
(.get-or-create-index kn "know" "frep" #js ["x" "o" "z"])
>>>>>>> 742198fb
)<|MERGE_RESOLUTION|>--- conflicted
+++ resolved
@@ -381,7 +381,6 @@
             (swap! clause-id->fields update-in [agg-clause-id] conj [agg-clause-id "variable" var var]))
 
           ;; create an aggregate flow to read from agg-index-id
-<<<<<<< HEAD
           (let [group-by-vars (for [[_ var] (@rule-id->group-by rule-id)]
                                 var)
                 sort-by-vars (into (sorted-map)
@@ -389,10 +388,18 @@
                                      [ix var]))
                 agg-in-vars (for [[_ in-var agg-fun out-var] (@rule-id->agg-over rule-id)]
                               in-var)
-                agg-out-vars (for [[_ in-var agg-fun out-var] (@rule-id->agg-over rule-id)]
-                               out-var)
-                in-vars (into-array (distinct (concat group-by-vars [limit] (vals sort-by-vars) agg-in-vars)))
-                out-vars (into-array (distinct (concat group-by-vars [limit] (vals sort-by-vars) agg-in-vars [ordinal] agg-out-vars)))
+                agg-out-vars (set
+                              (for [[_ in-var agg-fun out-var] (@rule-id->agg-over rule-id)]
+                                out-var))
+                pass-through-vars (for [[_ clause-type clause-id name] clauses
+                                        :when (not= clause-type "know")
+                                        [_ field-type key val] (@clause-id->fields clause-id)
+                                        :when (= field-type "variable")
+                                        :when (not= ordinal val)
+                                        :when (not (agg-out-vars val))]
+                                    val)
+                in-vars (into-array (distinct (concat group-by-vars [limit] (vals sort-by-vars) agg-in-vars pass-through-vars)))
+                out-vars (into-array (distinct (concat group-by-vars [limit] (vals sort-by-vars) agg-in-vars pass-through-vars [ordinal] agg-out-vars)))
                 var->ix (into {}
                               (for [i (range (alength out-vars))]
                                 [(aget out-vars i) i]))
@@ -413,10 +420,6 @@
                          (sink-of rule-id clause-type clause-id (str "delta-" name) var->ix)))]
             (swap! rule->flow assoc agg-rule-id (AggregateFlow. index delta-index group-len limit-ix ascending? agg-ixes agg-funs sinks))
             (swap! kind->name->rules update-in ["know" (str "delta-" agg-index-id)] conj agg-rule-id)))))
-=======
-          (swap! rule->flow assoc agg-rule-id (AggregateFlow. index group-len limit-ix ascending? agg-ixes agg-funs sinks))
-          (swap! kind->name->rules update-in ["know" agg-index-id] conj agg-rule-id))))
->>>>>>> 742198fb
 
     (doseq [[rule-id clauses] @rule-id->clauses]
       (let [var->when-count (atom {})]
@@ -446,7 +449,6 @@
               sorted-clauses (sort-by (fn [[_ clause-type clause-id name]] (or (@clause->min-var clause-id) js/Infinity)) clauses)
 
               ;; make inputs
-<<<<<<< HEAD
               stateless-constraints (for [[_ clause-type clause-id name] sorted-clauses
                                           :when (= clause-type "when")
                                           :when (#{"=constant" "=variable" "=function" "filter" "interval"} name)]
@@ -537,76 +539,6 @@
                                                             :when (== 1 (mod (bit-shift-right deriv pos) 2))]
                                                         (->stateful-constraint clause-id name))
                                                       stateless-constraints))))
-=======
-              constraints (for [[_ clause-type clause-id name] sorted-clauses
-                                :when (= clause-type "when")]
-                            (let [fields (get @clause-id->fields clause-id)]
-                              (case name
-                                "=constant" (let [variable (first (for [[_ field-type key val] fields
-                                                                        :when (= key "variable")]
-                                                                    val))
-                                                  constant (first (for [[_ field-type key val] fields
-                                                                        :when (= key "constant")]
-                                                                    val))
-                                                  ix (get var->ix variable)]
-                                              (btree/constant constant ix))
-                                "=variable" (let [variable-a (first (for [[_ field-type key val] fields
-                                                                          :when (= key "variable-a")]
-                                                                      val))
-                                                  variable-b (first (for [[_ field-type key val] fields
-                                                                          :when (= key "variable-b")]
-                                                                      val))
-                                                  ix-a (get var->ix variable-a)
-                                                  ix-b (get var->ix variable-b)]
-                                              (btree/equal #js [ix-a ix-b]))
-                                "=function" (let [variable (first (for [[_ field-type key val] fields
-                                                                        :when (= key "variable")]
-                                                                    val))
-                                                  js (first (for [[_ field-type key val] fields
-                                                                  :when (= key "js")]
-                                                              val))
-                                                  result-ix (get var->ix variable)
-                                                  args (for [var vars
-                                                             :when (>= (.indexOf js var) 0)]
-                                                         var)
-                                                  arg-ixes (map var->ix args)
-                                                  fun (apply js/Function (conj (vec args) (str "return (" js ");")))]
-                                              (btree/function fun result-ix (into-array arg-ixes)))
-                                "filter" (let [js (first (for [[_ field-type key val] fields
-                                                               :when (= key "js")]
-                                                           val))
-                                               args (for [var vars
-                                                          :when (>= (.indexOf js var) 0)]
-                                                      var)
-                                               arg-ixes (map var->ix args)
-                                               fun (apply js/Function (conj (vec args) (str "return (" js ");")))]
-                                           (btree/filter fun (into-array arg-ixes)))
-                                "interval" (let [in (first (for [[_ field-type key val] fields
-                                                                 :when (= key "in")]
-                                                             val))
-                                                 in-ix (get var->ix in)
-                                                 lo (first (for [[_ field-type key val] fields
-                                                                 :when (= key "lo")]
-                                                             val))
-                                                 lo-ix (get var->ix lo)
-                                                 hi (first (for [[_ field-type key val] fields
-                                                                 :when (= key "hi")]
-                                                             val))
-                                                 hi-ix (get var->ix hi)]
-                                             (btree/interval in-ix lo-ix hi-ix))
-                                (let [clause-vars&keys (sort-by (fn [[val key]] (var->ix val))
-                                                                (for [[_ field-type key val] fields]
-                                                                  [val key]))
-                                      clause-vars (map first clause-vars&keys)
-                                      clause-vars-ixes (map var->ix clause-vars)
-                                      clause-keys (map second clause-vars&keys)
-                                      index (.get-or-create-index kn "know" name (into-array clause-keys))]
-                                  (swap! kind->name->rules update-in ["know" name] #(conj (or % #{}) rule-id))
-                                  (btree/contains (btree/iterator index) (into-array clause-vars-ixes))))))
-
-              ;; make solver
-              solver (btree/solver num-vars (into-array constraints))
->>>>>>> 742198fb
 
               ;; make sinks
               sinks (into-array
@@ -790,7 +722,8 @@
 
 (.get-or-create-index kn "know" "frop" #js ["x" "o" "z" "w"])
 
-<<<<<<< HEAD
+(.get-or-create-index kn "know" "frep" #js ["x" "o" "z"])
+
 (.del-facts kn "know" "foo" #js ["x" "y"] #js [#js [1 5]])
 (.add-facts kn "know" "foo" #js ["x" "y"] #js [#js [1 3]])
 (.quiesce flows kn (fn [kn]
@@ -802,7 +735,5 @@
 (.get-or-create-index kn "know" "frip" #js ["x" "w"])
 
 (.get-or-create-index kn "know" "frop" #js ["x" "o" "z" "w"])
-=======
-(.get-or-create-index kn "know" "frep" #js ["x" "o" "z"])
->>>>>>> 742198fb
+
 )