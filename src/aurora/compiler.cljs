--- conflicted
+++ resolved
@@ -51,16 +51,6 @@
               ~(vec (map! #(data->jsth index %) (vals x))))
    :else (check false)))
 
-<<<<<<< HEAD
-=======
-(deftraced data->cursor-jsth [index x] [x]
-  (if (and (= :ref/id (:type x))
-           ;;pages do not have a cursor
-           (not= :page (-> (:id x) (index) :type)))
-    (id->cursor (:id x))
-    nil))
-
->>>>>>> 7ca156be
 (deftraced constant->jsth [index x id] [x id]
   (check (= :constant (:type x)))
   `(let! ~(id->value id) ~(data->jsth index (:data x))))
