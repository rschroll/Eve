(ns aurora.compiler
  (:require [aurora.jsth :as jsth]
            [aurora.ast :as ast]
            [aurora.util :refer [map!]])
  (:require-macros [aurora.macros :refer [for! check deftraced]]))

;; compiler

(let [next (atom 0)]
  (defn new-id []
    (if js/window.uuid
      (.replace (js/uuid) (js/RegExp. "-" "gi") "_")
      (swap! next inc))))

(deftraced id->value [id] [id]
  (check id)
  (symbol (str "value_" id)))

(deftraced id->cursor [id] [id]
  (check id)
  (symbol (str "cursor_" id)))

(deftraced id->temp [id] [id]
  (check id)
  (symbol (str "temp_" id)))

(deftraced ref->jsth [index x] [x]
  (case (:type x)
    :ref/id (id->value (:id x))
    :ref/js (symbol (:js x))
    (check false)))

(deftraced tag->jsth [index x] [x]
  `(cljs.core.keyword ~(:id x) ~(:name x)))

(deftraced data->value-jsth [index x] [x]
  (cond
   (= :tag (:type x)) (tag->jsth index x)
   (#{:ref/id :ref/js} (:type x)) (ref->jsth index x)
   (or (true? x) (false? x)) x
   (number? x) x
   (string? x) x
   (vector? x) `(cljs.core.PersistentVector.fromArray
                 ~(vec (map! #(data->value-jsth index %) x)))
   (map? x) `(cljs.core.PersistentHashMap.fromArrays
              ~(vec (map! #(data->value-jsth index %) (keys x)))
              ~(vec (map! #(data->value-jsth index %) (vals x))))
   :else (check false)))

(deftraced data->cursor-jsth [index x] [x]
  (if (= :ref/id (:type x))
    (id->cursor (:id x))
    nil))

(deftraced constant->jsth [index x id] [x id]
  (check (= :constant (:type x)))
  (let [data (:data x)]
    `(do
       (let! ~(id->value id) ~(data->value-jsth index data))
       (let! ~(id->cursor id) ~(data->cursor-jsth index data)))))

(deftraced js-data->jsth [index x] [x]
  (cond
   (nil? x) nil
   :else (data->value-jsth index x)))

(deftraced call->jsth [index x id] [x id]
  (case (:type (:ref x))
    :ref/id (let [temp (id->temp (new-id))]
              `(do
                 (let! ~temp (~(ref->jsth index (:ref x)) ~@(interleave (map! #(data->value-jsth index %) (:args x)) (map! #(data->cursor-jsth index %) (:args x)))))
                 (let! ~(id->value id) (get! ~temp 0))
                 (let! ~(id->cursor id) (get! ~temp 1))))
    :ref/js `(do
               (let! ~(id->value id) (~(ref->jsth index (:ref x)) ~@(map! #(js-data->jsth index %) (:args x))))
               (let! ~(id->cursor id) nil))
    (check false)))

(deftraced test->jsth [pred] [pred]
  `(if (not ~pred) (throw failure)))

(deftraced pattern->jsth [index x input] [x input]
  (cond
   (= :match/any (:type x)) `(do)
   (= :match/bind (:type x)) `(do
                                (let! ~(id->value (:id x)) ~(id->value input))
                                (let! ~(id->cursor (:id x)) ~(id->cursor input))
                                ~(pattern->jsth index (:pattern x) input))
   (= :tag (:type x)) (test->jsth `(= ~(tag->jsth index x) ~(id->value input)))
   (= :ref/id (:type x)) (test->jsth `(= ~(ref->jsth index x) ~(id->value input)))
   (number? x) (test->jsth `(= ~x ~(id->value input)))
   (string? x) (test->jsth `(= ~x ~(id->value input)))
   (vector? x) `(do
                  ~(test->jsth `(cljs.core.vector_QMARK_.call nil ~(id->value input)))
                  ~(test->jsth `(= ~(count x) (cljs.core.count.call nil ~(id->value input))))
                  ~@(for! [i (range (count x))]
                          (let [new-input (new-id)]
                            `(do
                               (let! ~(id->value new-input) (cljs.core.nth.call nil ~(id->value input) ~i))
                               (let! ~(id->cursor new-input) (? ~(id->cursor input) (cljs.core.conj.call nil ~(id->cursor input) i) nil))
                               ~(pattern->jsth index (nth x i) new-input)))))
   (map? x) `(do
               ~(test->jsth `(cljs.core.map_QMARK_.call nil ~(id->value input)))
               ~@(for! [k (keys x)]
                       (let [k-id (new-id)
                             new-input (new-id)]
                         `(do
                            (let! ~(id->temp k-id) ~(data->value-jsth index k))
                            ~(test->jsth `(cljs.core.contains_QMARK_.call nil ~(id->value input) ~(id->temp k-id)))
                            (let! ~(id->value new-input) (cljs.core.get.call nil ~(id->value input) ~(id->temp k-id)))
                            (let! ~(id->cursor new-input) (? ~(id->cursor input) (cljs.core.conj.call nil ~(id->cursor input) ~(id->temp k-id)) nil))
                            ~(pattern->jsth index (get x k) new-input)))))
   :else (check false)))

(deftraced action->jsth [index x id] [x id]
  (case (:type x)
    :call (call->jsth index x id)
    :constant (constant->jsth index x id)
    (check false)))

(deftraced guard->jsth [index x] [x]
  (check (= :call (:type x)))
  (let [temp (new-id)]
    `(do
       ~(call->jsth index x temp)
       ~(test->jsth (id->value temp)))))

(deftraced match->jsth [index x id] [x id]
  (check (= :match (:type x)))
  (let [input (new-id)]
    `(do
       ~(constant->jsth index {:type :constant :data (:arg x)} input)
       ~(reduce
         (fn [tail branch]
           (let [exception (new-id)]
             `(try
                (do
                  ~(pattern->jsth index (:pattern branch) input)
                  ~@(for! [guard (:guards branch)]
                          (guard->jsth index guard))
                  ~(action->jsth index (:action branch) id))
                (catch ~(id->temp exception)
                  (if (== ~(id->temp exception) failure)
                    ~tail
                    (throw ~(id->temp exception)))))))
         `(throw failure)
         (reverse (:branches x))))))

(deftraced step->jsth [index x id] [x id]
  (case (:type x)
    :call (call->jsth index x id)
    :constant (constant->jsth index x id)
    :match (match->jsth index x id)
    (check false)))

(deftraced page->jsth [index x id] [x id]
  (check (= :page (:type x)))
  `(fn ~(id->value id) ~(vec (interleave (map! id->value (:args x)) (map! id->cursor (:args x))))
     (do
       (let! stack notebook.stack)
       (let! frame {})
       (set! frame.id ~id)
       (set! frame.calls [])
       (set! frame.vars {})
       (stack.push frame)
       (set! notebook.stack frame.calls)
       ~@(for! [step-id (:steps x)]
               `(do
                  ~(step->jsth index (get index step-id) step-id)
                  (set! (.. frame.vars ~(id->value step-id)) ~(id->value step-id))
                  (set! (.. frame.vars ~(id->cursor step-id)) ~(id->cursor step-id))))
       (set! notebook.stack stack))
     ~(if (-> x :steps seq)
        `[~(-> x :steps last id->value) ~(-> x :steps last id->cursor)]
        [nil nil])
     ))

(deftraced notebook->jsth [index x] [x]
  (check (= :notebook (:type x)))
  `(fn nil []
     (do
       (let! notebook {})
       (let! failure "MatchFailure!")
       ;; TODO handle nil cursors in replace and append
       (fn value_replace [value_old cursor_old value_new cursor_new]
         (cljs.core.assoc_in.call nil notebook.next_state cursor_old value_new)
         ["ok" nil])
       (fn value_append [value_old cursor_old value_new cursor_new]
         (cljs.core.update_in.call nil notebook.next_state cursor_old cljs.core.conj value_new)
         ["ok" nil])
       ~@(for! [page-id (:pages x)]
               `(do
                  ~(page->jsth index (get index page-id) page-id)
                  (set! (.. notebook ~(id->value page-id)) ~(id->value page-id)))))
     notebook))

;; runtime

(defn run-index [index id state]
  (let [jsth (notebook->jsth index (get index id))
        source (jsth/expression->string jsth)
        _ (println "###################")
        _ (println jsth)
        _ (println source)
        notebook (js/eval (str "(" source "());"))
        stack #js []]
    (aset notebook "next_state" state)
    (aset notebook "stack" stack)
    (try
      [(.value_root notebook state []) (.-next_state notebook) (aget stack 0)]
      (catch :default e
        [e (.-next_state notebook) (aget stack 0)]))))

(defn tick-example [index id state]
  (second (run-index index id state)))

(notebook->jsth ast/example-b (get ast/example-b "example_b"))

(run-index ast/example-b "example_b" {"a" 1 "b" 2})
(run-index ast/example-b "example_b" {"a" 1 "c" 2})
(run-index ast/example-b "example_b" {"a" 1 "b" "foo"})
(run-index ast/example-b "example_b" [1 "foo"])
(run-index ast/example-b "example_b" [1 2])

<<<<<<< HEAD
(tick ast/example-c "example_c" {"counter" 0})
(->> {"counter" 0} (tick ast/example-c "example_c") first (tick ast/example-c "example_c") first (tick ast/example-c "example_c") first)
=======
;; (run-index ast/example-c 0)
;; (run-index ast/example-c 1)
;; (run-index ast/example-c 7)
;; (run-index ast/example-c 10)

;; (run-index ast/example-d {"counter" 0})
>>>>>>> 051a6e54

;; (run-index ast/example-e {"counter" 0 "started_" "false"})<|MERGE_RESOLUTION|>--- conflicted
+++ resolved
@@ -222,16 +222,7 @@
 (run-index ast/example-b "example_b" [1 "foo"])
 (run-index ast/example-b "example_b" [1 2])
 
-<<<<<<< HEAD
 (tick ast/example-c "example_c" {"counter" 0})
 (->> {"counter" 0} (tick ast/example-c "example_c") first (tick ast/example-c "example_c") first (tick ast/example-c "example_c") first)
-=======
-;; (run-index ast/example-c 0)
-;; (run-index ast/example-c 1)
-;; (run-index ast/example-c 7)
-;; (run-index ast/example-c 10)
-
-;; (run-index ast/example-d {"counter" 0})
->>>>>>> 051a6e54
 
 ;; (run-index ast/example-e {"counter" 0 "started_" "false"})