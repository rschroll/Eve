(ns aurora.compiler
  (:require [aurora.jsth :as jsth]
            [aurora.interpreter :as i]))

;; compiler
(let [next (atom 0)]
  (defn new-id []
<<<<<<< HEAD
    (if js/window.uuid
      (js/uuid)
=======
    (if (aget js/window "uuid")
      (.replace (js/uuid) (js/RegExp. "-" "gi") "_")
>>>>>>> b4bbb10e
      (swap! next inc))))

(defn id->value [id]
  (symbol (str "value_" id)))
(defn id->cursor [id]
  (symbol (str "cursor_" id)))
(defn id->scratch [id]
  (symbol (str "scratch_" id)))
(defn id->pipe [id]
  (symbol (str "pipe_" id)))

(defn program->js [program]
  `(fn nil []
     (do
       (let! program {})
       (let! failure "MatchFailure!")
       ~@(map pipe->js program))
     program))

(defn pipe->js [pipe]
  `(do
     ~(pipe->js* pipe)
     (set! (.. program ~(id->pipe (:id pipe))) ~(id->pipe (:id pipe)))))

(defn pipe->js* [pipe]
  (let [args (apply concat
                    (for [input (:inputs pipe)]
                      `[~(id->value input) ~(id->cursor input)]))
        steps (for [node (:nodes pipe)]
                (step->js (:id node) (:inputs node) (:node node)))
        return (-> pipe :nodes last :id)]
    `(fn ~(id->pipe (:id pipe)) [~@args]
       (do ~@steps)
       [~(id->value return) ~(id->cursor return)])))

(defn step->js [id inputs node]
  (case (:type node)
    :data (data->js id inputs node)
    :ref (ref->js id inputs node)
    :replace (replace->js id inputs node)
    :output (output->js id inputs node)
    :match (match->js id inputs node)))

(defn data->js [id inputs node]
  `(do
     (let! ~(id->value id) ~(data->js* node))
     (let! ~(id->cursor id) nil)))

(defn data->js* [node]
  (case (:kind node)
    :value `(edn ~(:value node))
    :vector `(edn ~(into [] (map data->js* (:value node))))
    :map `(edn ~(into {} (map vector (map data->js* (keys (:value node))) (map data->js* (vals (:value node))))))))

(defn ref->js [id inputs node]
  (case (:kind node)
    :cljs `(do
             (let! ~(id->value id) (~(-> node :fn meta :name symbol) ~@(map id->value inputs)))
             (let! ~(id->cursor id) nil))
    :pipe (let [result (new-id)]
            `(do
               (let! ~(id->scratch result) (~(id->pipe (:id node)) ~@(apply concat (for [input inputs] `[~(id->value input) ~(id->cursor input)]))))
               (let! ~(id->value id) (get! ~(id->scratch result) 0))
               (let! ~(id->cursor id) (get! ~(id->scratch result) 1))))))

(defn replace->js [id inputs node]
  ;; TODO check cursor is not nil
  `(do
     (set! program.next_state (cljs.core.assoc_in program.next_state ~(id->cursor (first inputs)) ~(id->value (second inputs))))
     (let! ~(id->value id) nil)
     (let! ~(id->cursor id) nil)))

(defn output->js [id inputs node]
  `(do
     (set! program.next_state (cljs.core.update_in program.next_state ~(data->js* (:path node)) cljs.core.conj ~(id->value (first inputs))))
     (let! ~(id->value id) nil)
     (let! ~(id->cursor id) nil)))

(defn match->js [id inputs node]
  (let [input (first inputs)
        exception (new-id)]
    (reduce
     (fn [tail branch]
       `(try
          (do
            ~(pattern->js input (:pattern branch))
            ~(case (:type (:node branch))
               :match/return `(do
                                (let! ~(id->value id) ~(id->value (first (:inputs branch))))
                                (let! ~(id->cursor id) ~(id->cursor (first (:inputs branch)))))
               (step->js id (:inputs branch) (:node branch))))
          (catch ~(id->scratch exception)
            (if (== ~(id->scratch exception) failure)
              ~tail
              (throw ~(id->scratch exception))))))
     `(throw failure)
     (reverse (:branches node)))))

(defn pattern->js [input pattern]
  (case (:type pattern)
    :match/any `(do)
    :match/bind `(do
                   (let! ~(id->value (:var pattern)) ~(id->value input))
                   (let! ~(id->cursor (:var pattern)) ~(id->cursor input))
                   ~(pattern->js input (:pattern pattern)))
    :data (case (:kind pattern)
            :value (check->js `(= ~(id->value input) (edn ~(:value pattern))))
            :vector (let [vector (:value pattern)]
                      `(do
                         ~(check->js `(cljs.core.vector? ~(id->value input)))
                         ~(check->js `(= (cljs.core.count ~(id->value input)) ~(count vector)))
                         ~@(for [i (range (count vector))]
                             (let [elem-scratch (new-id)]
                               `(do
                                  (let! ~(id->value elem-scratch) (cljs.core.nth ~(id->value input) (edn ~i)))
                                  (let! ~(id->cursor elem-scratch) (cljs.core.conj ~(id->cursor input) (edn ~i)))
                                  ~(pattern->js elem-scratch (nth vector i)))))))
            :map (let [map (:value pattern)]
                   `(do
                      ~(check->js `(cljs.core.map? ~(id->value input)))
                      ~@(for [key (keys map)]
                          (let [key-scratch (new-id)
                                value-scratch (new-id)]
                            `(do
                               (let! ~(id->scratch key-scratch) ~(data->js* key))
                               ~(check->js `(cljs.core.contains? ~(id->value input) ~(id->scratch key-scratch)))
                               (let! ~(id->value value-scratch) (cljs.core.get ~(id->value input) ~(id->scratch key-scratch)))
                               (let! ~(id->cursor value-scratch) (cljs.core.conj ~(id->cursor input) ~(id->scratch key-scratch)))
                               ~(pattern->js value-scratch (get map key))))))))
    (let [return-scratch (new-id)]
      `(do
         ~(step->js return-scratch [input] pattern)
         ~(check->js (id->value return-scratch))))))

(defn check->js [pred]
  `(if (not ~pred) (throw failure)))

(defn run-example [example state]
  (let [jsth (program->js example)
        source (jsth/expression->string jsth)
        _ (println "###################")
        _ (println jsth)
        _ (println source)
        program (js/eval (str "(" source "());"))]
    (aset program "next_state" state)
    (try
      [(.pipe_root program state []) (.-next_state program)]
      (catch :default e e))))

(defn tick-example [example state]
  (second (run-example example state)))

(run-example i/example-b {"a" 1 "b" 2})
(run-example i/example-b {"a" 1 "c" 2})
(run-example i/example-b {"a" 1 "b" "foo"})
(run-example i/example-b [1 "foo"])
(run-example i/example-b [1 2])

(run-example i/example-c 0)
(run-example i/example-c 1)
(run-example i/example-c 7)
(run-example i/example-c 10)

(run-example i/example-d {"counter" 0})

(run-example i/example-e {"counter" 0 "started_" "false"})<|MERGE_RESOLUTION|>--- conflicted
+++ resolved
@@ -5,13 +5,8 @@
 ;; compiler
 (let [next (atom 0)]
   (defn new-id []
-<<<<<<< HEAD
     (if js/window.uuid
-      (js/uuid)
-=======
-    (if (aget js/window "uuid")
       (.replace (js/uuid) (js/RegExp. "-" "gi") "_")
->>>>>>> b4bbb10e
       (swap! next inc))))
 
 (defn id->value [id]
