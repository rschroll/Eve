(ns aurora.runtime
  (:require [aurora.btree :as btree :refer [tree iterator least greatest key-lt key-lte key-gt key-gte key-compare key=]]
            [aurora.language :refer [knowledge compile]]
            [aurora.util.core :refer [now new-id]]
            [aurora.syntax :refer [know remember draw func change]]
            [aurora.editor.dom :as dom]
            [aurora.editor.ReactDommy :as dommy])
  (:require-macros [aurora.macros :refer [typeof ainto perf-time perf-time-named rules]]))

(defn init-std-lib [kn]
  (.get-or-create-index kn "know" "defaults" #js ["defaults"])
  (.get-or-create-index kn "know" "ui/key-modifier" #js ["key"])
  (.get-or-create-index kn "know" "ui/directCustom" #js ["event-key" "entity"])
  (.get-or-create-index kn "know" "ui/onDirectClick" #js ["elem-id"])
  (.get-or-create-index kn "know" "ui/onDirectKeyDown" #js ["elem-id" "key"])
  (.get-or-create-index kn "know" "ui/onClick" #js ["elem-id"])
  (.get-or-create-index kn "know" "ui/focus" #js ["elem-id"])
  (.get-or-create-index kn "know" "ui/onKeyDown" #js ["elem-id" "key"])
  (.get-or-create-index kn "know" "ui/onChange" #js ["elem-id" "value"])
  (.get-or-create-index kn "know" "ui/onChecked" #js ["elem-id" "value"])
  (.get-or-create-index kn "know" "ui/onBlur" #js ["elem-id"])
  (.get-or-create-index kn "know" "ui/onDoubleClick" #js ["elem-id"])
  (.get-or-create-index kn "know" "ui/custom" #js ["event-key" "entity"])
  (.get-or-create-index kn "know" "ui/elem" #js ["elem-id" "tag"])
  (.get-or-create-index kn "know" "ui/child" #js ["parent-id" "pos" "child-id"])
  (.get-or-create-index kn "know" "ui/attr" #js ["elem-id" "attr" "value"])
  (.get-or-create-index kn "know" "ui/text" #js ["elem-id" "text"])
  (.get-or-create-index kn "know" "ui/style" #js ["elem-id" "attr" "value"])
  (.get-or-create-index kn "know" "ui/event-listener" #js ["elem-id" "event" "event-key" "entity"])
  (.get-or-create-index kn "know" "time" #js ["time"]))

(defn prep-compiled [compiled]
<<<<<<< HEAD
  (let [name->lifetime (.-name->lifetime compiled)]
    (aset name->lifetime "defaults" "external")
    (aset name->lifetime "ui/directCustom" "external")
    (aset name->lifetime "ui/onDirectClick" "external")
    (aset name->lifetime "ui/key-modifier" "external")
    (aset name->lifetime "ui/focus" "external")
    (aset name->lifetime "ui/onClick" "external")
    (aset name->lifetime "ui/onKeyDown" "external")
    (aset name->lifetime "ui/onChange" "external")
    (aset name->lifetime "ui/onDoubleClick" "external")
    (aset name->lifetime "ui/custom" "external")
    (aset name->lifetime "ui/onBlur" "external")

    ;;editor
    (aset name->lifetime "editor rules" "persistent")
    (aset name->lifetime "editor clauses" "persistent")
    (aset name->lifetime "editor clause fields" "persistent")
    (aset name->lifetime "change clauses" "persistent")
    (aset name->lifetime "draw madlib" "transient")
    (aset name->lifetime "madlib strings" "persistent")
    (aset name->lifetime "madlib placeholders" "persistent")
    (aset name->lifetime "compiled clauses" "transient")
    (aset name->lifetime "compiled clause-fields" "transient")
    (aset name->lifetime "ui/editor-root" "persistent")
    (aset name->lifetime "ui/editor-elem" "persistent")
    (aset name->lifetime "ui/editor-child" "persistent")
    (aset name->lifetime "ui/editor-attr" "persistent")
    (aset name->lifetime "ui/editor-text" "persistent")
    (aset name->lifetime "ui/editor-style" "persistent")
    (aset name->lifetime "ui/editor-event-listener" "persistent")
    (aset name->lifetime "ui/editor-computed-id" "persistent")
    (aset name->lifetime "compile project" "external")
    (aset name->lifetime "control external" "external")
    (aset name->lifetime "active project" "transient")
    (aset name->lifetime "projects" "persistent")
    (aset name->lifetime "editor rule active" "transient")
    (aset name->lifetime "rule editor active" "persistent")
    (aset name->lifetime "submit rule" "transient")
    (aset name->lifetime "cursor" "persistent")
    (aset name->lifetime "cursor placeholder pos" "persistent")
    (aset name->lifetime "remove clause" "transient")
    (aset name->lifetime "add clause" "transient")
    (aset name->lifetime "editor base clause types" "persistent")
    (aset name->lifetime "editor clause types" "persistent")
    (aset name->lifetime "add clause placeholders" "transient")
    (aset name->lifetime "add madlib" "transient")
    (aset name->lifetime "add new clause for madlib" "transient")
    (aset name->lifetime "matcher state" "persistent")
    (aset name->lifetime "matcher filter" "persistent")
    (aset name->lifetime "matcher clause" "persistent")
    (aset name->lifetime "found matcher clause type" "transient")
    (aset name->lifetime "found matcher madlib" "transient")
    (aset name->lifetime "draw madlib" "transient")
    (aset name->lifetime "draw editor active elem" "persistent")


    (aset name->lifetime "editing" "persistent")
    (aset name->lifetime "cursor" "persistent")
    (aset name->lifetime "cursor placeholder pos" "persistent")
    (aset name->lifetime "rule editor active" "persistent")
    (aset name->lifetime "active project" "persistent")
    (aset name->lifetime "projects" "persistent")

    ;;todomvc
    (aset name->lifetime "todo-to-add" "persistent")
    (aset name->lifetime "todo-to-edit" "persistent")
    (aset name->lifetime "todo-filter" "persistent")
    (aset name->lifetime "todo" "persistent")
    (aset name->lifetime "todo-completed" "persistent")
    (aset name->lifetime "todo-editing" "persistent")
    (aset name->lifetime "current-toggle" "persistent")
    (aset name->lifetime "todo-added" "transient")
    (aset name->lifetime "todo-removed" "transient")
    (aset name->lifetime "todo-displayed" "transient")
    (aset name->lifetime "commit-todo" "transient")

    ;;incrementer
    (aset name->lifetime "incr" "persistent")

    (aset name->lifetime "ui/elem" "transient")
    (aset name->lifetime "ui/child" "transient")
    (aset name->lifetime "ui/attr" "transient")
    (aset name->lifetime "ui/text" "transient")
    (aset name->lifetime "ui/style" "transient")
    (aset name->lifetime "ui/event-listener" "transient")

    (aset name->lifetime "time" "external")))
=======
  (let [trans? (.-name->transient? compiled)]
    (aset trans? "defaults" true)
    (aset trans? "ui/directCustom" true)
    (aset trans? "ui/onDirectClick" true)
    (aset trans? "ui/onDirectKeyDown" true)
    (aset trans? "ui/key-modifier" true)
    (aset trans? "ui/focus" true)
    (aset trans? "ui/onBlur" true)
    (aset trans? "ui/onClick" true)
    (aset trans? "ui/onKeyDown" true)
    (aset trans? "ui/onChange" true)
    (aset trans? "ui/onDoubleClick" true)
    (aset trans? "ui/custom" true)
    (aset trans? "ui/elem" true)
    (aset trans? "ui/child" true)
    (aset trans? "ui/attr" true)
    (aset trans? "ui/text" true)
    (aset trans? "ui/style" true)
    (aset trans? "ui/event-listener" true)
    (aset trans? "time" false)))
>>>>>>> 742198fb

(defn env []
  (let [kn (knowledge)
        state (.-state kn)
        queue (array)]
    (.get-or-create-index kn "know" "clauses" #js ["rule-id" "when|know|remember|forget" "clause-id" "name"])
    (.get-or-create-index kn "know" "clause-fields" #js ["clause-id" "constant|variable" "key" "val"])
    (.get-or-create-index kn "know" "has-agg" #js ["rule-id" "limit-variable|constant" "limit" "ordinal" "ascending|descending"])
    (.get-or-create-index kn "know" "group-by" #js ["rule-id" "var"])
    (.get-or-create-index kn "know" "sort-by" #js ["rule-id" "ix" "var"])
    (.get-or-create-index kn "know" "agg-over" #js ["rule-id" "in-var" "agg-fun" "out-var"])
    (init-std-lib kn)
    (aset state "queued" false)
    (aset state "current-queue" queue)
    (aset state "queue!" (fn [index order fact]
                           (println "QUEUING: " index order fact)
                           ;;TODO: this doesn't store any history
                           (when (false? (aget state "queued"))
                             (aset state "queued" (js/setTimeout (partial re-run kn) 0)))
                           (know kn index order fact)))
    kn
    ))

(defn handle-attr [v]
  (condp = v
    "true" true
    "false" false
    v))

(defn into-obj [obj vs]
  (dotimes [x (alength vs)]
    (let [cur (aget vs x)]
      (aset obj (aget cur 0) (aget cur 1)))))

(deftype ArrayIterator [ar len ^:mutable ix]
  Object
  (key [this]
       (when (< ix len)
         (aget ar ix)))

  (next [this]
        (set! ix (+ 1 ix))
        ))

(defn array-iterator [ar]
  (ArrayIterator. ar (alength ar) 0))

(defn event->params [ev event id]
  (condp = event
   "onChange" [#js ["elem-id" "value"] #js [id (.-target.value ev)]]
   "onKeyDown" [#js ["elem-id" "key"] #js [id (.-keyCode ev)]]
   [#js ["elem-id"] #js [id]]))

(def react-mappings {"onDirectClick" "onClick"
                     "onDirectKeyDown" "onKeyDown"})

(defn build-element [id tag attrs-itr styles-itr events-itr queue]
  (let [el-attrs (js-obj "eve-id" id)
        el-styles (js-obj)]
    ;;attrs
    (while (and (.key attrs-itr)
                (== (aget (.key attrs-itr) 0) id))
      (let [cur (.key attrs-itr)]
        (aset el-attrs (aget cur 1) (handle-attr (aget cur 2)))
        (.next attrs-itr)))

    ;;styles
    (aset el-attrs "style" el-styles)
    (while (and (.key styles-itr)
                (== (aget (.key styles-itr) 0) id))
      (let [cur (.key styles-itr)]
        (aset el-styles (aget cur 1) (aget cur 2))
        (.next styles-itr)))

    ;;events
    (while (and (.key events-itr)
                (== (aget (.key events-itr) 0) id))
      (let [cur (.key events-itr)
            original-event (aget cur 1)
            event (or (react-mappings original-event) original-event)
            event-key (aget cur 2)
            entity (aget cur 3)]
        (aset el-attrs event (fn [e]
                               (js/console.log event original-event (react-mappings original-event))
                               ;(queue (str "ui/" event) #js ["elem-id"] #js [id (js/aurora.runtime.ui.event->params2 event e)])
                               ;(queue (str "ui/custom") #js ["event-key" "entity"] #js [id event-key entity (js/aurora.runtime.ui.event->params2 event e)])
                               (let [[order vals] (event->params e event id)
                                     modified? (atom false)]
                                 (when (.-shiftKey e)
                                   (reset! modified? true)
                                   (queue "ui/key-modifier" #js ["key"] #js ["shift"]))
                                 (when (.-ctrlKey e)
                                   (reset! modified? true)
                                   (queue "ui/key-modifier" #js ["key"] #js ["ctrl"]))
                                 (when (.-altKey e)
                                   (reset! modified? true)
                                   (queue "ui/key-modifier" #js ["key"] #js ["alt"]))
                                 (when (.-metaKey e)
                                   (reset! modified? true)
                                   (queue "ui/key-modifier" #js ["key"] #js ["meta"]))
                                 (when-not @modified?
                                   (queue "ui/key-modifier" #js ["key"] #js ["none"]))
                                 (when (and (react-mappings original-event)
                                            (not (.isDefaultPrevented e)))
                                   (when-not (#{"PASSWORD" "INPUT" "TEXTAREA"} (.-target.nodeName e))
                                     (.preventDefault e)
                                     (queue (str "ui/" original-event) order vals)
                                     (queue "ui/directCustom" #js ["event-key" "entity"] #js [event-key entity])))
                                 (queue (str "ui/" event) order vals)
                                 (queue (str "ui/custom") #js ["event-key" "entity"] #js [event-key entity]))
                               true
                               )
              ))
      (.next events-itr))

    ((aget js/React.DOM (name tag)) el-attrs (array))))

(defn rebuild-tree [env queue]
  (let [els (.keys (.get-or-create-index env "know" "ui/elem" #js ["elem-id" "tag"]))
        attrs (array-iterator (.keys (.get-or-create-index env "know" "ui/attr" #js ["elem-id" "attr" "value"])))
        styles (array-iterator (.keys (.get-or-create-index env "know" "ui/style" #js ["elem-id" "attr" "value"])))
        events (array-iterator (.keys (.get-or-create-index env "know" "ui/event-listener" #js ["elem-id" "event" "event-key" "entity"])))
        text (.keys (.get-or-create-index env "know" "ui/text" #js ["elem-id" "text"]))
        all-children (.keys (.get-or-create-index env "know" "ui/child" #js ["parent-id" "pos" "child-id"]))
        built-els (js-obj)
        roots (js-obj)
        final (array :div)
        ]

    (dotimes [x (alength els)]
      (let [cur (aget els x)
            id (aget cur 0)
            tag (aget cur 1)]
        (aset roots id true)
        (aset built-els id (build-element id tag attrs styles events queue))))

    (into-obj built-els text)

    (dotimes [x (alength all-children)]
      (let [cur (aget all-children x)
            parent (aget cur 0)
            child (aget cur 2)
            pos (aget cur 1)
            parent-el (aget built-els parent)
            child-el (aget built-els child)]
        (if (and parent-el (.-props parent-el))
          (.push (.-props.children parent-el) child-el)
          ;(println "UI FAIL: " x parent child pos)
          )
        (js-delete roots child)))


    (let [root-els (js/Object.keys roots)]
      (dotimes [x (alength root-els)]
        (.push final (aget built-els (aget root-els x)))))

    #js {:tree final :elems built-els}))

(def mappings {"className" "class"
               "onClick" "click"
               "click" "onClick"
               "onKeyDown" "keydown"
               "keydown" "onKeyDown"
               "onBlur" "blur"
               "blur" "onBlur"
               "onChange" "change"
               "change" "onChange"})

(defn build-element-dom [id tag attrs-itr styles-itr events-itr queue]
  (let [elem (js/document.createElement tag)
        el-attrs (js-obj "eve-id" id)
        el-styles (js-obj)]
    ;;attrs
    (while (and (.key attrs-itr)
                (== (aget (.key attrs-itr) 0) id))
      (let [cur (.key attrs-itr)
            key (aget cur 1)]
        (dom/attr* elem (or (mappings key) key) (handle-attr (aget cur 2)))
        (.next attrs-itr)))

    ;;styles
    (aset el-attrs "style" el-styles)
    (while (and (.key styles-itr)
                (== (aget (.key styles-itr) 0) id))
      (let [cur (.key styles-itr)]
        (aset el-styles (aget cur 1) (aget cur 2))
        (.next styles-itr)))

    ;;events
    (while (and (.key events-itr)
                (== (aget (.key events-itr) 0) id))
      (let [cur (.key events-itr)
            event (aget cur 1)
            event-key (aget cur 2)
            entity (aget cur 3)]
        (dom/on elem (or (mappings event) event)
                (fn [e]
                  (let [[order vals] (event->params e event id)]
                    (queue (str "ui/" event) order vals)
                    (queue (str "ui/custom") #js ["event-key" "entity"] #js [event-key entity]))
                  )))
      (.next events-itr))

    elem))

(defn rebuild-tree-dom [env queue]
  (let [els (.keys (.get-or-create-index env "know" "delta-ui/elem" #js ["elem-id" "tag"]))
        attrs (array-iterator (.keys (.get-or-create-index env "know" "delta-ui/attr" #js ["elem-id" "attr" "value"])))
        styles (array-iterator (.keys (.get-or-create-index env "know" "delta-ui/style" #js ["elem-id" "attr" "value"])))
        events (array-iterator (.keys (.get-or-create-index env "know" "delta-ui/event-listener" #js ["elem-id" "event" "event-key" "entity"])))
        text (.keys (.get-or-create-index env "know" "delta-ui/text" #js ["elem-id" "text"]))
        all-children (.keys (.get-or-create-index env "know" "delta-ui/child" #js["parent-id" "pos" "child-id"]))
        built-els (js-obj)
        roots (js-obj)
        ]

    (dotimes [x (alength els)]
      (let [cur (aget els x)
            id (aget cur 0)
            tag (aget cur 1)]
        (aset roots id true)
        (aset built-els id (build-element-dom id tag attrs styles events queue))))


    (dotimes [x (alength text)]
      (let [cur (aget text x)
            id (aget cur 0)
            content (aget cur 1)]
        (aset built-els id (js/document.createTextNode content))))

    (dotimes [x (alength all-children)]
      (let [cur (aget all-children x)
            parent (aget cur 0)
            child (aget cur 2)
            pos (aget cur 1)
            parent-el (aget built-els parent)
            child-el (aget built-els child)]
        ;(.push (.-props.children parent-el) child-el)
        (when parent-el
          (dom/append parent-el child-el))
        (js-delete roots child)))


    (let [root-els (js/Object.keys roots)
          frag (dom/fragment)]
      (dotimes [x (alength root-els)]
        (dom/append frag (aget built-els (aget root-els x))))

      frag)))

(defn pre-compile [program watchers]
  (let [compiled (compile program)]
    (prep-compiled compiled)
    (.quiesce compiled program (fn [kn]
                                 (perf-time-named "watcher"
                                                  (let [final-compiled (compile kn)]
                                                    (prep-compiled final-compiled)
                                                    (aset (.-state program) "compiled" final-compiled)))
                                 ))
    (aset (.-state program) "watchers" watchers)
    program))

(def render-queue #js {:queued false})

(def animation-frame
  (or (.-requestAnimationFrame js/self)
      (.-webkitRequestAnimationFrame js/self)
      (.-mozRequestAnimationFrame js/self)
      (.-oRequestAnimationFrame js/self)
      (.-msRequestAnimationFrame js/self)
      (fn [callback] (js/setTimeout callback 17))))

(defn queue-render! [kn func]
  (let [render-queue (or (.-state.render-queue kn)
                         (let [queue #js {:queued false}]
                           (set! (.-state.render-queue kn) queue)
                           queue))]
    (set! (.-func render-queue) func)
    (when-not (.-queued render-queue)
      (set! (.-queued render-queue) true)
      (animation-frame #(do
                          ((.-func render-queue))
                          (set! (.-queued render-queue) false))))))

(defn create-direct-renderer [root]
  (fn [kn queue]
    (let [tree (perf-time-named "rebuild tree" (rebuild-tree-dom kn queue))
          container (dom/$ root)
          ]
      (when container
        (perf-time-named "append tree" (do
                                         ;(dom/empty container)
                                         (dom/append container tree)))))))

(defn create-react-renderer [root]
  (fn [kn queue]
<<<<<<< HEAD
    (let [tree-and-els (perf-time-named "rebuild tree" (rebuild-tree kn queue))
          tree (aget tree-and-els "tree")
          els (aget tree-and-els "elems")
          focuses (.get-or-create-index kn "know" "ui/focus" #js ["elem-id"])
          to-focus (when focuses
                     (when-let [focus (last (.keys focuses))]
                       (aget els (aget focus 0))))
          container (dom/$ root)
          dommied (dommy/node tree)
          ]
      (when container
        (perf-time-named "append tree" (do
                                         (js/React.renderComponent dommied container)
                                         (when to-focus
                                           (try
                                             (when (.isMounted to-focus)
                                               (.. to-focus (getDOMNode) (focus)))
                                             (catch :default e
                                               (js/console.log (str "failed to focus: " e)))))
                                         ))))))
=======
    (try
      (let [tree-and-els (perf-time-named "rebuild tree" (rebuild-tree kn queue))
            tree (aget tree-and-els "tree")
            els (aget tree-and-els "elems")
            focuses (get (index kn "ui/focus") ["elem-id"])
            to-focus (when focuses
                       (last (.keys focuses)))
            container (dom/$ root)
            dommied (dommy/node tree)
            ]
        (when container
          (queue-render! kn
                         (fn []
                           (perf-time-named "append tree" (do
                                                            (js/React.renderComponent dommied container)
                                                            (when to-focus
                                                              (try
                                                                (println "trying to focus")
                                                                (let [elem (js/document.querySelector (str "." (aget to-focus 0)))]
                                                                  (js/console.log elem js/document.activeElement (= elem js/document.activeElement))
                                                                  (when (and elem
                                                                             (not (= elem js/document.activeElement)))
                                                                    (println "FOCUSING: " elem)
                                                                    (.focus elem)
                                                                    ))
                                                                (catch :default e
                                                                  (js/console.log (str "failed to focus: " e)))))
                                                            ))))))
      (catch :default e
        (js/console.log (str "FAILED UI: " e))))))


>>>>>>> 742198fb

(defn re-run [program]
  (let [compiled (aget (.-state program) "compiled")
        watchers (aget (.-state program) "watchers")
        cur-time (.getTime (js/Date.))]
    (know program "time" #js ["time"] #js [cur-time])
    (perf-time-named "quiesce"
     (do
       (.quiesce compiled program (fn [kn]
                                    (perf-time-named "watchers"
                                                     (when watchers
                                                       (doseq [w watchers]
                                                         (w kn (aget (.-state program) "queue!")))))))
       (aset (.-state program) "queued" false)
       (.clear-facts program "know" "time")
       )))

  )<|MERGE_RESOLUTION|>--- conflicted
+++ resolved
@@ -30,7 +30,6 @@
   (.get-or-create-index kn "know" "time" #js ["time"]))
 
 (defn prep-compiled [compiled]
-<<<<<<< HEAD
   (let [name->lifetime (.-name->lifetime compiled)]
     (aset name->lifetime "defaults" "external")
     (aset name->lifetime "ui/directCustom" "external")
@@ -118,28 +117,6 @@
     (aset name->lifetime "ui/event-listener" "transient")
 
     (aset name->lifetime "time" "external")))
-=======
-  (let [trans? (.-name->transient? compiled)]
-    (aset trans? "defaults" true)
-    (aset trans? "ui/directCustom" true)
-    (aset trans? "ui/onDirectClick" true)
-    (aset trans? "ui/onDirectKeyDown" true)
-    (aset trans? "ui/key-modifier" true)
-    (aset trans? "ui/focus" true)
-    (aset trans? "ui/onBlur" true)
-    (aset trans? "ui/onClick" true)
-    (aset trans? "ui/onKeyDown" true)
-    (aset trans? "ui/onChange" true)
-    (aset trans? "ui/onDoubleClick" true)
-    (aset trans? "ui/custom" true)
-    (aset trans? "ui/elem" true)
-    (aset trans? "ui/child" true)
-    (aset trans? "ui/attr" true)
-    (aset trans? "ui/text" true)
-    (aset trans? "ui/style" true)
-    (aset trans? "ui/event-listener" true)
-    (aset trans? "time" false)))
->>>>>>> 742198fb
 
 (defn env []
   (let [kn (knowledge)
@@ -436,33 +413,11 @@
 
 (defn create-react-renderer [root]
   (fn [kn queue]
-<<<<<<< HEAD
-    (let [tree-and-els (perf-time-named "rebuild tree" (rebuild-tree kn queue))
-          tree (aget tree-and-els "tree")
-          els (aget tree-and-els "elems")
-          focuses (.get-or-create-index kn "know" "ui/focus" #js ["elem-id"])
-          to-focus (when focuses
-                     (when-let [focus (last (.keys focuses))]
-                       (aget els (aget focus 0))))
-          container (dom/$ root)
-          dommied (dommy/node tree)
-          ]
-      (when container
-        (perf-time-named "append tree" (do
-                                         (js/React.renderComponent dommied container)
-                                         (when to-focus
-                                           (try
-                                             (when (.isMounted to-focus)
-                                               (.. to-focus (getDOMNode) (focus)))
-                                             (catch :default e
-                                               (js/console.log (str "failed to focus: " e)))))
-                                         ))))))
-=======
     (try
       (let [tree-and-els (perf-time-named "rebuild tree" (rebuild-tree kn queue))
             tree (aget tree-and-els "tree")
             els (aget tree-and-els "elems")
-            focuses (get (index kn "ui/focus") ["elem-id"])
+            focuses (.get-or-create-index kn "know" "ui/focus" #js ["elem-id"])
             to-focus (when focuses
                        (last (.keys focuses)))
             container (dom/$ root)
@@ -489,9 +444,6 @@
       (catch :default e
         (js/console.log (str "FAILED UI: " e))))))
 
-
->>>>>>> 742198fb
-
 (defn re-run [program]
   (let [compiled (aget (.-state program) "compiled")
         watchers (aget (.-state program) "watchers")
