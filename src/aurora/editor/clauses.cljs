--- conflicted
+++ resolved
@@ -144,30 +144,6 @@
     (when-not paused?
       (unpause cur-env))))
 
-<<<<<<< HEAD
-  (comment
-    (let [rules [(language/Rule. [
-                                  (aurora.language.Recall. :known&pretended, (js/aurora.language.fact :http/response #js ['content "google" 'tim]))
-                                  (aurora.language.Output. :remembered (js/aurora.language.fact "1df7454c_069e_40ab_b117_b8d43212b473" #js ['value74]))
-                                  (aurora.language.Output. :forgotten (js/aurora.language.fact "1df7454c_069e_40ab_b117_b8d43212b473" #js ['value]))
-                                  (aurora.language.Recall. :known&pretended, (js/aurora.language.fact "1df7454c_069e_40ab_b117_b8d43212b473" #js ['value]))
-                                  (aurora.language.Compute. (language/->Let 'value74  #{'value 'content} "value + \"hey\" + content"))])]
-          plan (language/rules->plan rules)
-          state (language/flow-plan->flow-state plan)]
-      (language/add-facts state :known [(language/fact. "1df7454c_069e_40ab_b117_b8d43212b473" #js ["Click me"])])
-      (language/add-facts state :pretended [(language/fact. :http/response #js ["yo" "google" 1234])])
-      (language/fixpoint! state)
-      (-> (language/tick&fixpoint plan state)
-          (language/get-facts :known))
-      )
-
-    ))
-=======
-(:rules (compile-state))
-
-;(language/get-facts-compat (:kn @cur-env) :known|pretended)
-
-
 (comment
 (let [rules [(language/Rule. [
                              (aurora.language.Recall. :known|pretended, (js/aurora.language.fact :http/response #js ['content "google" 'tim]))
@@ -183,6 +159,4 @@
   (-> (language/tick&fixpoint plan state)
       (language/get-facts-compat :known|pretended))
   )
-
-  )
->>>>>>> 97538784
+    )