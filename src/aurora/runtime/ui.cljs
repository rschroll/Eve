(ns aurora.runtime.ui
  (:require [aurora.util.core :as util]
            [aurora.compiler.datalog :as datalog]
            [clojure.set :as set]
            [aurora.editor.dom :as dom]
            [aurora.runtime.core :as runtime]
            [aurora.editor.ReactDommy :as dommy])
  (:require-macros [aurora.compiler.datalog :refer [rule]]))

(def animation-frame
  (or (.-requestAnimationFrame js/self)
      (.-webkitRequestAnimationFrame js/self)
      (.-mozRequestAnimationFrame js/self)
      (.-oRequestAnimationFrame js/self)
      (.-msRequestAnimationFrame js/self)
      (fn [callback] (js/setTimeout callback 17))))

(defn frame [do]
  (animation-frame do))

(defn event->params [ev e]
  (let [tag (.-target.tagName e)
        type (.-target.type e)]
    (condp = ev
      "onChange" {"value" (cond
                          (= type "checkbox") (if (.-target.checked e)
                                                "true"
                                                "false")
                          (= type "radio") (if (.-target.checked e)
                                             "true"
                                             "false")
                          (= tag "option") (.-target.selected e)
                          :else (.-target.value e))}
      "onKeyDown" {"keyCode" (.-keyCode e)}
      {})))

;; every bloom tick queue up all the UI changes we should do
;; each animation-frame resolve the queue of changes against the UI
;;     - are we tracking this id yet? resolve attr/style/child
;;     - we haven't seen this, add it

;;TODO: everything is on the UI thread right now.

;; ui facts
;; {:name :ui/elem :id id :tag "div"}
;; {:name :ui/text :id id :text "hey how are you?"}
;; {:name :ui/attr :id id :attr "class" :value "foo"}
;; {:name :ui/event-listener :id id :event "onClick"}
;; {:name :ui/style :id id :attr "background" :value "red"}
;; {:name :ui/child :id id :child id :pos i}

<<<<<<< HEAD
(def find-elems (rule {:name :ui/elem
                        :id id
                        :tag tag}
                       (+ [id tag])))

(def find-text (rule {:name :ui/text
                       :id id
                       :text text}
                      (+ [id text])))

(def find-attr (rule {:name :ui/attr
                       :id id
                       :attr attr
                       :value value}
=======
(def find-elems (query {:ml :ui/elem
                        "id" id
                        "tag" tag}
                       (+ [id tag])))

(def find-text (query {:ml :ui/text
                       "id" id
                       "text" text}
                      (+ [id text])))

(def find-attr (query {:ml :ui/attr
                       "id" id
                       "attr" attr
                       "value" value}
>>>>>>> dca72979
                       (+ {:id id
                           :attr attr
                           :value value})))


<<<<<<< HEAD
(def find-listeners (rule {:name :ui/event-listener
                            :id id
                            :entity entity
                            :event-key key
                            :event event}
=======
(def find-listeners (query {:ml :ui/event-listener
                            "id" id
                            "entity" entity
                            "event-key" key
                            "event" event}
>>>>>>> dca72979
                           (+ {:id id
                               :event-key key
                               :entity entity
                               :event event})))

<<<<<<< HEAD
(def find-style (rule {:name :ui/style
                       :id id
                       :attr attr
                       :value value}
=======
(def find-style (query {:ml :ui/style
                       "id" id
                       "attr" attr
                       "value" value}
>>>>>>> dca72979
                       (+ {:id id
                           :attr attr
                           :value value})))

<<<<<<< HEAD
(def find-children (rule {:name :ui/child
                           :id id
                           :child child-id
                           :pos pos}
=======
(def find-children (query {:ml :ui/child
                           "id" id
                           "child" child-id
                           "pos" pos}
>>>>>>> dca72979
                          (+ {:id id
                              :child-id child-id
                              :pos pos})))

(defn handle-attr [v]
  (condp = v
    "true" true
    "false" false
    v))

(defn build-element [id tag attrs styles events queue]
  (let [extract (juxt :attr (comp handle-attr :value))
        el-attrs (into {} (map extract attrs))
        el-styles (into {} (map extract styles))
        el-attrs (into el-attrs (for [{:keys [event entity event-key] :as foo} events]
                                  [event (fn [e]
                                           (queue (merge {:ml (keyword "ui" event)
                                                          "event" event-key
                                                          "id" id}
                                                         (when entity
                                                           {"entity" entity})
                                                         (event->params event e))))]))
        el-attrs (if (seq el-styles)
                   (assoc el-attrs :style el-styles)
                   el-attrs)]
    (array (keyword tag) el-attrs)))

(defn rebuild-tree [knowledge queue]
  (let [els (datalog/query-rule find-elems knowledge)
        attrs (group-by :id (datalog/query-rule find-attr knowledge))
        styles (group-by :id (datalog/query-rule find-style knowledge))
        listeners (group-by :id (datalog/query-rule find-listeners knowledge))
        built-els (into {}
                        (for [[id tag] els]
                          [id (build-element id tag (attrs id) (styles id) (listeners id) queue)]))
        built-els (into built-els (datalog/query-rule find-text knowledge))
        all-children (datalog/query-rule find-children knowledge)
        children (group-by :id all-children)
        roots (set/difference (set (map first els)) (set (map :child-id all-children)))]
    (doseq [[parent kids] children
            :let [sorted (sort-by :pos kids)
                  parent-el (built-els parent)]
            :when parent-el
            {:keys [child-id]} sorted
            :let [child-el (built-els child-id)]]
      (.push parent-el child-el))
    `[:div ~@(for [r roots]
               (built-els r))]))

(defn on-bloom-tick [knowledge queue]
  (frame (fn []
           (let [tree (rebuild-tree knowledge queue)
                 container (dom/$ "#ui-preview")]
             (println "UI Tree: " (pr-str tree))
             (when container
               (js/React.renderComponent (dommy/node tree) container))
             ;
             )
           )))

(swap! runtime/watchers conj (fn [knowledge queue]
                               (on-bloom-tick knowledge queue)))


(defn fact-walk [hic facts [parent pos]]
  (let [[el args & children] hic
        args (js->clj args :keywordize-keys true)
        id (:id args)
        entity (:entity args)
        key (:event-key args)
        real-args (dissoc args :id :style :events :event-key :entity)]
    (when parent
      (.push facts {:ml :ui/child "id" parent "child" id "pos" pos}))
    (.push facts {:ml :ui/elem "id" id "tag" (name el)})
    (doseq [[k v] real-args]
      (.push facts {:ml :ui/attr "id" id "attr" (name k) "value" v}))
    (doseq [[k v] (:style args)]
      (.push facts {:ml :ui/style "id" id "attr" (name k) "value" v}))
    (doseq [ev (:events args)]
      (.push facts {:ml :ui/event-listener "id" id "event-key" key "event" (name ev) "entity" entity}))
    (doseq [[i child] (map-indexed vector children)]
      (if (vector? child)
        (fact-walk child facts [id i])
        (do
          (.push facts {:ml :ui/text "id" (str id "-" i) "text" child})
          (.push facts {:ml :ui/child "id" id "child" (str id "-" i) "pos" i})
          )))))

(defn hiccup->facts [& hic]
  (let [facts (array)]
    (doseq [h hic]
      (fact-walk h facts []))
    (vec facts)))

(comment

(def test-kn (datalog/Knowledge. #{{:name :ui/elem, :id "counter-ui", :tag "p"}
                                   {:name :ui/text, :id "counter-ui-0", :text 4}
                                   {:name :ui/child, :id "counter-ui", :child "counter-ui-0", :pos 0}
                                   {:name :ui/elem, :id "incr-button", :tag "button"}
                                   {:name :ui/event-listener, :id "incr-button", :event "onClick"}
                                   {:name :ui/text, :id "incr-button-0", :text "increment"}
                                   {:name :ui/child, :id "incr-button", :child "incr-button-0", :pos 0}
                                   }
                                 #{} #{}))


  (datalog/query-rule find-elems test-kn)
  (datalog/query-rule find-text test-kn)

(def q (array))
(rebuild-tree test-kn (fn [fact] (.push q fact)))
(on-bloom-tick test-kn (fn [fact] (.push q fact)))
q

  )<|MERGE_RESOLUTION|>--- conflicted
+++ resolved
@@ -49,86 +49,47 @@
 ;; {:name :ui/style :id id :attr "background" :value "red"}
 ;; {:name :ui/child :id id :child id :pos i}
 
-<<<<<<< HEAD
-(def find-elems (rule {:name :ui/elem
-                        :id id
-                        :tag tag}
-                       (+ [id tag])))
-
-(def find-text (rule {:name :ui/text
-                       :id id
-                       :text text}
-                      (+ [id text])))
-
-(def find-attr (rule {:name :ui/attr
-                       :id id
-                       :attr attr
-                       :value value}
-=======
-(def find-elems (query {:ml :ui/elem
+(def find-elems (rule {:ml :ui/elem
                         "id" id
                         "tag" tag}
                        (+ [id tag])))
 
-(def find-text (query {:ml :ui/text
+(def find-text (rule {:ml :ui/text
                        "id" id
                        "text" text}
                       (+ [id text])))
 
-(def find-attr (query {:ml :ui/attr
+(def find-attr (rule {:ml :ui/attr
                        "id" id
                        "attr" attr
                        "value" value}
->>>>>>> dca72979
                        (+ {:id id
                            :attr attr
                            :value value})))
 
-
-<<<<<<< HEAD
-(def find-listeners (rule {:name :ui/event-listener
-                            :id id
-                            :entity entity
-                            :event-key key
-                            :event event}
-=======
-(def find-listeners (query {:ml :ui/event-listener
+(def find-listeners (rule {:ml :ui/event-listener
                             "id" id
                             "entity" entity
                             "event-key" key
                             "event" event}
->>>>>>> dca72979
                            (+ {:id id
                                :event-key key
                                :entity entity
                                :event event})))
 
-<<<<<<< HEAD
-(def find-style (rule {:name :ui/style
-                       :id id
-                       :attr attr
-                       :value value}
-=======
-(def find-style (query {:ml :ui/style
+
+(def find-style (rule {:ml :ui/style
                        "id" id
                        "attr" attr
                        "value" value}
->>>>>>> dca72979
                        (+ {:id id
                            :attr attr
                            :value value})))
 
-<<<<<<< HEAD
-(def find-children (rule {:name :ui/child
-                           :id id
-                           :child child-id
-                           :pos pos}
-=======
-(def find-children (query {:ml :ui/child
-                           "id" id
-                           "child" child-id
-                           "pos" pos}
->>>>>>> dca72979
+(def find-children (rule {:ml :ui/child
+                          "id" id
+                          "child" child-id
+                          "pos" pos}
                           (+ {:id id
                               :child-id child-id
                               :pos pos})))
