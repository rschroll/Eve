--- conflicted
+++ resolved
@@ -206,12 +206,8 @@
                                          (> {:name "todo-editing" :id ent} {:editing? "true"}))
 
                                    (rule {:name :ui/onBlur :entity ent}
-<<<<<<< HEAD
-                                         {:name "todo-editing" :id ent :editing? "true"}
-=======
                                          {:name :todo/edit-text :value v}
                                          (> {:name "todo" :id ent} {:text v})
->>>>>>> fe8c107e
                                          (> {:name "todo-editing" :id ent} {:editing? "false"}))
 
                                    (rule {:name :ui/onChange :id "todo-editor" :value v}
@@ -225,36 +221,6 @@
 
                                    (rule {:name :ui/onChange :event-key "todo-checkbox" :entity ent :value v}
                                          (> {:name "todo-done" :id ent} {:done? v}))
-<<<<<<< HEAD
-                                   ]
-                      :rules [
-                              [(rule {:name "todo" :id id :text text :order order}
-                                     (= parent-id (str "todo" id))
-                                     (= child-id (str "todo-checkbox" id))
-                                     (+s (hiccup
-                                           [:input {:id child-id
-                                                    :event-key "todo-checkbox"
-                                                    :entity id
-                                                    :events ["onChange"]
-                                                    :type "checkbox"}]))
-                                     (+ {:name :ui/child :id parent-id :child child-id :pos -1}))
-                               (rule {:name "todo" :id id :text text :order order}
-                                     {:name "todo-done" :id id :done? "true"}
-                                     (+ {:name :ui/attr :id id :attr "checked" :value "checked"})) ]
-                              [(rule {:name "todo" :id id :text text :order order}
-                                     {:name "todo-editing" :id id :editing? "false"}
-                                     (+s (hiccup
-                                          [:li {:id (str "todo" id) :entity id :event-key "todo" :events ["onDoubleClick"]}
-                                           text]))
-                                     (= child-id (str "todo" id))
-                                     (+ {:name :ui/child :id "todo-list" :child child-id :pos order}))
-                               (rule {:name "todo" :id id :text text :order order}
-                                     {:name "todo-editing" :id id :editing? "true"}
-                                     (+s (hiccup
-                                          [:input {:id (str "todo-editor") :entity id :event-key "todo-editor" :defaultValue text :events ["onChange" "onKeyDown" "onBlur"]}]))
-                                     (+ {:name :ui/child :id "todo-list" :child "todo-editor" :pos order}))
-                               ]
-=======
 
                                    (rule {:name :ui/onClick :event-key "filter-all"}
                                          (> {:name :todo/filter} {:value "all"}))
@@ -322,7 +288,6 @@
                                           [:input {:id (str "todo-editor") :entity id :event-key "todo-editor" :defaultValue text :events ["onChange" "onKeyDown" "onBlur"]}]))
                                      (+ {:name :ui/child :id "todo-list" :child "todo-editor" :pos order}))]
 
->>>>>>> fe8c107e
                               [(rule {:name :todo/current-text :value v}
                                      (+s (hiccup
                                           [:input {:id "todo-input" :value v :event-key "todo-input" :events ["onChange" "onKeyDown"] :placeholder "What do you need to do?"}]))
@@ -362,10 +327,6 @@
                                      )]
                               ]}))
 
-<<<<<<< HEAD
-  ((query ^todo {:name :todo/edit-text}
-          (+ todo)) (-> @todo :kn))
-=======
   ((query ^todo {:name :ui/elem :id "remaining-count"}
           (+ todo)) (-> @todo :kn))
 
@@ -377,7 +338,6 @@
                            :attr attr
                            :value value}))(-> @todo :kn))
 
->>>>>>> fe8c107e
 
 (set! *print-fn* (fn []))
   (enable-console-print!)
