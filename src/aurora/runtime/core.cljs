(ns aurora.runtime.core
  (:require [aurora.util.core :as util]
            [aurora.language :as language]
            [aurora.language.representation :as representation]
            [aurora.language.denotation :as denotation]
            [aurora.language.stratifier :as stratifier]
            [aurora.util.core :refer [now]]
            [aurora.editor.dom :as dom]
            [clojure.set :as set]
            [aurora.editor.ReactDommy :as dommy])
  (:require-macros [aurora.language.macros :refer [query rule]]))

(def watchers (atom []))

(declare handle-feed tick)

(defn feeder [env fact]
  (when-not (:queued? @env)
    (swap! env assoc :queued? (js/setTimeout (partial handle-feed env nil) 0)))
  (.push (:feed @env) fact))

(defn tick-inductive [kn tick-rules]
  (stratifier/run-ruleset tick-rules kn))

(defn tick-deductive [kn rules]
  (stratifier/run-ruleset rules kn))

(defn tick-watchers [kn watchers feeder-fn]
  (doseq [watch watchers]
    (watch kn feeder-fn))
  kn)

(defn tick [kn tick-rules rules watchers feeder-fn]
  (-> kn
      (tick-inductive tick-rules)
      (tick-deductive rules)
      (tick-watchers watchers feeder-fn)
      (representation/tick)))

(defn add-history [history point limit]
  (when (>= (.-length history) limit)
    (.shift history))
  (.push history point))

(enable-console-print!)

(defn quiescience [prev env init-facts]
  (js/console.time "quiescience")
  (let [aurora-facts [(language/fact :aurora/time #js [(.getTime (js/Date.))])]]
    (let [cur (language/tick (:rules env) prev)]
      (language/add-facts-compat cur :known|pretended init-facts)
      (language/add-facts-compat cur :known|pretended aurora-facts)
      (language/fixpoint! cur)
      (loop [cur cur
             prev prev
             i 0]
        (cond
<<<<<<< HEAD
         (>= i 10) (do (js/console.timeEnd "quiescience")(println "Aborting!") cur)
         (language/unchanged? prev cur) (do (js/console.timeEnd "quiescience") cur)
=======
         (>= i 10) (do
                     (js/console.timeEnd "quiescience")
                     (println "Aborting!")
                     (aurora.runtime.ui/on-bloom-tick cur (:feeder-fn env))
                     cur)
         (language/unchanged? prev cur) (do
                                          (js/console.timeEnd "quiescience")
                                          (aurora.runtime.ui/on-bloom-tick cur (:feeder-fn env))
                                          cur)
>>>>>>> 658b3b51
         :else (let [next (language/tick (:rules env) cur)]
                 (language/add-facts-compat next :known|pretended aurora-facts)
                 (language/fixpoint! next)
                 (tick-watchers next (:watchers env) (:feeder-fn env))
                 (recur next cur (inc i))))))))

(defn handle-feed [env init-facts opts]
  (when (or (:force opts)
            (not (:paused @env)))
    (let [start (now)
          feed-set (or (:feed-set opts) (vec (:feed @env)))
          feed-func (or (:feeder-fn opts) (:feeder-fn @env))
          cur-env @env
          plan (:rules cur-env)]
      (aset (:feed @env) "length" 0)
      (when (and (not (:feed-set opts))
                 (seq feed-set))
        (add-history (:history @env) [(:kn @env) feed-set] (:history-size @env)))
      (swap! env update-in [:kn] #(quiescience % cur-env (concat init-facts feed-set)))
      (when-let [rp (dom/$ "#run-perf")]
        (dom/html rp (.toFixed (- (now) start) 3)))
      ;(println "final: " (- (.getTime (js/Date.)) start) (:kn @env))
      (swap! env assoc :queued? false))))

;; (defn replay-last [env to-merge num]
;;   (let [hist (:history @env)
;;         len (dec (.-length hist))
;;         num (if (< len num)
;;               len
;;               num)
;;         starting (-> (aget hist (- len num))
;;                      (first)
;;                      (representation/assert-facts to-merge)
;;                      (representation/tick))]
;;     (swap! env assoc :kn starting)
;;     (doseq [x (reverse (range 0 num))
;;             :let [feed-set (-> (aget hist (- len x))
;;                                (last))]]
;;       (handle-feed env {:force true
;;                         :feed-set feed-set
;;                         ;:feeder-fn (fn [x y])
;;                         }))))


(defn run [env]
  (let [feeder-fn (partial feeder env)]
    (swap! env assoc :feeder-fn feeder-fn)
    (handle-feed env nil)
    env))

(defn ->env [opts]
  (let [kn (-> (language/rules->plan [])
               (language/flow-plan->flow-state)
               (language/add-facts-compat :known|pretended (:kn opts #{})))
        env (merge {:rules (language/rules->plan [])
                    :watchers @watchers
                    :history-size 20
                    :history (array [kn #{}])
                    :feed (array)
                    :queued? false}
                   opts
                   {:kn kn})]
    (atom env)))

(defn run-env [opts]
  (-> opts
      (->env)
      (run)))

(defn pause [env]
  (swap! env assoc :paused true))

(defn unpause [env]
  (swap! env assoc :paused false)
  (handle-feed env nil))

(comment
(defn go-to-do []

(def hiccup js/aurora.runtime.ui.hiccup->facts)

  (def todo-env {:kn #{{:name "counter" :value 2}
                       {:name "todo" :id 0 :text "get milk" :order 0}
                       {:name "todo" :id 1 :text "take books back" :order 1}
                       {:name "todo" :id 2 :text "cook" :order 2}
                       {:name "todo-done" :id 0 :done? "false"}
                       {:name "todo-done" :id 1 :done? "false"}
                       {:name "todo-done" :id 2 :done? "false"}
                       {:name "todo-editing" :id 0 :editing? "false"}
                       {:name "todo-editing" :id 1 :editing? "false"}
                       {:name "todo-editing" :id 2 :editing? "false"}
                       {:name :todo/current-text :value ""}
                       {:name :todo/filter :value "all"}
                       {:name :todo/toggle-all :value "false"}
                       }
                 :cleanup-rules (concat ui-cleanup-rules
                                        [(rule ^disp {:name :todo/displayed}
                                               (- disp))])
                 :tick-rules [;;on change
                              (rule {:name :ui/onChange :id "todo-input" :value v}
                                    (> {:name :todo/current-text} {:value v}))

                              ;;submit
                              (rule {:name :ui/onClick :id "add-todo"}
                                    (+ {:name :todo/new!}))
                              (rule {:name :ui/onKeyDown :id "todo-input" :keyCode 13}
                                    (+ {:name :todo/new!}))

                              ;;add a new todo
                              (rule {:name :todo/new!}
                                    {:name "counter" :value v}
                                    {:name :todo/current-text :value text}
                                    (= new-count [v] (inc v))
                                    (- {:name :todo/new!})
                                    (> {:name "counter"} {:value new-count})
                                    (> {:name :todo/current-text} {:value ""})
                                    (+ {:name "todo" :id new-count :text text :order new-count})
                                    (+ {:name "todo-editing" :id new-count :editing? "false"})
                                    (+ {:name "todo-done" :id new-count :done? "false"}))

                              ;;todo editing
                              (rule {:name :ui/onDoubleClick :entity ent}
                                    {:name "todo-editing" :id ent :editing? "false"}
                                    (> {:name "todo-editing" :id ent} {:editing? "true"}))

                              (rule {:name :ui/onBlur :entity ent}
                                    {:name :todo/edit-text :value v}
                                    (> {:name "todo" :id ent} {:text v})
                                    (> {:name "todo-editing" :id ent} {:editing? "false"}))

                              (rule {:name :ui/onChange :id "todo-editor" :value v}
                                    (> {:name :todo/edit-text} {:value v})
                                    (+ {:name :todo/edit-text :value v}))

                              (rule {:name :ui/onKeyDown :id "todo-editor" :keyCode 13 :entity ent}
                                    {:name :todo/edit-text :value new-value}
                                    (> {:name "todo" :id ent} {:text new-value})
                                    (> {:name "todo-editing" :id ent} {:editing? "false"}))

                              (rule {:name :ui/onChange :event-key "todo-checkbox" :entity ent :value v}
                                    (> {:name "todo-done" :id ent} {:done? v}))

                              (rule {:name :ui/onClick :event-key "filter-all"}
                                    (> {:name :todo/filter} {:value "all"}))
                              (rule {:name :ui/onClick :event-key "filter-active"}
                                    (> {:name :todo/filter} {:value "false"}))
                              (rule {:name :ui/onClick :event-key "filter-completed"}
                                    (> {:name :todo/filter} {:value "true"}))

                              (rule {:name :ui/onChange :event-key "toggle-all" :value v}
                                    (> {:name :todo/toggle-all} {:value v}))

                              (rule {:name "todo-done" :id id}
                                    {:name :ui/onChange :event-key "toggle-all" :value v}
                                    (> {:name "todo-done" :id id} {:done? v}))

                              (rule {:name :ui/onClick :event-key "clear completed"}
                                    {:name "todo-done" :id ent :done? "true"}
                                    (+ {:name :todo/remove! :id ent}))

                              (rule {:name :ui/onClick :event-key "todo-remove" :entity ent}
                                    (+ {:name :todo/remove! :id ent}))

                              (rule {:name :todo/remove! :id id}
                                    ^todo {:name "todo" :id id}
                                    ^done {:name "todo-done" :id id}
                                    ^editing {:name "todo-editing" :id id}
                                    (- todo)
                                    (- done)
                                    (- editing))]

                 :rules [(rule {:name "todo" :id id}
                               {:name :todo/filter :value "all"}
                               (+ {:name :todo/displayed :id id}))
                         (rule {:name "todo" :id id}
                               {:name :todo/filter :value v}
                               {:name "todo-done" :id id :done? v}
                               (+ {:name :todo/displayed :id id}))

                         (rule {:name :todo/displayed :id id}
                               {:name "todo" :id id :text text :order order}
                               {:name "todo-done" :id id :done? done}
                               (= parent-id [id] (str "todo" id))
                               (= child-id [id] (str "todo-checkbox" id))
                               (+s [child-id id done]
                                   (hiccup
                                    [:input {:id child-id
                                             :event-key "todo-checkbox"
                                             :entity id
                                             :checked done
                                             :events ["onChange"]
                                             :type "checkbox"}]))
                               (+ {:name :ui/child :id parent-id :child child-id :pos -1}))
                         (rule {:name :todo/displayed :id id}
                               {:name "todo" :id id :text text :order order}
                               {:name "todo-editing" :id id :editing? "false"}
                               (+s [id text]
                                   (hiccup
                                    [:li {:id (str "todo" id) :entity id :event-key "todo" :events ["onDoubleClick"]}
                                     text
                                     [:button {:id (str "todo-remove" id) :style {:margin-left "10px"} :entity id :event-key "todo-remove" :events ["onClick"]} "x"]]))
                               (= child-id [id] (str "todo" id))
                               (+ {:name :ui/child :id "todo-list" :child child-id :pos order}))
                         (rule {:name :todo/displayed :id id}
                               {:name "todo" :id id :text text :order order}
                               {:name "todo-editing" :id id :editing? "true"}
                               (+s [id text]
                                   (hiccup
                                    [:input {:id (str "todo-editor") :entity id :event-key "todo-editor" :defaultValue text :events ["onChange" "onKeyDown" "onBlur"]}]))
                               (+ {:name :ui/child :id "todo-list" :child "todo-editor" :pos order}))

                         (rule {:name :todo/current-text :value v}
                               (+s []
                                   (hiccup
                                    [:input {:id "todo-input" :value v :event-key "todo-input" :events ["onChange" "onKeyDown"] :placeholder "What do you need to do?"}]))
                               (+ {:name :ui/child :id "app" :child "todo-input" :pos 1}))

                         (rule (set remaining [id]
                                    {:name "todo-done" :id id :done? "false"})
                               (= left [remaining] (count remaining))
                               (= text [left] (if (= left 1)
                                                " todo "
                                                " todos "))
                               (+s [left text]
                                   (hiccup [:span {:id "remaining-count"} left text "left"]))
                               (+ {:name :ui/child :id "app" :child "remaining-count" :pos 3.5}))

                         (rule (set completed [id]
                                    {:name "todo-done" :id id :done? "true"})
                               (= left [completed] (count completed))
                               (? [left] (> left 0))
                               (+s [left]
                                   (hiccup [:span {:id "completed-count" :event-key "clear completed" :events ["onClick"]} "clear completed (" left ")"]))
                               (+ {:name :ui/child :id "app" :child "completed-count" :pos 7}))

                         (rule {:name :todo/toggle-all :value toggle}
                               (+s [toggle]
                                   (hiccup
                                    [:div {:id "app"}
                                     [:h1 {:id "todo-header"} "Todos"]
                                     [:input {:id "toggle-all"
                                              :event-key "toggle-all"
                                              :checked toggle
                                              :events ["onChange"]
                                              :type "checkbox"}]
                                     [:button {:id "add-todo" :event-key "add-todo" :events ["onClick"]} "add"]
                                     [:ul {:id "todo-list"}]
                                     [:button {:id "filter-all" :event-key "filter-all" :events ["onClick"]} "all"]
                                     [:button {:id "filter-active" :event-key "filter-active" :events ["onClick"]} "active"]
                                     [:button {:id "filter-completed" :event-key "filter-completed" :events ["onClick"]} "completed"]
                                     ]))
                               )
                         ]})

  (def todo (run-env todo-env)))

;; (go-to-do)
;; (js/setTimeout go-to-do 5000)
  )

(comment

(def hiccup js/aurora.runtime.ui.hiccup->facts)


  (def tick (run-env {:kn #{[3 5] [9 8 7] [:tick]}
                      :cleanup-rules (concat ui-cleanup-rules timer-cleanup-rules
                                             [])
                      :tick-rules [(rule [:tick]
                                         (- [:tick])
                                         (+ {:name :wait :time 1000 :id 1}))]
                      :rules [(rule {:name :tick :id 1 :timestamp ts}
                                    (+ [:tick])
                                    (+ ["hi!" ts]))]}))

  (pause tick)
  (unpause tick)
  @tick

  (def clock (run-env {:kn #{{:name :tick :id "clock"}}
                       :cleanup-rules (concat ui-cleanup-rules timer-cleanup-rules
                                              [])
                       :tick-rules [(rule {:name :tick :id "clock"}
                                          (+ {:name :wait :time 1000 :id "clock"}))]
                       :rules [[(rule {:name :tick :id "clock" :timestamp ts}
                                      (+s (hiccup [:p {:id "time"} (str "time is: " (js/Date. ts))])))]]
                       }))

  (pause clock)
  (unpause clock)
  (-> @clock :kn :old)

  (def incrementer (run-env {:kn #{{:name "counter" :value 0}}
                             :cleanup-rules (concat ui-cleanup-rules timer-cleanup-rules
                                                    [])
                             :tick-rules [(rule {:name :ui/onClick :id "incr-button"}
                                                {:name "counter" :value v}
                                                (= z (inc v))
                                                (> {:name "counter"} {:value z}))]
                             :rules [[(rule {:name "counter" :value v}
                                            (+s (hiccup
                                                 [:p {:id "counter-ui"} v]
                                                 [:button {:id "incr-button" :events ["onClick"]} "increment"])))]]}))

  (pause incrementer)
  (unpause incrementer)
  (-> @incrementer :kn :old)

  (def fetcher (run-env {:kn #{{:name "content" :value "Click button to fetch google"}}
                         :cleanup-rules (concat ui-cleanup-rules timer-cleanup-rules io-cleanup-rules
                                                [])
                         :tick-rules [(rule {:name :ui/onClick :id "fetch-button"}
                                            (+ {:name :http-get :url "https://google.com" :id "google"}))
                                      (rule {:name :http-response :id "google" :data data}
                                            (> {:name "content"} {:value data}))
                                      ]
                         :rules [[(rule {:name "content" :value v}
                                        (+s (hiccup
                                             [:p {:id "content-ui"} v]
                                             [:button {:id "fetch-button" :events ["onClick"]} "fetch"])))]]}))

  (-> @fetcher :kn :old)

  )<|MERGE_RESOLUTION|>--- conflicted
+++ resolved
@@ -55,10 +55,6 @@
              prev prev
              i 0]
         (cond
-<<<<<<< HEAD
-         (>= i 10) (do (js/console.timeEnd "quiescience")(println "Aborting!") cur)
-         (language/unchanged? prev cur) (do (js/console.timeEnd "quiescience") cur)
-=======
          (>= i 10) (do
                      (js/console.timeEnd "quiescience")
                      (println "Aborting!")
@@ -68,7 +64,6 @@
                                           (js/console.timeEnd "quiescience")
                                           (aurora.runtime.ui/on-bloom-tick cur (:feeder-fn env))
                                           cur)
->>>>>>> 658b3b51
          :else (let [next (language/tick (:rules env) cur)]
                  (language/add-facts-compat next :known|pretended aurora-facts)
                  (language/fixpoint! next)
