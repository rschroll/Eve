--- conflicted
+++ resolved
@@ -5,16 +5,7 @@
             [aurora.runtime.timers :refer [now]])
   (:require-macros [aurora.compiler.datalog :refer [rule]]))
 
-<<<<<<< HEAD
-
-(fetch/xhr [:get "http://google.com"] {} (fn [data]
-                                           (println data)))
-
-
 (def find-http-gets (rule (+ed {:name :http-get
-=======
-(def find-http-gets (query (+ed {:name :http-get
->>>>>>> dca72979
                                 :url url
                                 :id id})
                           (+ [id url])))
