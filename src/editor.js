--- conflicted
+++ resolved
@@ -332,221 +332,6 @@
 // .style
 //---------------------------------------------------------
 
-<<<<<<< HEAD
-=======
-var eventId = 1;
-
-function CodeMirrorElem() {
-  this.parentNode = null;
-  this.style = "";
-  this.cm = new CodeMirror();
-}
-CodeMirrorElem.eventMappings = {
-  "change": "changes"
-};
-CodeMirrorElem.createHandler = function(id, event, label, key, program) {
-  return function(cm) {
-    var items = [];
-    var eid = eventId++;
-
-    var value = cm.getValue();
-    value = (value === undefined) ? "" : value;
-    items.push(["rawEvent", client, eid, label, key, value]);
-    items.push(["eventTime", client, eid, Date.now()]);
-    workers[program].postMessage({type: "event", items: items});
-  };
-};
-
-CodeMirrorElem.prototype.wrappedNode = function() {
-  return this.cm.getWrapperElement();
-};
-CodeMirrorElem.prototype.setAttribute = function(attr, value) {
-  switch(attr) {
-  case "value":
-      if(this.cm.doc.getValue() === "") {
-        return this.cm.doc.setValue(value);
-      }
-    break;
-  default:
-    return this.cm.setOption(attr, value);
-    break;
-  }
-};
-CodeMirrorElem.prototype.getAttribute = function(attr) {
-  switch(attr) {
-  case "value":
-    return this.cm.doc.getValue();
-    break;
-  default:
-    return this.cm.getOption(attr);
-    break;
-    }
-};
-CodeMirrorElem.prototype.removeAttribute = function(attr) {
-  this.setAttribute(attr, null);
-};
-CodeMirrorElem.prototype.appendChild = function(child) {
-  //widgets maybe?
-};
-CodeMirrorElem.prototype.removeChild = function(child) {
-  //?
-};
-CodeMirrorElem.prototype.insertBefore = function(child, anchor) {
-  //?
-};
-CodeMirrorElem.prototype.removeEventListener = function(ev, listener) {
-  var cmEv = CodeMirrorElem.eventMappings[ev];
-  assert(cmEv, "Invalid CodeMirrorElem event: '" + ev + "'.");
-  this.cm.off(cmEv, listener);
-};
-CodeMirrorElem.prototype.addEventListener = function(ev, listener) {
-  var cmEv = CodeMirrorElem.eventMappings[ev];
-  assert(cmEv, "Invalid CodeMirrorElem event: '" + ev + "'.");
-  this.cm.on(cmEv, listener);
-};
-CodeMirrorElem.prototype.parent = function() {
-  return this.cm.getWrapperElement().parentNode;
-};
-CodeMirrorElem.prototype.children = function() {
-  return []; // @FIXME: What is sensible here?
-};
-CodeMirrorElem.prototype.addedToDom = function(parent) {
-    this.cm.refresh();
-};
-
-
-var mouseEvents = {"drop": true,
-                   "drag": true,
-                   "mouseover": true,
-                   "dragover": true,
-                   "dragstart": true,
-                   "dragend": true,
-                   "mousedown": true,
-                   "mouseup": true,
-                   "click": true,
-                   "dblclick": true,
-                   "contextmenu": true};
-
-var keyEvents = {"keydown": true, "keyup": true, "keypress": true};
-
-function DomElem(type) {
-  this.elem = document.createElement(type);
-}
-
-DomElem.createHandler = function(id, event, label, key, program) {
-  return function(e) {
-    var items = [];
-    var eid = eventId++;
-    if(event === "dragover") {
-      e.preventDefault();
-    } else {
-      if(mouseEvents[event]) {
-        items.push(["mousePosition", client, eid, e.clientX, e.clientY]);
-      }
-
-      if(keyEvents[event]) {
-        items.push(["keyboard", client, eid, e.keyCode, event]);
-      }
-
-      var value = e.target.value;
-      if(event === "dragstart") {
-        console.log("start: ", JSON.stringify(eid));
-        e.dataTransfer.setData("eid", JSON.stringify(eid));
-        value = eid;
-      }
-      if(event === "drop" || event === "drag" || event === "dragover" || event === "dragend") {
-        console.log("drop", e.dataTransfer.getData("eid"));
-        try {
-          value = JSON.parse(e.dataTransfer.getData("eid"));
-        } catch(e) {
-          value = "";
-        }
-      }
-      e.stopPropagation();
-
-      value = (value === undefined) ? "" : value;
-      items.push(["rawEvent", client, eid, label, key, value]);
-      items.push(["eventTime", client, eid, Date.now()]);
-      workers[program].postMessage({type: "event", items: items});
-    }
-  };
-};
-
-DomElem.prototype.wrappedNode = function() {
-  return this.elem;
-};
-DomElem.prototype.setAttribute = function(attr, value) {
-  this.elem.setAttribute(attr, value);
-};
-DomElem.prototype.getAttribute = function(attr) {
-    this.elem.getAttribute(attr);
-};
-DomElem.prototype.removeAttribute = function(attr) {
-  this.elem.removeAttribute(attr);
-};
-DomElem.prototype.appendChild = function(child) {
-  var node = child;
-  if(child.wrappedNode) {
-    node = child.wrappedNode();
-  }
-  this.elem.appendChild(node);
-};
-DomElem.prototype.removeChild = function(child) {
-  var node = child;
-  if(child.wrappedNode) {
-    node = child.wrappedNode();
-  }
-  this.elem.removeChild(node);
-};
-DomElem.prototype.insertBefore = function(child, anchor) {
-  var node = child;
-  var anchorNode = anchor;
-  if(child.wrappedNode) {
-    node = child.wrappedNode();
-  }
-  if(anchor.wrappedNode) {
-    anchorNode = anchor.wrappedNode();
-  }
-  this.elem.insertBefore(node, anchorNode);
-};
-DomElem.prototype.removeEventListener = function(ev, listener) {
-  this.elem.removeEventListener(ev, listener);
-};
-DomElem.prototype.addEventListener = function(ev, listener) {
-  this.elem.addEventListener(ev, listener);
-};
-DomElem.prototype.parent = function() {
-  return this.elem.parentNode;
-};
-DomElem.prototype.children = function() {
-  return this.elem.childNodes;
-};
-
-SvgElem = function SvgElem(type) {
-  this.elem = document.createElementNS("http://www.w3.org/2000/svg", type);
-};
-SvgElem.createHandler = DomElem.createHandler;
-SvgElem.prototype = DomElem.prototype;
-
-var specialElements = {
-    "codemirror":CodeMirrorElem,
-    "svg": SvgElem,
-    "path": SvgElem,
-    "rect": SvgElem,
-    "circle": SvgElem,
-    "line": SvgElem,
-    "polygon": SvgElem
-};
-
-function wrappedElement(type) {
-  var special = specialElements[type];
-  if(special) {
-    return new special(type);
-  }
-  return new DomElem(type);
-}
-
->>>>>>> d404a75c
 //---------------------------------------------------------
 // UI Diff
 //---------------------------------------------------------
