--- conflicted
+++ resolved
@@ -721,20 +721,13 @@
       var self = this;
       var table = this.props.table;
       var viewFields = indexer.index("viewToFields")[table] || [];
-<<<<<<< HEAD
-      viewFields.sort(function(a, b) {
-        //compare their ixes
-        return a[2] - b[2];
-      })
+      sortByIx(viewFields, 2);
       var headers = viewFields.map(function(cur) {
-=======
-      var headers = sortByIx(viewFields, 2).map(function(cur) {
->>>>>>> 1438d11f
         return self.header({field: cur});
       });
 
       function factToRow(cur) {
-        return self.row({row: cur, table: table});
+        return self.row({row: cur, table: table, fields: viewFields});
       }
 
       function indexToRows(index) {
@@ -750,13 +743,9 @@
         return rows;
       }
 
-      //@TODO: sorting. We should probably use a sorted indexer as sorting all the rows
-      // every update is going to be stupidly expensive.
-<<<<<<< HEAD
       var rows = indexer.facts(table).map(function(cur) {
         return self.row({row: cur, table: table, fields: viewFields});
       });
-=======
 
       var index;
       if(indexer.hasIndex(table + "|rows")) {
@@ -765,7 +754,6 @@
         index = indexer.facts(table) || [];
       }
       var rows = indexToRows(index);
->>>>>>> 1438d11f
       var isConstant = hasTag(table, "constant");
       var isInput = hasTag(table, "input");
       var className = (isConstant || isInput) ? "input-card" : "view-card";
@@ -1218,10 +1206,8 @@
       break;
 
     case "groupField":
-      var diff = {};
-      var viewId = indexer.index("fieldToView")[info];
+var viewId = indexer.index("fieldToView")[info];
       var oldFields = indexer.index("viewToFields")[viewId];
-
 
       // Adjust field indexes.
       var fields = sortByIx(oldFields.slice(), 2);
@@ -1235,32 +1221,30 @@
           rest.push(field);
         }
       }
-<<<<<<< HEAD
-
-      //only do all of this if the field is not already at position 0
-      if(groupedField[2] !== 0) {
-        foreach(ix, field of fields) {
-          if(field[2] < groupedField[2]) {
-            fields[ix] = field = field.slice();
-            field[2] += 1;
-          }
-        }
-
-        // Adjust view fact indexes.
-        var oldFacts = indexer.facts(viewId);
-        var facts = oldFacts.slice();
-        foreach(ix, fact of facts) {
-          facts[ix] = fact = fact.slice();
-          fact.unshift(fact.splice(groupedField[2], 1)[0]);
-        }
-
-        groupedField[2] = 0;
-
-        diff.field = {adds: fields, removes: oldFields};
-        diff[viewId] = {adds: facts, removes: oldFacts};
-      }
-
-      diff.tag = {adds: [[info, "grouped"]], removes: []};
+      fields = groups.concat(rest);
+      var oldIx;
+      var newIx;
+      foreach(ix, field of fields) {
+        if(field[0] === info) {
+          oldIx = field[2];
+          newIx = ix;
+        }
+        field[2] = ix;
+      }
+
+      // Adjust view fact indexes.
+      var oldFacts = indexer.facts(viewId);
+      var facts = oldFacts.slice();
+      foreach(ix, fact of facts) {
+        facts[ix] = fact = fact.slice();
+        fact.splice(newIx, 0, fact.splice(oldIx, 1)[0]);
+      }
+
+      var diff = {
+        field: {adds: fields, removes: oldFields},
+        tag: {adds: [[info, "grouped"]], removes: []}
+      };
+      diff[viewId] = {adds: facts, removes: oldFacts};
       indexer.handleDiffs(diff);
       break;
 
@@ -1370,35 +1354,7 @@
         diff.constantConstraint.adds.push([queryId, field, value]);
       }
 
-      console.log(diff);
-=======
-      fields = groups.concat(rest);
-      var oldIx;
-      var newIx;
-      foreach(ix, field of fields) {
-        if(field[0] === info) {
-          oldIx = field[2];
-          newIx = ix;
-        }
-        field[2] = ix;
-      }
-
-      // Adjust view fact indexes.
-      var oldFacts = indexer.facts(viewId);
-      var facts = oldFacts.slice();
-      foreach(ix, fact of facts) {
-        facts[ix] = fact = fact.slice();
-        fact.splice(newIx, 0, fact.splice(oldIx, 1)[0]);
-      }
-
-      var diff = {
-        field: {adds: fields, removes: oldFields},
-        tag: {adds: [[info, "grouped"]], removes: []}
-      };
-      diff[viewId] = {adds: facts, removes: oldFacts};
->>>>>>> 1438d11f
-      indexer.handleDiffs(diff);
-      indexer.addIndex(viewId, viewId + "|rows", indexers.makeCollector.apply(null, helpers.pluck(groups, 2)));
+      indexer.handleDiffs(diff);
       break;
 
     //---------------------------------------------------------
