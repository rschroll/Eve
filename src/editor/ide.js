--- conflicted
+++ resolved
@@ -80,13 +80,6 @@
   }
   return changedViews;
 }
-
-<<<<<<< HEAD
-=======
-// [[viewId]: [rows:Fact]]
-var viewsContainer = $("#cards")[0];
-var viewUI = {};
->>>>>>> 868ab4f8
 
 //---------------------------------------------------------
 // Card
