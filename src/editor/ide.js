--- conflicted
+++ resolved
@@ -525,7 +525,7 @@
     }
   }),
   addTile: reactFactory({
-    contextMenu: function(e) {
+    click: function(e) {
       e.preventDefault();
       e.stopPropagation();
       var sizePos = {pos: this.props.pos, size: this.props.size};
@@ -536,29 +536,9 @@
                                   [2, "UI", "addUI", sizePos]
                                 ]}]);
     },
-    click: function(e) {
-<<<<<<< HEAD
-      var sizePos = {pos: this.props.pos, size: this.props.size};
-      dispatch(["contextMenu", {e: {clientX: e.clientX, clientY: e.clientY},
-                                items: [
-                                  [0, "Table", "addTableTile", sizePos],
-                                  [1, "View", "addViewTile", sizePos],
-                                  [2, "UI", "addUI", sizePos]
-                                ]}]);
-//       dispatch(["addTableTile", {pos: this.props.pos, size: this.props.size}]);
-    },
     render: function() {
-      var content = JSML.react(["div", {onClick: this.click, onContextMenu: this.contextMenu}, "+"]);
-      return tiles.wrapper({pos: this.props.pos, size: this.props.size, id: "addTile", class: "add-tile", content: content, selectable: false});
-=======
-      var id = dispatch(["addView", {type: "constant"}]);
-      dispatch(["addTile", {pos: this.props.pos, size: this.props.size, type: "table", id: id}]);
-    },
-    render: function() {
-      var content = JSML.react(["div", {onClick: this.click}, "+"]);
-      return tiles.wrapper({id: "addTile", class: "add-tile", content: content, controls: false,
-                            pos: this.props.pos, size: this.props.size, selectable: false});
->>>>>>> eb413be5
+      var content = JSML.react(["div", {onClick: this.click, onContextMenu: this.click}, "+"]);
+      return tiles.wrapper({pos: this.props.pos, size: this.props.size, id: "addTile", class: "add-tile", content: content, controls: false, selectable: false});
     }
   }),
   table: reactFactory({
@@ -943,6 +923,22 @@
       indexer.handleDiffs(diff);
       break;
 
+    case "addView":
+      var id = global.uuid();
+      var diff = {
+        view: {adds: [[id]], removes: []},
+        workspaceView: {adds: [[id]], removes: []},
+        displayName: {adds: [[id, info.name || "Untitled table"]], removes: []}
+      };
+      if(info.type === "constant") {
+        diff.isInput = {adds: [[id]], removes: []};
+        diff.tag = {adds: [[id, "input"], [id, "constant"]], removes: []};
+      }
+      indexer.handleDiffs(diff);
+      indexer.forward(id);
+      return id;
+      break;
+
     case "addTile":
       var id = info.id;
       var tileId = global.uuid();
@@ -962,6 +958,16 @@
       indexer.handleDiffs(diff);
       indexer.forward(id);
       return tileId;
+      break;
+
+    case "addTableTile":
+      var id = dispatch(["addView", {type: "constant"}]);
+      dispatch(["addTile", {pos: info.pos, size: info.size, type: "table", id: id}]);
+      break;
+
+    case "addViewTile":
+      var id = dispatch(["addView", {name: "Untitled view"}]);
+      dispatch(["addTile", {pos: info.pos, size: info.size, type: "table", id: id}]);
       break;
 
     case "closeTile":
@@ -974,62 +980,6 @@
       };
       indexer.handleDiffs(diff);
       indexer.unforward(tableId);
-      break;
-
-<<<<<<< HEAD
-    case "selectTile":
-      var diff = {};
-      diff["activeTile"] = {adds: [[info]], removes: indexer.facts("activeTile")};
-      indexer.handleDiffs(diff);
-      break;
-    case "deselectTile":
-      var diff = {};
-      diff["activeTile"] = {adds: [], removes: indexer.facts("activeTile")};
-      indexer.handleDiffs(diff);
-      break;
-
-    // Adding facts
-    case "addTableTile":
-=======
-    case "addView":
->>>>>>> eb413be5
-      var id = global.uuid();
-      var diff = {
-        view: {adds: [[id]], removes: []},
-        workspaceView: {adds: [[id]], removes: []},
-<<<<<<< HEAD
-        tableTile: {adds: [[tileId, id]], removes: []},
-        gridTile: {adds: [[tileId, "table", w, h, x, y]], removes: []},
-        isInput: {adds: [[id]], removes: []},
-        tag: {adds: [[id, "input"], [id, "constant"]], removes: []},
-        displayName: {adds: [[id, "Untitled table"]], removes: []}
-      };
-      indexer.handleDiffs(diff);
-      indexer.forward(id);
-      break;
-
-    case "addViewTile":
-      var id = global.uuid();
-      var tileId = global.uuid();
-      unpack [x, y] = info.pos;
-      unpack [w, h] = info.size;
-      var diff = {
-        view: {adds: [[id]], removes: []},
-        workspaceView: {adds: [[id]], removes: []},
-        tableTile: {adds: [[tileId, id]], removes: []},
-        gridTile: {adds: [[tileId, "table", w, h, x, y]], removes: []},
-        displayName: {adds: [[id, "Untitled view"]], removes: []}
-=======
-        displayName: {adds: [[id, info.name || "Untitled view"]], removes: []}
->>>>>>> eb413be5
-      };
-      if(info.type === "constant") {
-        diff.isInput = {adds: [[id]], removes: []};
-        diff.tag = {adds: [[id, "input"], [id, "constant"]], removes: []};
-      }
-      indexer.handleDiffs(diff);
-      indexer.forward(id);
-      return id;
       break;
 
     case "openView":
