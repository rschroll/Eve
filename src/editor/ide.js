import macros from "../macros.sjs";

var React = require("react/addons");
var bootstrap = require("./bootstrap");
var JSML = require("./jsml");
var helpers = require("./helpers");
var Card = require("./card");
var grid = require("./grid");
var incrementalUI = require("./incrementalUI");

//---------------------------------------------------------
// Globals
//---------------------------------------------------------

var ide = module.exports;
var indexer;
var defaultSize = [6,3];
var aggregateFuncs = ["sum", "count", "avg"];
var KEYCODES = {
  UP: 38,
  DOWN: 40,
  LEFT: 37,
  RIGHT: 39,
  ENTER: 13,
  ESCAPE: 27
};

function aget(obj, keys, create) {
  var cur = obj;
  foreach(key of keys) {
    if(!cur[key]) {
      if(!create) { return undefined; }
      cur[key] = {};
    }
    cur = cur[key];
  }
  return cur;
}

function cloneArray(arr) {
  var result = [];
  foreach(item of arr) {
    if(item instanceof Array) {
      item = cloneArray(item);
    }
    result.push(item);
  }
  return result;
}

//---------------------------------------------------------
// Indexer
//---------------------------------------------------------

var indexers = {
  makeLookup: function(keyIx, valueIx) {
    if(valueIx !== false) {
      return function(cur, diffs) {
        var final = cur || {};
        foreach(remove of diffs.removes) {
          final[remove[keyIx]] = null;
        }
        foreach(add of diffs.adds) {
          final[add[keyIx]] = add[valueIx];
        }
        return final;
      }
    } else {
      return function(cur, diffs) {
        var final = cur || {};
        foreach(remove of diffs.removes) {
          final[remove[keyIx]] = null;
        }
        foreach(add of diffs.adds) {
          final[add[keyIx]] = add;
        }
        return final;
      }
    }
  },
  makeLookup2D: function(key1Ix, key2Ix, valueIx) {
    return function(cur, diffs) {
      var final = cur || {};
      foreach(add of diffs.adds) {
        var key1 = add[key1Ix];
        if(!final[key1]) {
          final[key1] = {};
        }
        var key2 = add[key2Ix];
        final[key1][key2] = add[valueIx];
      }
      foreach(remove of diffs.removes) {
        var key1 = remove[key1Ix];
        if(!final[key1]) {
          continue;
        }
        var key2 = remove[key2Ix];
        final[key1][key2] = null;
      }

      return final;
    };
  },
  makeCollector: function(keyIx) {
    if(arguments.length === 1) {
      return function(cur, diffs) {
        var final = cur || {};
        foreach(remove of diffs.removes) {
          if(!final[remove[keyIx]]) continue;
          final[remove[keyIx]] = final[remove[keyIx]].filter(function(cur) {
            return !arrayEqual(cur, remove)
          });
        }

        foreach(add of diffs.adds) {
          if(!final[add[keyIx]]) {
            final[add[keyIx]] = [];
          }
          final[add[keyIx]].push(add);
        }

        return final;
      }
    } else {
      var keyIxes = [].slice.apply(arguments);
      var lastKeyIx = keyIxes.pop();
      return function(cur, diffs) {
        var final = cur || {};
        foreach(add of diffs.adds) {
          var keys = [];
          foreach(ix, keyIx of keyIxes) {
            keys[ix] = add[keyIx];
          }
          var cur = aget(final, keys, true);
          if(!cur[add[lastKeyIx]]) {
            cur[add[lastKeyIx]] = [];
          }
          cur[add[lastKeyIx]].push(add);
        }
        foreach(remove of diffs.removes) {
          var keys = [];
          foreach(ix, keyIx of keyIxes) {
            keys[ix] = remove[keyIx];
          }
          var cur = aget(final, keys, false);
          cur[remove[lastKeyIx]] = cur[remove[lastKeyIx]].filter(function(c) {
            return !arrayEqual(cur, remove);
          });

        }
        return final;
      }
    }
  },
  makeSorter: function() {
    var sortIxes = [].slice.apply(arguments);
    return function(cur, diffs) {
      var final = cur || [];
      foreach(remove of diffs.removes) {
        foreach(ix, item of final) {
          if(arrayEqual(item, remove)) {
            final.splice(ix, 1);
            break;
          }
        }
      }

      // @NOTE: This can be optimized further by presorting adds and maintaining loIx as a sliding window.
      foreach(add of diffs.adds) {
        var loIx = 0;
        var hiIx = final.length;
        foreach(sortIx of sortIxes) {
          for(var ix = loIx; ix < hiIx; ix++) {
            var item = final[ix];
            if(add[sortIx] > item[sortIx]) {
              loIx = ix + 1;
            } else if(add[sortIx] < item[sortIx]) {
              hiIx = ix;
              break;
            }
          }
        }
        final.splice(loIx, 0, add);
      }

      return final;
    }
  }
};

function Indexer(program) {
  this.worker = program.worker
  this.system = program.system;
  this.tableToIndexes = {};
  this.indexes = {};
  this.tablesToForward = [];
};

Indexer.prototype = {
  handleDiffs: function(diffs, fromProgram) {
    var tableToIndexes = this.tableToIndexes;
    var indexes = this.indexes;
    var system = this.system;
    var cur;
    var specialDiffs = ["view", "field"];
    var isSpecial = false;
    foreach(table of specialDiffs) {
      if(!diffs[table]) { continue; }
      applyDiff(system, table, diffs[table]);
      isSpecial = true;
    }
    if(isSpecial) {
      system.recompile();
      //all non-input views were just cleared, make sure the worker clears storage
      //so that we end up with the views getting repopulated correctly.
      this.worker.postMessage({type: "clearStorage", views: getNonInputWorkspaceViews()})
    }

    forattr(table, diff of diffs) {
      if(tableToIndexes[table]) {
        foreach(index of tableToIndexes[table]) {
          cur = this.indexes[index];
          cur.index = cur.indexer(cur.index, diff);
        }
      }
      if(specialDiffs.indexOf(table) !== -1) { continue; }
      applyDiff(system, table, diff);
    }

    //we should only forward diffs to the program if they weren't
    //from the program to bgin with.
    if(!fromProgram) {
      var toSend = {};
      foreach(table of this.tablesToForward) {
        if(!diffs[table]) continue;
        toSend[table] = diffs[table];
      }
      if(Object.keys(toSend).length) {
        this.worker.postMessage({type: "diffs", diffs: toSend});
      }
    }

    //if we forced a recompile, we shouldn't redraw until the worker comes back
    //with the latest diffs.
    if(!isSpecial) {
      dispatch(["diffsHandled", diffs]);
    }
  },
  facts: function(table) {
    return this.system.getStore(table).getFacts();
  },
  index: function(index) {
    var cur = this.indexes[index];
    if(!cur) throw new Error("No index named: " + index);
    return cur.index;
  },
  hasIndex: function(index) {
    return !!this.indexes[index];
  },
  addIndex: function(table, name, indexer) {
    if(!this.tableToIndexes[table]) {
      this.tableToIndexes[table] = [];
    }
    this.tableToIndexes[table].push(name);
    //initialize the index by sending an add of all the facts we have now.
    this.indexes[name] = {index: indexer(null, {adds: this.facts(table), removes: []}),
                          indexer: indexer};
  },
  forward: function(table) {
    if(!table) { return; }
    else if(typeof table === "object" && table.length) {
      this.tablesToForward.push.apply(this.tablesToForward, table);
    } else {
      this.tablesToForward.push(table);
    }
  },
  unforward: function(table) {
    var ix = this.tablesToForward.indexOf(table);
    if(ix !== -1) {
      this.tablesToForward.splice(ix, 1);
    }
  },
  first: function(table) {
    return this.facts(table)[0];
  }
};

//---------------------------------------------------------
// Index helpers
//---------------------------------------------------------

function hasTag(id, needle) {
  var tags = indexer.index("idToTags")[id];
  foreach(tagEntry of tags) {
    unpack [_, tag] = tagEntry;
    if(tag === needle) return true;
  }
  return false;
}

//all the tables that the table queries on
function incomingTables(curTable) {
  var incoming = {};
  var queries = indexer.index("viewToQuery")[curTable];
  var queryToConstraint = indexer.index("queryToViewConstraint");
  var queryToAggregate = indexer.index("queryToAggregateConstraint");
  var constraints;
  foreach(query of queries) {
    constraints = queryToConstraint[query[0]];
    foreach(constraint of constraints) {
      incoming[constraint[2]] = true;
    }
    aggregates = queryToAggregate[query[0]];
    foreach(agg of aggregates) {
      incoming[agg[3]] = true;
    }
  }
  return Object.keys(incoming);
}

//all the tables that query on this table
function outgoingTables(curTable) {
  //@TODO
}

function getNonInputWorkspaceViews() {
  var final = [];
  var views = indexer.facts("workspaceView");
  foreach(view of views) {
    if(!hasTag(view[0], "input")) {
      final.push(view[0]);
    }
  }
  return final;
}

function getTileFootprints() {
  return indexer.facts("gridTile").map(function(cur, ix) {
    unpack [tile, type, w, h, x, y] = cur;
    return {pos: [x, y], size: [w, h]};
  });
}

function sortByIx(facts, ix) {
  return facts.sort(function(a, b) {
    return a[ix] - b[ix];
  });
};

//---------------------------------------------------------
// React helpers
//---------------------------------------------------------

function reactFactory(obj) {
  return React.createFactory(React.createClass(obj));
}

function parseValue(value) {
  //if there are non-numerics then it can't be a number
  if(value.match(new RegExp("[^\\d\\.-]"))) {
    return value;
  } else if(value.indexOf(".")) {
    //it's a float
    return parseFloat(value);
  }
  return parseInt(value);
}

//---------------------------------------------------------
// Mixins
//---------------------------------------------------------

var editableRowMixin = {
  getInitialState: function() {
    return {edits: [], activeField: -1};
  },
  click: function(e) {
    var ix = parseInt(e.currentTarget.getAttribute("data-ix"), 10);
    this.setState({activeField: ix});
    e.currentTarget.focus();
    e.stopPropagation();
  },
  keyDown: function(e) {
    //handle pressing enter
    if(e.keyCode === KEYCODES.ENTER) {
      this.blur();
      e.preventDefault();
    }
  },
  input: function(e) {
    var edits = this.state.edits;
    edits[this.state.activeField] = parseValue(e.target.textContent);
  },
  blur: function(e) {
    var commitSuccessful = this.commit(this.state.activeField);
    this.setState({activeField: -1});
    if(commitSuccessful) {
      this.setState({edits: []});
    }
  },
  wrapEditable: function(attrs, content) {
    var ix = attrs["data-ix"];
    var editing = this.state.activeField === ix;
    attrs.contentEditable = editing;
    attrs.className += (editing) ? " selected" : "";
    attrs.onClick = this.click;
    attrs.onKeyDown = this.keyDown;
    attrs.onInput = this.input;
    attrs.onBlur = this.blur;
    attrs.dangerouslySetInnerHTML = {__html: this.state.edits[ix] || content};
    return attrs;
  }
};

// @TODO: Consider rewriting row / adderRow to use this per field instead.
var editableFieldMixin = {
  getInitialState: function() {
    return {editing: false, edit: null};
  },
  click: function(e) {
    this.setState({editing: true});
    e.currentTarget.focus();
    e.stopPropagation();
  },
  keyDown: function(e) {
    //handle pressing enter
    if(e.keyCode === KEYCODES.ENTER) {
      this.blur();
      e.preventDefault();
    }
  },
  input: function(e) {
    this.state.edit = parseValue(e.target.textContent);
  },
  blur: function() {
    this.setState({editing: false});
    var commitSuccessful = this.commit();
    if(commitSuccessful) {
      this.setState({edit: ""});
    }
  },
  wrapEditable: function(attrs, content) {
    attrs.contentEditable = this.state.editing;
    attrs.className += (this.state.editing) ? " selected" : "";
    attrs.onClick = this.click;
    attrs.onKeyDown = this.keyDown;
    attrs.onInput = this.input;
    attrs.onBlur = this.blur;
    attrs.dangerouslySetInnerHTML = {__html: this.state.edit || content};
    return attrs;
  }
};

//---------------------------------------------------------
// Root
//---------------------------------------------------------
var gridSize = [6, 2];

var Root = React.createFactory(React.createClass({
  adjustPosition: function(activeTile, cur) {
    unpack [tile, type, width, height, row, col] = cur;
    unpack [atile, atype, awidth, aheight, activeRow, activeCol] = activeTile;
    var rowOffset = row - activeRow;
    var colOffset = col - activeCol;
    var rowEdge = rowOffset > 0 ? tileGrid.rows + 1 : (rowOffset < 0 ? -2 * height : row);
    var colEdge = colOffset > 0 ? tileGrid.cols + 1 : (colOffset < 0 ? -2 * width : col);
    return [rowEdge, colEdge];
  },
  expand: function() {
    return {size: [tileGrid.cols - 2, tileGrid.rows],
            pos: [0, 1]};
  },
  render: function() {
    var activeTile;
    var activeTileTable;
    var activeTileEntry = indexer.first("activeTile");
    if(activeTileEntry) {
       activeTile = indexer.index("gridTile")[activeTileEntry[0]];
      if(activeTile[1] === "table") {
        activeTileTable = indexer.index("tileToTable")[activeTile[0]];
      }
    }
    var self = this;

    var tables = indexer.facts("gridTile").map(function(cur, ix) {
      unpack [tile, type, width, height, row, col] = cur;
      var gridItem = {};
      if(activeTile && tile !== activeTile[0]) {
        unpack [row, col] = self.adjustPosition(activeTile, cur);
      } else if(activeTile) {
        var expanded = self.expand();
        unpack [width, height] = expanded.size;
        unpack [row, col] = expanded.pos;
        gridItem.active = true;
      }

      gridItem.size = [width, height];
      gridItem.pos = [row, col];

      if(type === "table") {
        var table = indexer.index("tileToTable")[tile];
        gridItem.table = table;
        gridItem.tile = tile;
        return tiles.table(gridItem);
      } else if(type === "ui") {
        gridItem.tile = "uiTile";
        return tiles.ui(gridItem);
      }
    });

    var gridContainer = ["div", {"id": "cards", "onClick": this.click}, tables];

    // if there isn't an active tile, add placeholder tiles for areas that can hold them.
    if(!activeTile) {
      var gridItems = getTileFootprints();
      while(true) {
        var slot = grid.firstGap(tileGrid, gridItems, defaultSize);
        if(!slot) { break; }
        var gridItem = {size: defaultSize, pos: slot};
        gridItems.push(gridItem);
        gridContainer.push(tiles.addTile(gridItem));
      }
    }

    var menu = indexer.first("contextMenu");
    return JSML.react(["div",
                       menu ? ContextMenu({x: menu[0], y: menu[1]}) : null,
                       ProgramLoader(),
                       gridContainer]);
  }
}));

//---------------------------------------------------------
// tiles
//---------------------------------------------------------

var tileGrid;

var tiles = {
  wrapper: reactFactory({
    doubleClick: function() {
      var active = indexer.first("activeTile");
      if(!active || active[0] !== this.props.tile) {
        dispatch(["selectTile", this.props.tile]);
      } else {
        dispatch(["deselectTile", this.props.tile]);
      }
    },
    close: function(e) {
      var active = indexer.first("activeTile");
      if(active && active[0] === this.props.tile) {
        dispatch(["deselectTile", this.props.tile]);
      }
      dispatch(["closeTile", this.props.tile]);
      e.stopPropagation();
    },
    contextMenu: function(e) {
    },
    render: function() {
      var selectable = (this.props.selectable !== undefined) ? this.props.selectable : true;
      var controls = "";
      if(this.props.controls !== false) {
        controls = ["div", {className: "tile-controls"},
                    ["button", {className: "tile-control close-btn",
                                onClick: this.close}, "X"]];
      }
      return JSML.react(["div", {"className": "card " + (this.props.class || ""),
                                 "key": this.props.tile,
                                 "onContextMenu": this.props.contextMenu || this.contextMenu,
                                 "onDoubleClick": (selectable) ? this.doubleClick : undefined,
                                 "style": grid.getSizeAndPosition(tileGrid, this.props.size, this.props.pos)},
                         controls,
                         this.props.content]);
    }
  }),
  addTile: reactFactory({
    click: function(e) {
      e.preventDefault();
      e.stopPropagation();
      dispatch(["setActivePosition", [this.props.size[0], this.props.size[1], this.props.pos[0], this.props.pos[1]]]);
      dispatch(["contextMenu", {e: {clientX: e.clientX, clientY: e.clientY},
                                items: [
                                  [0, "text", "New Table", "addTableTile", ""],
                                  [1, "text", "New View", "addViewTile", ""],
                                  [2, "text", "New UI", "addUI", ""],
                                  [3, "searcher", "Existing table or view", "openView", ""]
                                ]}]);
    },
    render: function() {
      var content = JSML.react(["div", {onClick: this.click, onContextMenu: this.click}, "+"]);
      return tiles.wrapper({pos: this.props.pos, size: this.props.size, id: "addTile", class: "add-tile", content: content, controls: false, selectable: false});
    }
  }),
  table: reactFactory({
    title: reactFactory({
      mixins: [editableFieldMixin],
      commit: function() {
        if(!this.state.edit) { return; }
        dispatch(["rename", {id: this.props.id, name: this.state.edit}]);
        return true;
      },
      render: function() {
        var id = this.props.id;
        var name = this.state.edit || indexer.index("displayName")[id];
        var label = "";
        if(hasTag(id, "constant")) { label = " - constant"; }
        else if(hasTag(id, "input")) { label = "- input"; }

        return JSML.react(
          ["h2",
           ["span", this.wrapEditable({key: id + "-title",}, name)],
           label]);
      }
    }),
    header: reactFactory({
      mixins: [editableFieldMixin],
      contextMenu: function(e) {
        e.preventDefault();
        e.stopPropagation();
        dispatch(["contextMenu", {e: {clientX: e.clientX, clientY: e.clientY},
                                  items: [
                                    [0, "text", "filter", "filterField", this.props.field[0]],
                                    [1, "text", "group", "groupField", this.props.field[0]],
                                    [2, "text", "lookup", "lookupField", this.props.field[0]]
                                  ]}]);
      },
      commit: function() {
        unpack [id] = this.props.field;
        if(!this.state.edit) { return; }
        dispatch(["rename", {id: id, name: this.state.edit}]);
        return true;
      },
      render: function() {
        unpack [id] = this.props.field;
        var name = this.state.edit || indexer.index("displayName")[id];
        var className = "header";
        if(hasTag(id, "grouped")) {
          className += " grouped";
        }
        return JSML.react(["div", this.wrapEditable({
          className: className,
          key: id,
          onContextMenu: this.contextMenu
        }, name)]);
      }
    }),
    addHeader: reactFactory({
      mixins: [editableFieldMixin],
      commit: function() {
        if(!this.state.edit) { return; }
        dispatch(["addField", {view: this.props.view, name: this.state.edit}]);
        return true;
      },
      componentDidUpdate: function() {
        //@HACK: React doesn't correctly clear contentEditable fields
        this.getDOMNode().textContent = "";
      },
      render: function() {
        return JSML.react(["div", this.wrapEditable({
          className: "header add-header",
          key: this.props.view + "-add-header"}, "")]);
      }
    }),
    row: reactFactory({
      mixins: [editableRowMixin],
      commit: function(ix) {
        var table = this.props.table;

        //if this is a constant view, then we just modify the row
        if(hasTag(table, "constant")) {
          var oldRow = this.props.row;
          var newRow = oldRow.slice();
          var edits = this.state.edits;
          foreach(ix, field of newRow) {
            if(edits[ix] !== null && edits[ix] !== undefined) {
              newRow[ix] = edits[ix];
            }
          }
          dispatch(["updateRow", {table: table, oldRow: oldRow, newRow: newRow}]);
        } else if(ix > -1 && this.state.edits[ix] !== undefined) { //FIXME: how is blur getting called with an ix of -1?
          //if this isn't a constant view, then we have to modify
          dispatch(["updateCalculated", {table: table, field: this.props.fields[ix][0], value: this.state.edits[ix]}]);
        }
        return true;
      },
      render: function() {
        var fields = [];
        foreach(ix, field of this.props.row) {
          if(ix < (this.props.startIx || 0)) { continue; }
          fields.push(["div", this.wrapEditable({"data-ix": ix}, field)]);
        }
        return JSML.react(["div", {"className": "grid-row", "key": JSON.stringify(this.props.row)}, fields]);
      }
    }),
    adderRow: reactFactory({
      mixins: [editableRowMixin],
      checkComplete: function() {
        for(var i = 0, len = this.props.len; i < len; i++) {
          if(this.state.edits[i] === undefined || this.state.edits[i] === null) return false;
        }
        return true;
      },
      commit: function() {
        if(this.checkComplete()) {
          var row = this.state.edits.slice();
          dispatch(["addRow", {table: this.props.table, row: row}]);
          //@HACK: React doesn't correctly clear contentEditable fields
          foreach(ix, _ of row) {
            this.getDOMNode().children[ix].textContent = "";
          }
          return true;
        }
        return false;
      },
      render: function() {
        var fields = [];
        var className;
        var contentEditable;
        for(var i = 0, len = this.props.len; i < len; i++) {
          fields.push(["div", this.wrapEditable({"tabIndex": -1, "data-ix": i}, "")]);
        }
        return JSML.react(["div", {"className": "grid-row add-row", "key": "adderRow"}, fields]);
      }
    }),
    contextMenu: function(e) {
      var isInput = hasTag(this.props.table, "input");
      if(!isInput) {
        e.preventDefault();
        dispatch(["contextMenu", {e: {clientX: e.clientX, clientY: e.clientY},
                                  items: [
                                    [0, "searcher", "Add table", "addTableToView", this.props.table]
                                  ]}]);
      }
    },
    render: function() {
      var self = this;
      var table = this.props.table;
      var viewFields = indexer.index("viewToFields")[table] || [];
      sortByIx(viewFields, 2);
      var headers = viewFields.map(function(cur) {
        return self.header({field: cur});
      });


      function indexToRows(index, startIx) {
        startIx = startIx || 0;
        var rows = [];
        if(index instanceof Array) {
          rows = index.map(function factToRow(cur) {
            return self.row({row: cur, table: table, fields: viewFields, startIx: startIx});
          });
        } else {
          forattr(value, group of index) {
            var groupRow = ["div", {className: "grid-group"}];
            groupRow.push.apply(groupRow, indexToRows(group, startIx + 1));
            rows.push(["div", {className: "grid-row"},
                       ["div", {className: "grouped-field"}, value],
                       groupRow]);
          }
        }
        return rows;
      }

      var index;
      if(indexer.hasIndex(table + "|rows")) {
        index = indexer.index(table + "|rows");
      } else {
        index = indexer.facts(table) || [];
      }
      var rows = indexToRows(index);
      var isConstant = hasTag(table, "constant");
      var isInput = hasTag(table, "input");
      var className = (isConstant || isInput) ? "input-card" : "view-card";
      var content =  [self.title({id: table}),
                      (this.props.active ? ["pre", viewToDSL(table)] : null),
                      ["div", {className: "grid"},
                       ["div", {className: "grid-header"},
                        headers,
                        self.addHeader({view: table})],
                       ["div", {className: "grid-rows"},
                        rows,
                        isConstant ? this.adderRow({len: headers.length, table: table}) : null]]];
      return tiles.wrapper({pos: this.props.pos, size: this.props.size, tile: this.props.tile, class: className, content: content, contextMenu: this.contextMenu});
    }
  }),
  ui: reactFactory({
    //we create this container element because we need something that will
    //never update, otherwise the content that gets injected by the program
    //will get removed.
    container: reactFactory({
      shouldComponentUpdate: function(props, state) {
        return false;
      },
      componentDidMount: function() {
        this.getDOMNode().appendChild(incrementalUI.storage["builtEls"]["eve-root"]);
      },
      click: function(e) {
        e.stopPropagation();
        e.preventDefault();
      },
      render: function() {
        return JSML.react(["div", {"className": "uiCard",
                                   "onDoubleClick": this.click}]);
      }
    }),
    render: function() {
      var content = this.container({});
      return tiles.wrapper({class: "ui-tile", controls: false, content: content,
                            pos: this.props.pos, size: this.props.size, tile: this.props.tile});
    }
  })
};


//---------------------------------------------------------
// Searcher
//---------------------------------------------------------

function searchForView(needle) {
  var results = [];
  var names = indexer.index("displayName");
  var name;
  foreach(view of indexer.facts("view")) {
    unpack [id] = view;
    //@TODO: why are none of the views in displayName?
    name = names[id];
    if(name.toLowerCase().indexOf(needle.toLowerCase()) > -1) {
      results.push([id, name]);
    }
  }
  return results;
}

var ProgramLoader = reactFactory({
  getInitialState: function() {
    var programs = Object.keys(bootstrap.taskManager.list());
    var current = bootstrap.taskManager.current().name;
    return {programs: programs, current: current};
  },
  change: function(e) {
    bootstrap.taskManager.run(e.target.value);
  },
  render: function() {
    var current = this.state.current;
    var options = [];
    foreach(ix, name of this.state.programs) {
      options.push(["option", {value: name}, name]);
    }
    return JSML.react(["select", {className: "program-loader", onChange: this.change, value: current}, options]);
  }
});

var ReactSearcher = reactFactory({
  getInitialState: function() {
    return { active: false, max: 5, index: undefined, search: "", value: "", possible: searchForView('') };
  },

  input: function(e) {
    this.setState({
      active: true,
      index: undefined,
      value: e.target.value,
      search: e.target.value,
      possible: searchForView(e.target.value)
    });
  },

  focus: function(e) { this.setState({active: true}); },
  blur: function(e) {},
  select: function(ix) {
    var cur = this.state.possible[ix];
    if(cur) {
      dispatch([this.props.event, {selected: cur, id: this.props.id}]);
    }
    var state = this.getInitialState();
    this.setState(state);
  },

  keydown: function(e) {
    var max = Math.min(this.state.possible.length, this.state.max);

    // FIXME: stupid 1 access to grab the name.
    switch (e.keyCode) {
      case KEYCODES.DOWN:
        e.preventDefault();
        if (this.state.index === undefined) {
          var newindex = 0;
          this.setState({index: newindex, value: this.state.possible[newindex][1]});
        } else if (this.state.index !== max) {
          var newindex = this.state.index + 1;
          this.setState({index: newindex, value: this.state.possible[newindex][1]});
        }
      break;
      case KEYCODES.UP:
        e.preventDefault();
        if (this.state.index === 0) {
          this.setState({index: undefined, value: this.state.search});
        } else if (this.state.index !== undefined) {
          var newindex = this.state.index - 1;
          this.setState({index: newindex, value: this.state.possible[newindex][1]});
        }
      break;
      case KEYCODES.ENTER:
        this.select(this.state.index || 0);
      break;
      case KEYCODES.ESCAPE:
        this.setState(this.getInitialState());
      break;
    }
  },

  render: function() {
    var cx = React.addons.classSet;
    var possible = this.state.possible;
    var possiblelength = possible.length;
    var results = [];
    for(var i = 0; i < this.state.max && i < possiblelength; i++) {
      results.push(SearcherItem({searcher: this, focus: this.state.index === i, ix: i, item: possible[i], select: this.select}));
    }
    return JSML.react(["div", {"className": cx({"searcher": true,
                                                "active": this.state.active})},
                       ["input", {"type": "text",
                                  "placeholder": this.props.placeholder || "Search",
                                  "value": this.state.value,
                                  "onFocus": this.focus,
                                  "onBlur": this.blur,
                                  "onKeyDown": this.keydown,
                                  "onInput": this.input}],
                       ["ul", {},
                        results]]);
  }
});

var SearcherItem = reactFactory({
  click: function() {
    this.props.select(this.props.ix);
  },
  render: function() {
    var focus = this.props.focus ? "focused" : "";
    var name = this.props.item ? this.props.item[1] : "";
    return JSML.react(["li", {"onClick": this.click, className: focus}, name]);
  }
});


//---------------------------------------------------------
// Context menu
//---------------------------------------------------------

ContextMenuItems = {
  text: reactFactory({
    click: function() {
      dispatch([this.props.event, this.props.id]);
    },
    render: function() {
      return JSML.react(["div", {className: "menu-item", onClick: this.click}, this.props.text]);
    }
  }),
  searcher: reactFactory({
    click: function(e) {
      e.stopPropagation();
    },
    render: function() {
      return JSML.react(["div", {className: "menu-item", onClick: this.click},
                         ReactSearcher({event: this.props.event, placeholder: this.props.text, id: this.props.id})]);
    }
  })
};

var ContextMenu = reactFactory({
  clear: function() {
    dispatch(["clearContextMenu"]);
  },
  render: function() {
    var items = indexer.facts("contextMenuItem").map(function(cur) {
      unpack [pos, type, text, event, id] = cur;
      return ContextMenuItems[type]({pos: pos, text: text, event: event, id: id});
    });
    return JSML.react(["div", {className: "menu-shade", onClick: this.clear},
                       ["div", {className: "menu", style: {top: this.props.y, left: this.props.x}},
                        items]]);
  }
});

//---------------------------------------------------------
// Dispatcher
//---------------------------------------------------------

function maxRowId(view) {
  var ids = indexer.index("editViewToIds")[view];
  if(ids && ids.length) {
    return ids[ids.length - 1][2];
  } else {
    return -1;
  }
}

function dispatch(eventInfo) {
  unpack [event, info] = eventInfo;
  switch(event) {
    case "diffsHandled":
      //TODO: Should we push this off to a requestAnimationFrame?
      React.render(Root(), document.body);
      break;


    //---------------------------------------------------------
    // Tiles
    //---------------------------------------------------------
    case "setActivePosition":
      var diff = {};
      diff["activePosition"] = {adds: [info], removes: indexer.facts("activePosition")};
      indexer.handleDiffs(diff);
      break;

    case "selectTile":
      var diff = {};
      diff["activeTile"] = {adds: [[info]], removes: indexer.facts("activeTile")};
      indexer.handleDiffs(diff);
      break;

    case "deselectTile":
      var diff = {};
      diff["activeTile"] = {adds: [], removes: indexer.facts("activeTile")};
      indexer.handleDiffs(diff);
      break;

    case "addView":
      var id = global.uuid();
      var diff = {
        view: {adds: [[id]], removes: []},
        workspaceView: {adds: [[id]], removes: []},
        displayName: {adds: [[id, info.name || "Untitled table"]], removes: []}
      };
      if(info.type === "constant") {
        diff.isInput = {adds: [[id]], removes: []};
        diff.tag = {adds: [[id, "input"], [id, "constant"]], removes: []};
      }
      indexer.handleDiffs(diff);
      indexer.forward(id);
      return id;
      break;

    case "addTile":
      var id = info.id;
      var tileId = global.uuid();
      if(!info.pos) {
        info.pos = grid.firstGap(tileGrid, getTileFootprints(), defaultSize);
        if(!info.pos) {
          console.warn("Grid is full, aborting.");
          break;
        }
      }
      unpack [x, y] = info.pos;
      unpack [w, h] = info.size;
      var diff = {
        tableTile: {adds: [[tileId, id]], removes: []},
        gridTile: {adds: [[tileId, info.type, w, h, x, y]], removes: []},
      };
      indexer.handleDiffs(diff);
      return tileId;
      break;

    case "closeTile":
      var tileId = info;
      var tableId = indexer.index("tileToTable")[tileId];
      var diff = {
        gridTile: {adds: [], removes: [indexer.index("gridTile")[tileId]]},
        tableTile: {adds: [], removes: [indexer.index("tableTile")[tileId]]},
        workspaceView: {adds: [], removes: [tableId]}
      };
      indexer.handleDiffs(diff);
      indexer.unforward(tableId);
      break;

    //---------------------------------------------------------
    // Menu actions
    //---------------------------------------------------------

    case "addTableTile":
      var id = dispatch(["addView", {type: "constant"}]);
      var activePosition = indexer.first("activePosition");
      if(activePosition) {
        unpack [width, height, x, y] = activePosition;
        dispatch(["addTile", {pos: [x, y], size: [width, height], type: "table", id: id}]);
      } else {
        dispatch(["addTile", {type: "table", id: id}]);
      }
      dispatch(["clearContextMenu"]);
      break;

    case "addViewTile":
      var id = dispatch(["addView", {name: "Untitled view"}]);
      var activePosition = indexer.first("activePosition");
      if(activePosition) {
        unpack [width, height, x, y] = activePosition;
        dispatch(["addTile", {pos: [x, y], size: [width, height], type: "table", id: id}]);
      } else {
        dispatch(["addTile", {type: "table", id: id}]);
      }
      dispatch(["clearContextMenu"]);
      // add an initial query
      var queryId = global.uuid();
      var diff = {
        query: {adds: [[queryId, id, 0]], removes: []}
      }
      indexer.handleDiffs(diff);
      break;


    case "openView":
      unpack [tableId, name] = info.selected;
      var diff = {"workspaceView": {adds: [[tableId]], removes: []}};
      indexer.handleDiffs(diff);
      if(hasTag(tableId, "constant")) {
        indexer.forward(tableId);
      }
      var activePosition = indexer.first("activePosition");
      if(activePosition) {
        unpack [width, height, x, y] = activePosition;
        dispatch(["addTile", {pos: [x, y], size: [width, height], type: "table", id: tableId}]);
      } else {
        dispatch(["addTile", {size: defaultSize, type: "table", id: tableId}]);
      }
      dispatch(["clearContextMenu"]);
      break;


    case "addTableToView":
      unpack [tableId, tableName] = info.selected;
      unpack [queryId, view, ix] = indexer.index("viewToQuery")[info.id][0];
      var currentFields = indexer.index("viewToFields")[info.id];
      var currentFieldCount = 0;
      if(currentFields) {
        currentFieldCount = currentFields.length;
      }
      var constraintId = global.uuid();
      var tableFields = indexer.index("viewToFields")[tableId];
      var displayNameLookup = indexer.index("displayName");
      var newFields = [];
      var bindings = [];
      var displayNames = [];
      foreach(ix, field of tableFields) {
        var fieldId = global.uuid();
        //generate fields for each field in the added view
        newFields.push([fieldId, info.id, ix + currentFieldCount]);
        //use their displayName
        displayNames.push([fieldId, displayNameLookup[field[0]]]);
        //generate view constraint bindings for each of those fields
        bindings.push([constraintId, fieldId, field[0]]);
      }
      var diff = {
        field: {adds: newFields, removes: []},
        displayName: {adds: displayNames, removes: []},
        viewConstraint: {adds: [[constraintId, queryId, tableId, false]], removes: []},
        viewConstraintBinding: {adds: bindings, removes: []}
      }
      indexer.handleDiffs(diff);
      break;

    //---------------------------------------------------------
    // Tables
    //---------------------------------------------------------
    case "addRow":
      var diff = {};
      diff[info.table] = {adds: [info.row], removes: []};
      var id = maxRowId(info.table) + 1;
      if(id) { id += 1; }
      diff["editId"] = {adds: [[info.table, JSON.stringify(info.row), id]], removes: []};
      indexer.handleDiffs(diff);
      break;

    case "updateRow":
      var diff = {};
      var oldFact = JSON.stringify(info.oldRow);
      var newFact = JSON.stringify(info.newRow);
      var edits = indexer.index("editRowToId")[info.table];
      var editId;
      if(edits && edits[oldFact] !== undefined && edits[oldFact] !== null) {
        editId = edits[oldFact];
      } else {
        // Hack-around until every constant row has a *saved* editId.
        editId = maxRowId(info.table) + 1;
      }

      diff[info.table] = {adds: [info.newRow], removes: [info.oldRow]};
      diff["editId"] = {adds: [[info.table, newFact, editId]], removes: [[info.table, oldFact, editId]]};
      indexer.handleDiffs(diff);
      break;

    case "addField":
      var diff = {};
      var id = global.uuid();
      var isConstant = hasTag(info.view, "constant");
      var fields = indexer.index("viewToFields")[info.view] || [];

      //if this is a constant view, patch up the facts that already
      //exist for the view
      if(isConstant) {
        var oldFacts = indexer.facts(info.view) || [];
        var newFacts = new Array(oldFacts.length);
        foreach(ix, fact of oldFacts) {
          var newFact = fact.slice();
          newFact.push("");
          newFacts[ix] = newFact;
        };
        diff[info.view] = {adds: newFacts, removes: oldFacts};
      } else {
        //if this isn't a constant view, then we need to fill this field with
        //something. @TODO: should this be a constant? should we do this some
        //other way?
        //@TODO: we can't assume there's only ever one query...
        unpack [queryId] = indexer.index("viewToQuery")[info.view][0];
        diff.constantConstraint = {adds: [[queryId, id, ""]], removes: []};
        diff.tag = {adds: [[id, "calculated"]], removes: []};
      }

      diff.field = {adds: [[id, info.view, fields.length]], removes: []};
      diff.displayName = {adds: [[id, info.name]], removes: []};
      indexer.handleDiffs(diff);
      break;

    case "groupField":
      var viewId = indexer.index("fieldToView")[info];
      var oldFields = indexer.index("viewToFields")[viewId].slice();
<<<<<<< HEAD
      var foo = oldFields.slice();
=======
      var fields = cloneArray(oldFields);
      var oldFacts = indexer.facts(viewId).slice();
      var facts = cloneArray(oldFacts);
>>>>>>> 279bb4cc

      // Splits fields into grouped and ungrouped.
      var groups = [];
      var rest = [];
      sortByIx(fields, 2);
      foreach(field of fields) {
        if(field[0] === info || hasTag(field[0], "grouped")) {
          groups.push(field);
        } else {
          rest.push(field);
        }
      }
      fields = groups.concat(rest);

      // Updates field ixes and reorders facts if changed.
      foreach(ix, field of fields) {
        if(field[2] === ix) { continue; }
        foreach(factIx, fact of oldFacts) {
          facts[factIx][ix] = fact[field[2]];
        }
        field[2] = ix;
      }

      var diff = {
        field: {adds: fields, removes: foo},
        tag: {adds: [[info, "grouped"]], removes: []}
      };
      diff[viewId] = {adds: facts, removes: oldFacts};
      indexer.handleDiffs(diff);
      indexer.addIndex(viewId, viewId + "|rows",
                       indexers.makeCollector.apply(null, helpers.pluck(groups, 2)));
      break;

    case "updateCalculated":
      var table = info.table;
      var field = info.field;
      var value = info.value;
      var diff = {};

      //@TODO: we can't assume there's only ever one query...
      unpack [queryId] = indexer.index("viewToQuery")[table][0];

      //it is either an aggregateConstraint, a functionConstraint, or a constantConstraint
      //@TODO: this is super frail. Filters are function + constant and you can filter a
      //the result of a function. How would we know what to edit?

      var functions = indexer.index("queryToFunctionConstraint")[queryId] || [];
      var foundFunc = functions.filter(function(cur) {
        unpack [id, queryId, constraintField] = cur;
        return constraintField === field;
      });

      var aggs = indexer.index("queryToAggregateConstraint")[queryId] || [];
      var foundAgg = functions.filter(function(cur) {
        unpack [id, queryId, constraintField] = cur;
        return constraintField === field;
      });

      var constants = indexer.index("queryToConstantConstraint")[queryId] || [];
      var foundConstant = constants.filter(function(cur) {
        unpack [id, constraintField] = cur;
        return constraintField === field;
      });

      if(foundFunc.length) {
        unpack [constraintId] = foundFunc[0]
        diff.functionConstraint = {adds: [], removes: [foundFunc[0]]};
        diff.functionConstraintInput = {adds: [],
                                        removes: indexer.index("functionConstraintToInput")[constraintId] || []};
      } else if(foundAgg.length) {
        unpack [constraintId] = foundAgg[0]
        diff.aggregateConstraint = {adds: [], removes: [foundAgg[0]]};
        diff.aggregateConstraintAggregateInput = {adds: [],
                                                  removes: indexer.index("aggregateConstraintToInput")[constraintId] || []};
      } else if(foundConstant.length) {
        unpack [constraintId] = foundConstant[0]
        diff.constantConstraint = {adds: [], removes: [foundConstant[0]]};
      }


      // add a new thing.
      if(value[0] === "=") {
        //it's a function
        var id = global.uuid();
        var viewFields = indexer.index("viewToFields")[table];
        var displayNames = indexer.index("displayName");
        var namedFields = viewFields.map(function(cur) {
          return [cur[0], displayNames[cur[0]]];
        });
        var inputs = [];
        foreach(named of namedFields) {
          unpack [fieldId, name] = named;
          if(value.indexOf(name) > -1) {
            inputs.push([id, fieldId, name]);
          }
        }

        var isAggregate = false;
        foreach(agg of aggregateFuncs) {
          if(value.indexOf(agg + "(") > -1) {
            isAggregate = true;
            break;
          }
        }

        if(isAggregate) {
          if(!diff.aggregateConstraint) {
            diff.aggregateConstraint = {adds: [], removes: []};
            diff.aggregateConstraintBinding = {adds: [], removes: []};
            diff.aggregateConstraintSolverInput = {adds: [], removes: []};
            diff.aggregateConstraintAggregateInput = {adds: [], removes: []};
          }
          var groups = viewFields.filter(function(cur) {
            return hasTag(cur[0], "grouped");
          }).map(function(cur) {
            return [id, cur[0], cur[0]];
          });
          diff.aggregateConstraint.adds.push([id, queryId, field, table, value.substring(1)]);
          //add groups
          diff.aggregateConstraintBinding.adds = groups;
          //add non-aggregate inputs
          diff.aggregateConstraintAggregateInput.adds = inputs;
        } else {
          if(!diff.functionConstraint) {
            diff.functionConstraint = {adds: [], removes: []};
            diff.functionConstraintInput = {adds: [], removes: []};
          }
          diff.functionConstraint.adds.push([id, queryId, field, table, value.substring(1)]);
          diff.functionConstraintInput.adds = inputs;
        }

      } else {
        //it's a constant
        if(!diff.constantConstraint) {
          diff.constantConstraint = {adds: [], removes: []};
        }
        diff.constantConstraint.adds.push([queryId, field, value]);
      }

      indexer.handleDiffs(diff);
      break;

    //---------------------------------------------------------
    // Misc.
    //---------------------------------------------------------
    case "rename":
      var oldFact = indexer.index("displayName")[info.id];
      var diff = {
        displayName: {adds: [[info.id, info.name]], removes: [oldFact]}
      };
      indexer.handleDiffs(diff);
      break;

    case "contextMenu":
      var diff = {
        contextMenu: {adds: [[info.e.clientX, info.e.clientY]], removes: indexer.facts("contextMenu") || []},
        contextMenuItem: {adds: info.items, removes: indexer.facts("contextMenuItem") || []},
      }
      indexer.handleDiffs(diff);
      break;

    case "clearContextMenu":
      var diff = {
        contextMenu: {adds: [], removes: indexer.facts("contextMenu") || []},
        contextMenuItem: {adds: [], removes: indexer.facts("contextMenuItem") || []},
      }
      indexer.handleDiffs(diff);
      break;


    default:
      console.warn("[dispatch] Unhandled event:", event, info);
  }
}
module.exports.dispatch = dispatch;

//---------------------------------------------------------
// AST helpers
//---------------------------------------------------------

function namespacedField(displayNames, tableAndField) {
  unpack [table, field] = tableAndField;
  return displayNames[table] + "." + displayNames[field];
}

function viewToDSL(view) {
  var displayNames = indexer.index("displayName");
  var query = indexer.index("viewToQuery")[view][0];
  if(!query) throw new Error("Translating to DSL, but no query for view: " + view);
  var final = "";
  var queryId = query[0];

  var constants = indexer.index("queryToConstantConstraint")[queryId];
  var viewConstraints = indexer.index("queryToViewConstraint")[queryId];
  var viewConstraintBindings = {};
  var VCBIndex = indexer.index("viewConstraintToBinding");
  foreach(vc of viewConstraints) {
    unpack [id, _, sourceView] = vc;
    var bindings = VCBIndex[id];
    if(!bindings) continue;

    foreach(binding of bindings) {
      unpack [_, field, sourceField] = binding;
      if(!viewConstraintBindings[field]) {
        viewConstraintBindings[field] = [];
      }
      viewConstraintBindings[field].push([sourceView, sourceField]);
    }
  }

  var functionConstraints = indexer.index("queryToFunctionConstraint")[queryId];
  var aggregateConstraints = indexer.index("queryToAggregateConstraint")[queryId];
  var aggregateConstraintBindings = {};
  var ACBIndex = indexer.index("aggregateConstraintToBinding");
  foreach(agg of aggregateConstraints) {
    unpack [id, _, field, sourceView, code] = agg;
    var bindings = ACBIndex[id];
    if(!bindings) continue;

    foreach(binding of bindings) {
      unpack [_, field, sourceField] = binding;
      if(!aggregateConstraintBindings[field]) {
        aggregateConstraintBindings[field] = [];
      }
      aggregateConstraintBindings[field].push([sourceView, sourceField]);
    }
  }

  foreach(vc of viewConstraints) {
    unpack [id, _, sourceView] = vc;
    final += "<- " + displayNames[sourceView] + "\n";
  }

  foreach(agg of aggregateConstraints) {
    unpack [id, query, field, sourceView, code] = agg;
    final += "<= " + displayNames[sourceView] + "\n";
  }

  var constantFields = {};
  foreach(constant of constants) {
    unpack [queryId, field, value] = constant;
    constantFields[field] = value;
    if(viewConstraintBindings[field]) {
      final += namespacedField(displayNames, viewConstraintBindings[field][0]) + " = " + JSON.stringify(value) + "\n";
    }
  }

  forattr(field, bindings of viewConstraintBindings) {
    if(bindings.length > 1) {
      final += namespacedField(displayNames, bindings[0]);
      final += " = " + namespacedField(displayNames, bindings[1]);
      final += "\n";
    }
  }

  forattr(field, bindings of aggregateConstraintBindings) {
    var vcb = viewConstraintBindings[field];
    var constant = constantFields[field];
    if(bindings.length) {
      var cur = displayNames[field];
      if(vcb) {
        cur = namespacedField(displayNames, vcb[0]);
      } else if(constantFields[field]) {
        cur = JSON.stringify(constantFields[field]);
      }
      final += namespacedField(displayNames, bindings[0]);
      final += " = " + cur;
      final += "\n";
    }
  }

  var filters = [];
  foreach(func of functionConstraints) {
    unpack [id, query, field, code] = func;
    if(!hasTag(id, "filter")) {
      final += displayNames[field] + " = " + code.trim() + "\n";
    } else {
      filters.push(code.trim());
    }
  }

  foreach(agg of aggregateConstraints) {
    unpack [id, query, field, sourceView, code] = agg;
    final += displayNames[field] + " = " + code.trim() + "\n";
  }

  foreach(filter of filters) {
    final += filter + "\n";
  }

  return final;
}

global.viewToDSL = viewToDSL;

//---------------------------------------------------------
// IDE tables
//---------------------------------------------------------

function ideTables() {
  var facts = [];
  pushAll(facts, inputView("activePosition", ["w", "h", "x", "y"]));
  pushAll(facts, inputView("activeTile", ["tile"]));
  pushAll(facts, inputView("gridTile", ["tile", "type", "w", "h", "x", "y"]));
  pushAll(facts, inputView("tableTile", ["tile", "table"]));
  pushAll(facts, inputView("contextMenu", ["x", "y"]));
  pushAll(facts, inputView("contextMenuItem", ["pos", "type", "text", "event", "id"]));
  return facts;
}

//---------------------------------------------------------
// Init
//---------------------------------------------------------

function startingDiffs() {
  return {"gridTile": {adds: [["uiTile", "ui", defaultSize[0], defaultSize[1], 0, 0]], removes: []}}
}

function init(program) {
  React.unmountComponentAtNode(document.body);
  program.system.update(ideTables(), []);
  program.system.recompile();
  window.indexer = indexer = new Indexer(program);
  indexer.addIndex("displayName", "displayName", indexers.makeLookup(0, 1));
  indexer.addIndex("field", "viewToFields", indexers.makeCollector(1));
  indexer.addIndex("field", "fieldToView", indexers.makeLookup(0, 1));
  indexer.addIndex("tag", "idToTags", indexers.makeCollector(0));
  indexer.addIndex("editId", "editRowToId", indexers.makeLookup2D(0, 1, 2));
  indexer.addIndex("editId", "editViewToIds", indexers.makeCollector(0));
  indexer.addIndex("query", "viewToQuery", indexers.makeCollector(1));
  indexer.addIndex("viewConstraint", "queryToViewConstraint", indexers.makeCollector(1));
  indexer.addIndex("viewConstraintBinding", "viewConstraintToBinding", indexers.makeCollector(0));
  indexer.addIndex("aggregateConstraint", "queryToAggregateConstraint", indexers.makeCollector(1));
  indexer.addIndex("aggregateConstraintBinding", "aggregateConstraintToBinding", indexers.makeCollector(0));
  indexer.addIndex("aggregateConstraintAggregateInput", "aggregateConstraintToInput", indexers.makeCollector(0));
  indexer.addIndex("functionConstraint", "queryToFunctionConstraint", indexers.makeCollector(1));
  indexer.addIndex("functionConstraintInput", "functionConstraintToInput", indexers.makeCollector(0));
  indexer.addIndex("constantConstraint", "queryToConstantConstraint", indexers.makeCollector(0));
  indexer.addIndex("tableTile", "tileToTable", indexers.makeLookup(0, 1));
  indexer.addIndex("tableTile", "tableTile", indexers.makeLookup(0, false));
  indexer.addIndex("gridTile", "gridTile", indexers.makeLookup(0, false));
  indexer.forward("workspaceView");

  indexer.forward(global.compilerTables);

  var dims = document.body.getBoundingClientRect();
  tileGrid = grid.makeGrid(document.body, {
    dimensions: [dims.width - 100, dims.height - 110],
    gridSize: [12, 12],
    marginSize: [10,10]
  });
  window.addEventListener("popstate", function(e) {
    dispatch(["locationChange", event]);
  });
  indexer.handleDiffs(startingDiffs());
}

module.exports.init = init;


function handleProgramDiffs(diffs) {
  indexer.handleDiffs(diffs, true);
}
module.exports.handleProgramDiffs = handleProgramDiffs;



// Debug
global.indexers = indexers;<|MERGE_RESOLUTION|>--- conflicted
+++ resolved
@@ -1223,13 +1223,9 @@
     case "groupField":
       var viewId = indexer.index("fieldToView")[info];
       var oldFields = indexer.index("viewToFields")[viewId].slice();
-<<<<<<< HEAD
-      var foo = oldFields.slice();
-=======
       var fields = cloneArray(oldFields);
       var oldFacts = indexer.facts(viewId).slice();
       var facts = cloneArray(oldFacts);
->>>>>>> 279bb4cc
 
       // Splits fields into grouped and ungrouped.
       var groups = [];
@@ -1254,7 +1250,7 @@
       }
 
       var diff = {
-        field: {adds: fields, removes: foo},
+        field: {adds: fields, removes: oldFields},
         tag: {adds: [[info, "grouped"]], removes: []}
       };
       diff[viewId] = {adds: facts, removes: oldFacts};
@@ -1357,7 +1353,7 @@
             diff.functionConstraint = {adds: [], removes: []};
             diff.functionConstraintInput = {adds: [], removes: []};
           }
-          diff.functionConstraint.adds.push([id, queryId, field, table, value.substring(1)]);
+          diff.functionConstraint.adds.push([id, queryId, field, value.substring(1)]);
           diff.functionConstraintInput.adds = inputs;
         }
 
