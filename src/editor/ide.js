import macros from "../macros.sjs";

var React = require("react/addons");
var bootstrap = require("./bootstrap");
var JSML = require("./jsml");
var helpers = require("./helpers");
var Card = require("./card");
var grid = require("./grid");
var incrementalUI = require("./incrementalUI");

//---------------------------------------------------------
// Globals
//---------------------------------------------------------

var ide = module.exports;
var indexer;
var defaultSize = [6,3];

//---------------------------------------------------------
// Indexer
//---------------------------------------------------------

var indexers = {
  makeLookup: function(keyIx, valueIx) {
    if(valueIx !== false) {
      return function(cur, diffs) {
        var final = cur || {};
        foreach(add of diffs.adds) {
          final[add[keyIx]] = add[valueIx];
        }
        foreach(remove of diffs.removes) {
          final[remove[keyIx]] = null;
        }
        return final;
      }
    } else {
      return function(cur, diffs) {
        var final = cur || {};
        foreach(add of diffs.adds) {
          final[add[keyIx]] = add;
        }
        foreach(remove of diffs.removes) {
          final[remove[keyIx]] = null;
        }
        return final;
      }
    }
  },
  makeLookup2D: function(key1Ix, key2Ix, valueIx) {
    return function(cur, diffs) {
      var final = cur || {};
      foreach(add of diffs.adds) {
        var key1 = add[key1Ix];
        if(!final[key1]) {
          final[key1] = {};
        }
        var key2 = add[key2Ix];
        final[key1][key2] = add[valueIx];
      }
      foreach(remove of diffs.removes) {
        var key1 = remove[key1Ix];
        if(!final[key1]) {
          continue;
        }
        var key2 = remove[key2Ix];
        final[key1][key2] = null;
      }

      return final;
    };
  },
  makeCollector: function(keyIx) {
    return function(cur, diffs) {
      var final = cur || {};
      foreach(add of diffs.adds) {
        if(!final[add[keyIx]]) {
          final[add[keyIx]] = [];
        }
        final[add[keyIx]].push(add);
      }
      foreach(remove of diffs.removes) {
        final[remove[keyIx]] = final[remove[keyIx]].filter(function(cur) {
          return !arrayEqual(cur, remove)
        });
      }
      return final;
    }
  }
};

function Indexer(program) {
  this.worker = program.worker
  this.system = program.system;
  this.tableToIndexes = {};
  this.indexes = {};
  this.tablesToForward = [];
};

Indexer.prototype = {
  handleDiffs: function(diffs, fromProgram) {
    var tableToIndexes = this.tableToIndexes;
    var indexes = this.indexes;
    var system = this.system;
    var cur;
    var specialDiffs = ["view", "field"];
    var isSpecial = false;
    foreach(name of specialDiffs) {
      if(!diffs[name]) { continue; }
      applyDiff(this.system, name, diffs[name]);
      isSpecial = true;
    }
    if(isSpecial) {
      this.system.recompile();
      //all non-input views were just cleared, make sure the worker clears storage
      //so that we end up with the views getting repopulated correctly.
      this.worker.postMessage({type: "clearStorage", views: getNonInputWorkspaceViews()})
    }

    forattr(table, diff of diffs) {
      if(tableToIndexes[table]) {
        foreach(index of tableToIndexes[table]) {
          cur = this.indexes[index];
          cur.index = cur.indexer(cur.index, diff);
        }
      }
      if(specialDiffs.indexOf(table) !== -1) { continue; }
      applyDiff(system, table, diff);
    }

    //we should only forward diffs to the program if they weren't
    //from the program to bgin with.
    if(!fromProgram) {
      var toSend = {};
      foreach(table of this.tablesToForward) {
        if(!diffs[table]) continue;
        toSend[table] = diffs[table];
      }
      this.worker.postMessage({type: "diffs", diffs: toSend});
    }

    //if we forced a recompile, we shouldn't redraw until the worker comes back
    //with the latest diffs.
    if(!isSpecial) {
      dispatch(["diffsHandled", diffs]);
    }
  },
  facts: function(table) {
    return this.system.getStore(table).getFacts();
  },
  index: function(index) {
    var cur = this.indexes[index];
    if(!cur) throw new Error("No index named: " + index);
    return cur.index;
  },
  addIndex: function(table, name, indexer) {
    if(!this.tableToIndexes[table]) {
      this.tableToIndexes[table] = [];
    }
    this.tableToIndexes[table].push(name);
    //initialize the index by sending an add of all the facts we have now.
    this.indexes[name] = {index: indexer(null, {adds: this.facts(table), removes: []}),
                          indexer: indexer};
  },
  forward: function(table) {
    this.tablesToForward.push(table);
  },
  unforward: function(table) {
    this.tablesToForward.remove(table);
  },
  first: function(table) {
    return this.facts(table)[0];
  }
};

//---------------------------------------------------------
// Index helpers
//---------------------------------------------------------

function hasTag(id, needle) {
  var tags = indexer.index("idToTags")[id];
  foreach(tagEntry of tags) {
    unpack [_, tag] = tagEntry;
    if(tag === needle) return true;
  }
  return false;
}

//all the tables that the table queries or joins on
function incomingTables(curTable) {
  var incoming = {};
  var queries = indexer.index("viewToQuery")[curTable];
  var queryToConstraint = indexer.index("queryToViewConstraint");
  var queryToAggregate = indexer.index("queryToAggregateConstraint");
  var constraints;
  foreach(query of queries) {
    constraints = queryToConstraint[query[0]];
    foreach(constraint of constraints) {
      incoming[constraint[2]] = true;
    }
    aggregates = queryToAggregate[query[0]];
    foreach(agg of aggregates) {
      incoming[agg[3]] = true;
    }
  }
  return Object.keys(incoming);
}

//all the tables that query or join on this table
function outgoingTables(curTable) {
  //@TODO
}

function getNonInputWorkspaceViews() {
  var final = [];
  var views = indexer.facts("workspaceView");
  foreach(view of views) {
    if(!hasTag(view[0], "input")) {
      final.push(view[0]);
    }
  }
  return final;
}

//---------------------------------------------------------
// React helpers
//---------------------------------------------------------

function reactFactory(obj) {
  return React.createFactory(React.createClass(obj));
};

//---------------------------------------------------------
// Mixins
//---------------------------------------------------------

var editableRowMixin = {
  getInitialState: function() {
    return {edits: [], activeField: -1};
  },
  click: function(e) {
    var ix = parseInt(e.currentTarget.getAttribute("data-ix"), 10);
    this.setState({activeField: ix});
    e.currentTarget.focus();
    e.stopPropagation();
  },
  keyDown: function(e) {
    //handle pressing enter
    if(e.keyCode === 13) {
      this.blur();
      e.preventDefault();
    }
  },
  input: function(e) {
    var edits = this.state.edits;
    edits[this.state.activeField] = e.target.textContent;
  },
  blur: function() {
    this.setState({activeField: -1});
    var commitSuccessful = this.commit();
    if(commitSuccessful) {
      this.setState({edits: []});
    }
  },
  wrapEditable: function(attrs, content) {
    var ix = attrs["data-ix"];
    var editing = this.state.activeField === ix;
    attrs.contentEditable = editing;
    attrs.className += (editing) ? " selected" : "";
    attrs.onClick = this.click;
    attrs.onKeyDown = this.keyDown;
    attrs.onInput = this.input;
    attrs.onBlur = this.blur;
    attrs.dangerouslySetInnerHTML = {__html: this.state.edits[ix] || content};
    return attrs;
  }
};

// @TODO: Consider rewriting row / adderRow to use this per field instead.
var editableFieldMixin = {
  getInitialState: function() {
    return {editing: false, edit: null};
  },
  click: function(e) {
    this.setState({editing: true});
    e.currentTarget.focus();
    e.stopPropagation();
  },
  keyDown: function(e) {
    //handle pressing enter
    if(e.keyCode === 13) {
      this.blur();
      e.preventDefault();
    }
  },
  input: function(e) {
    this.state.edit = e.target.textContent;
  },
  blur: function() {
    this.setState({editing: false});
    var commitSuccessful = this.commit();
    if(commitSuccessful) {
      this.setState({edit: ""});
    }
  },
  wrapEditable: function(attrs, content) {
    attrs.contentEditable = this.state.editing;
    attrs.className += (this.state.editing) ? " selected" : "";
    attrs.onClick = this.click;
    attrs.onKeyDown = this.keyDown;
    attrs.onInput = this.input;
    attrs.onBlur = this.blur;
    attrs.dangerouslySetInnerHTML = {__html: this.state.edit || content};
    return attrs;
  }
};

//---------------------------------------------------------
// Root
//---------------------------------------------------------
var gridSize = [6, 2];

var Root = React.createFactory(React.createClass({
  adjustPosition: function(activeTile, cur) {
    unpack [tile, type, width, height, row, col] = cur;
    unpack [atile, atype, awidth, aheight, activeRow, activeCol] = activeTile;
    var rowOffset = row - activeRow;
    var colOffset = col - activeCol;
    var rowEdge = rowOffset > 0 ? tileGrid.rows + 1 : (rowOffset < 0 ? -2 * height : row);
    var colEdge = colOffset > 0 ? tileGrid.cols + 1 : (colOffset < 0 ? -2 * width : col);
    return [rowEdge, colEdge];
  },
  expand: function() {
    return {size: [tileGrid.cols - 2, tileGrid.rows],
            pos: [0, 1]};
  },
  render: function() {
    var activeTile;
    var activeTileEntry = indexer.first("activeTile");
    if(activeTileEntry) {
       activeTile = indexer.index("gridTile")[activeTileEntry[0]];
    }
    var self = this;
    var tables = indexer.facts("gridTile").map(function(cur, ix) {
      unpack [tile, type, width, height, row, col] = cur;
      if(activeTile && tile !== activeTile[0]) {
        unpack [row, col] = self.adjustPosition(activeTile, cur);
      } else if(activeTile) {
        var expanded = self.expand();
        unpack [width, height] = expanded.size;
        unpack [row, col] = expanded.pos;

      }
      if(type === "table") {
        var table = indexer.index("tileToTable")[tile];
        return tiles.table({tile: tile,
                            table: table,
                            size: [width, height],
                            pos: [row, col]});
      } else if(type === "ui") {
        return tiles.ui({tile: "uiTile",
                         size: [width, height],
                         pos: [row, col]});
      }
    })
    unpack [addRow, addCol] = grid.indexToRowCol(tileGrid, defaultSize, tables.length);
    return JSML.react(["div",
                        ProgramLoader(),
                        ReactSearcher(),
                        ["div", {"id": "cards",
                                "onClick": this.click},
                         tables,
                         activeTile ? null : tiles.addTile({size: defaultSize,
                                                            pos: [addRow, addCol]})
                        ]]);
  }
}));

//---------------------------------------------------------
// tiles
//---------------------------------------------------------

var tileGrid;

var tiles = {
  wrapper: reactFactory({
    click: function() {
      var active = indexer.first("activeTile");
      if(!active || active[0] !== this.props.tile) {
        dispatch(["selectTile", this.props.tile]);
      } else {
        dispatch(["deselectTile", this.props.tile]);
      }
    },
    close: function(e) {
      var active = indexer.first("activeTile");
      if(active && active[0] === this.props.tile) {
        dispatch(["deselectTile", this.props.tile]);
      }
      dispatch(["closeTile", this.props.tile]);
      e.stopPropagation();
    },
    render: function() {
      var selectable = (this.props.selectable !== undefined) ? this.props.selectable : true;
      return JSML.react(["div", {"className": "card " + (this.props.class || ""),
                                 "key": this.props.tile,
                                 "onClick": (selectable) ? this.click : undefined,
                                 "style": grid.getSizeAndPosition(tileGrid, this.props.size, this.props.pos)},
                         ["button", {className: "close-tile",
                                     onClick: this.close}, "X"],
                         this.props.content]);
    }
  }),
  addTile: reactFactory({
    click: function(e) {
      dispatch(["addTile", {pos: this.props.pos, size: this.props.size}]);
    },
    render: function() {
      var content = JSML.react(["div", {onClick: this.click}, "+"]);
      return tiles.wrapper({pos: this.props.pos, size: this.props.size, id: "addTile", class: "add-tile", content: content, selectable: false});
    }
  }),
  table: reactFactory({
    title: reactFactory({
      mixins: [editableFieldMixin],
      commit: function() {
        if(!this.state.edit) { return; }
        dispatch(["rename", {id: this.props.id, name: this.state.edit}]);
        return true;
      },
      render: function() {
        var id = this.props.id;
        var name = this.state.edit || indexer.index("displayName")[id];
        var isInput = hasTag(id, "input");
        return JSML.react(
          ["h2",
           ["span", this.wrapEditable({key: id + "-title",}, name)],
           (isInput ? " - input" : "")]);
      }
    }),
    header: reactFactory({
      mixins: [editableFieldMixin],
      commit: function() {
        unpack [id] = this.props.field;
        if(!this.state.edit) { return; }
        dispatch(["rename", {id: id, name: this.state.edit}]);
        return true;
      },
      render: function() {
        unpack [id] = this.props.field;
        var name = this.state.edit || indexer.index("displayName")[id];
        return JSML.react(["div", this.wrapEditable({
          className: "header",
          key: id,
        }, name)]);
      }
    }),
    addHeader: reactFactory({
      mixins: [editableFieldMixin],
      commit: function() {
        if(!this.state.edit) { return; }
        dispatch(["addField", {view: this.props.view, name: this.state.edit}]);
        return true;
      },
      componentDidUpdate: function() {
        //@HACK: React doesn't correctly clear contentEditable fields
        this.getDOMNode().textContent = "";
      },
      render: function() {
        return JSML.react(["div", this.wrapEditable({
          className: "header add-header",
          key: this.props.view + "-add-header"}, "")]);
      }
    }),
    row: reactFactory({
      mixins: [editableRowMixin],
      commit: function() {
        var oldRow = this.props.row;
        var newRow = oldRow.slice();
        var edits = this.state.edits;
        foreach(ix, field of newRow) {
          if(edits[ix] !== null && edits[ix] !== undefined) {
            newRow[ix] = edits[ix];
          }
        }
        dispatch(["updateRow", {table: this.props.table, oldRow: oldRow, newRow: newRow}]);
        return true;
      },
      render: function() {
        var fields = [];
        foreach(ix, field of this.props.row) {
          fields.push(["div", this.wrapEditable({"data-ix": ix,}, field)]);
        }
        return JSML.react(["div", {"className": "grid-row", "key": JSON.stringify(this.props.row)}, fields]);
      }
    }),
    adderRow: reactFactory({
      mixins: [editableRowMixin],
      checkComplete: function() {
        for(var i = 0, len = this.props.len; i < len; i++) {
          if(this.state.edits[i] === undefined || this.state.edits[i] === null) return false;
        }
        return true;
      },
      commit: function() {
        if(this.checkComplete()) {
          var row = this.state.edits.slice();
          dispatch(["addRow", {table: this.props.table, row: row}]);
          //@HACK: React doesn't correctly clear contentEditable fields
          foreach(ix, _ of row) {
            this.getDOMNode().children[ix].textContent = "";
          }
          return true;
        }
        return false;
      },
      render: function() {
        var fields = [];
        var className;
        var contentEditable;
        for(var i = 0, len = this.props.len; i < len; i++) {
          fields.push(["div", this.wrapEditable({"tabIndex": -1, "data-ix": i}, "")]);
        }
        return JSML.react(["div", {"className": "grid-row add-row", "key": "adderRow"}, fields]);
      }
    }),
    render: function() {
      var self = this;
      var table = this.props.table;
      var viewFields = indexer.index("viewToFields")[table] || [];
      var headers = viewFields.sort(function(a, b) {
        //compare their ixes
        return a[2] - b[2];
      }).map(function(cur) {
        return self.header({field: cur});
      });
      //@TODO: sorting. We should probably use a sorted indexer as sorting all the rows
      // every update is going to be stupidly expensive.
      var rows = indexer.facts(table).map(function(cur) {
        return self.row({row: cur, table: table});
      });
      var isInput = hasTag(table, "input");

<<<<<<< HEAD
      var content =  [self.title({uuid: table}),
                      ["div", {className: "grid"},
                       ["div", {className: "grid-header"},
                        headers,
                        self.addHeader({view: table})],
                       ["div", {className: "grid-rows"},
                        rows,
                        isInput ? this.adderRow({len: headers.length, table: table}) : null]]];
=======
      var content =  [self.title({id: table}),
                      JSML.react(["div", {"className": "grid"},
                                  ["div", {"className": "grid-header"},
                                   headers, self.addHeader({view: table})],
                                  ["div", {"className": "grid-rows"},
                                   rows,
                                   isInput ? this.adderRow({len: headers.length, table: table}) : null]])];
>>>>>>> 3bd1c2f2
      return tiles.wrapper({pos: this.props.pos, size: this.props.size, tile: this.props.tile, content: content});
    }
  }),
  ui: reactFactory({
    //we create this container element because we need something that will
    //never update, otherwise the content that gets injected by the program
    //will get removed.
    container: reactFactory({
      shouldComponentUpdate: function(props, state) {
        return false;
      },
      componentDidMount: function() {
        this.getDOMNode().appendChild(incrementalUI.storage["builtEls"]["eve-root"]);
      },
      click: function(e) {
        e.stopPropagation();
      },
      render: function() {
        return JSML.react(["div", {"className": "uiCard",
                                   "onClick": this.click}]);
      }
    }),
    render: function() {
      var content = this.container({});
      return tiles.wrapper({pos: this.props.pos, size: this.props.size, tile: this.props.tile, content: content});
    }
  })
};


//---------------------------------------------------------
// Searcher
//---------------------------------------------------------

function searchForView(needle) {
  var results = [];
  var names = indexer.index("displayName");
  var name;
  foreach(view of indexer.facts("view")) {
    unpack [id] = view;
    //@TODO: why are none of the views in displayName?
    name = names[id];
    if(name.toLowerCase().indexOf(needle.toLowerCase()) > -1) {
      results.push([id, name]);
    }
  }
  return results;
}

var ProgramLoader = reactFactory({
  getInitialState: function() {
    var programs = Object.keys(bootstrap.taskManager.list());
    var current = bootstrap.taskManager.current().name;
    return {programs: programs, current: current};
  },
  change: function(e) {
    bootstrap.taskManager.run(e.target.value);
  },
  render: function() {
    var current = this.state.current;
    var options = [];
    foreach(ix, name of this.state.programs) {
      options.push(["option", {value: name}, name]);
    }
    return JSML.react(["select", {className: "program-loader", onChange: this.change, value: current}, options]);
  }
});

var ReactSearcher = reactFactory({
  getInitialState: function() {
    return { active: false, max: 20, index: undefined, search: "", value: "", possible: searchForView('') };
  },

  cleanup: function() {
    // FIXME: This is gross.
    var self = this;
    setTimeout(function() {
      self.setState(self.getInitialState());
    }, 200);
  },

  input: function(e) {
    this.setState({
      active: true,
      index: undefined,
      value: e.target.value,
      search: e.target.value,
      possible: searchForView(e.target.value)
    });
  },

  focus: function(e) { this.setState({active: true}); },
  blur: function(e) {
    // FIXME: This is gross.
    var self = this;
    setTimeout(function() {
      self.setState({active: false, index: undefined})
    }, 200);
  },

  keydown: function(e) {
    var KEYCODES = {
      UP: 38,
      DOWN: 40,
      LEFT: 37,
      RIGHT: 39,
      ENTER: 13,
      ESCAPE: 27
    };
    var max = Math.min(this.state.possible.length, this.state.max);

    // FIXME: stupid 1 access to grab the name.
    switch (e.keyCode) {
      case KEYCODES.DOWN:
        e.preventDefault();
        if (this.state.index === undefined) {
          var newindex = 0;
          this.setState({index: newindex, value: this.state.possible[newindex][1]});
        } else if (this.state.index !== max) {
          var newindex = this.state.index + 1;
          this.setState({index: newindex, value: this.state.possible[newindex][1]});
        }
      break;
      case KEYCODES.UP:
        e.preventDefault();
        if (this.state.index === 0) {
          this.setState({index: undefined, value: this.state.search});
        } else if (this.state.index !== undefined) {
          var newindex = this.state.index - 1;
          this.setState({index: newindex, value: this.state.possible[newindex][1]});
        }
      break;
      case KEYCODES.ENTER:
        if (this.state.index !== undefined) {
          dispatch(["openView", this.state.possible[this.state.index]]);
        }
        var state = this.getInitialState();
        state.active = true;
        this.setState(state);
      break;
      case KEYCODES.ESCAPE:
        this.setState(this.getInitialState());
      break;
    }
  },

  render: function() {
    var cx = React.addons.classSet;
    var possible = this.state.possible;
    var possiblelength = possible.length;
    var results = [];
    for(var i = 0; i < this.state.max && i < possiblelength; i++) {
      results.push(SearcherItem({searcher: this, focus: this.state.index === i, item: possible[i], event: "openView"}));
    }
    return JSML.react(["div", {"className": cx({"searcher": true,
                                                "active": this.state.active})},
                       ["input", {"type": "text",
                                  "value": this.state.value,
                                  "onFocus": this.focus,
                                  "onBlur": this.blur,
                                  "onKeyDown": this.keydown,
                                  "onInput": this.input}],
                       ["ul", {},
                        results]]);
  }
});

var SearcherItem = reactFactory({
  click: function() {
    // FIXME: How dirty is it to pass the "parent" to the child?
    this.props.searcher.cleanup();
    dispatch([this.props.event, this.props.item]);
  },
  render: function() {
    var focus = this.props.focus ? "focused" : "";
    var name = this.props.item ? this.props.item[1] : "";
    return JSML.react(["li", {"onClick": this.click, className: focus}, name]);
  }
});

//---------------------------------------------------------
// Dispatcher
//---------------------------------------------------------

function maxRowId(view) {
  var ids = indexer.index("editViewToIds")[view];
  if(ids && ids.length) {
    return ids[ids.length - 1][2];
  } else {
    return -1;
  }
}

function dispatch(eventInfo) {
  unpack [event, info] = eventInfo;
  switch(event) {
    case "diffsHandled":
      React.render(Root(), document.body);
      break;

    // Tile selection
    case "openView":
      unpack [tableId, name] = info;
      var ix = indexer.facts("gridTile").length;
      unpack [row, col] = grid.indexToRowCol(tileGrid, defaultSize, ix);
      var tile = global.uuid();
      var diff = {"workspaceView": {adds: [[tableId]], removes: []},
                  "gridTile": {adds: [[tile, "table", defaultSize[0], defaultSize[1], row, col]], removes: []},
                  "tableTile": {adds: [[tile, tableId]], removes: []}};
      indexer.handleDiffs(diff);
      indexer.forward(tableId);
      break;

    case "closeTile":
      var tileId = info;
      var tableId = indexer.index("tileToTable")[tileId];
      var diff = {
        gridTile: {adds: [], removes: [indexer.index("gridTile")[tileId]]},
        tableTile: {adds: [], removes: [indexer.index("tableTile")[tileId]]},
        workspaceView: {adds: [], removes: [tableId]}
      };
      indexer.handleDiffs(diff);
      indexer.forward(tableId);
      break;

    case "selectTile":
      var diff = {};
      diff["activeTile"] = {adds: [[info]], removes: indexer.facts("activeTile")};
      indexer.handleDiffs(diff);
      break;
    case "deselectTile":
      var diff = {};
      diff["activeTile"] = {adds: [], removes: indexer.facts("activeTile")};
      indexer.handleDiffs(diff);
      break;

    // Adding facts
    case "addTile":
      var id = global.uuid();
      var tileId = global.uuid();
      unpack [x, y] = info.pos;
      unpack [w, h] = info.size;
      var diff = {
        view: {adds: [[id]], removes: []},
        workspaceView: {adds: [[id]], removes: []},
        tableTile: {adds: [[tileId, id]], removes: []},
        gridTile: {adds: [[tileId, "table", w, h, x, y]], removes: []},
        isInput: {adds: [[id]], removes: []},
        tag: {adds: [[id, "input"]], removes: []},
        displayName: {adds: [[id, "Untitled view"]], removes: []}
      };
      indexer.handleDiffs(diff);
      indexer.forward(id);
      break;

    case "addRow":
      //@TODO: we haven't set up view forwarding for constant/input views
      var diff = {};
      diff[info.table] = {adds: [info.row], removes: []};
      var id = maxRowId(info.table) + 1;
      if(id) { id += 1; }
      diff["editId"] = {adds: [[info.table, JSON.stringify(info.row), id]], removes: []};
      indexer.handleDiffs(diff);
      break;

    case "addField":
      var id = global.uuid();
      var fields = indexer.index("viewToFields")[info.view] || [];
      var oldFacts = indexer.facts(info.view) || [];
      var newFacts = oldFacts.slice();
      foreach(ix, fact of newFacts) {
        fact.push("");
      };
      var diff = {
        field: {adds: [[id, info.view, fields.length]], removes: []},
        displayName: {adds: [[id, info.name]], removes: []}
      };
      diff[info.view] = {adds: newFacts, removes: oldFacts};
      indexer.handleDiffs(diff);
      break;

    // Updating facts
    case "rename":
      var oldFact = indexer.index("displayName")[info.id];
      var diff = {
        displayName: {adds: [[info.id, info.name]], removes: [oldFact]}
      };
      indexer.handleDiffs(diff);
      break;

    case "updateRow":
      var diff = {};
      var oldFact = JSON.stringify(info.oldRow);
      var newFact = JSON.stringify(info.newRow);
      var edits = indexer.index("editRowToId")[info.table];
      var editId;
      if(edits && edits[oldFact] !== undefined && edits[oldFact] !== null) {
        editId = edits[oldFact];
      } else {
        // Hack-around until every constant row has a *saved* editId.
        editId = maxRowId(info.table) + 1;
      }

      diff[info.table] = {adds: [info.newRow], removes: [info.oldRow]};
      diff["editId"] = {adds: [[info.table, newFact, editId]], removes: [[info.table, oldFact, editId]]};
      indexer.handleDiffs(diff);
      break;


    default:
      console.warn("[dispatch] Unhandled event:", event, info);
  }
}
module.exports.dispatch = dispatch;

//---------------------------------------------------------
// IDE tables
//---------------------------------------------------------

function ideTables() {
  var facts = [];
  pushAll(facts, inputView("activeTile", ["tile"]));
  pushAll(facts, inputView("gridTile", ["tile", "type", "w", "h", "x", "y"]));
  pushAll(facts, inputView("tableTile", ["tile", "table"]));
  return facts;
}

//---------------------------------------------------------
// Init
//---------------------------------------------------------

function startingDiffs() {
  return {"gridTile": {adds: [["uiTile", "ui", defaultSize[0], defaultSize[1], 0, 0]], removes: []}}
}

function init(program) {
  React.unmountComponentAtNode(document.body);
  program.system.update(ideTables(), []);
  program.system.recompile();
  window.indexer = indexer = new Indexer(program);
  indexer.addIndex("displayName", "displayName", indexers.makeLookup(0, 1));
  indexer.addIndex("field", "viewToFields", indexers.makeCollector(1));
  indexer.addIndex("tag", "idToTags", indexers.makeCollector(0));
  indexer.addIndex("editId", "editRowToId", indexers.makeLookup2D(0, 1, 2));
  indexer.addIndex("editId", "editViewToIds", indexers.makeCollector(0));
  indexer.addIndex("query", "viewToQuery", indexers.makeCollector(1));
  indexer.addIndex("viewConstraint", "queryToViewConstraint", indexers.makeCollector(1));
  indexer.addIndex("aggregateConstraint", "queryToAggregateConstraint", indexers.makeCollector(1));
  indexer.addIndex("tableTile", "tileToTable", indexers.makeLookup(0, 1));
  indexer.addIndex("tableTile", "tableTile", indexers.makeLookup(0, false));
  indexer.addIndex("gridTile", "gridTile", indexers.makeLookup(0, false));
  indexer.forward("workspaceView");
  indexer.forward("view");
  indexer.forward("field");
  var dims = document.body.getBoundingClientRect();
  tileGrid = grid.makeGrid(document.body, {
    dimensions: [dims.width - 100, dims.height - 110],
    gridSize: [12, 12],
    marginSize: [10,10]
  });
  window.addEventListener("popstate", function(e) {
    dispatch(["locationChange", event]);
  });
  indexer.handleDiffs(startingDiffs());
}

module.exports.init = init;


function handleProgramDiffs(diffs) {
  indexer.handleDiffs(diffs, true);
}
module.exports.handleProgramDiffs = handleProgramDiffs;<|MERGE_RESOLUTION|>--- conflicted
+++ resolved
@@ -539,9 +539,7 @@
         return self.row({row: cur, table: table});
       });
       var isInput = hasTag(table, "input");
-
-<<<<<<< HEAD
-      var content =  [self.title({uuid: table}),
+      var content =  [self.title({id: table}),
                       ["div", {className: "grid"},
                        ["div", {className: "grid-header"},
                         headers,
@@ -549,15 +547,6 @@
                        ["div", {className: "grid-rows"},
                         rows,
                         isInput ? this.adderRow({len: headers.length, table: table}) : null]]];
-=======
-      var content =  [self.title({id: table}),
-                      JSML.react(["div", {"className": "grid"},
-                                  ["div", {"className": "grid-header"},
-                                   headers, self.addHeader({view: table})],
-                                  ["div", {"className": "grid-rows"},
-                                   rows,
-                                   isInput ? this.adderRow({len: headers.length, table: table}) : null]])];
->>>>>>> 3bd1c2f2
       return tiles.wrapper({pos: this.props.pos, size: this.props.size, tile: this.props.tile, content: content});
     }
   }),
