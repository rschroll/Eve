--- conflicted
+++ resolved
@@ -16,13 +16,8 @@
 
 var ide = module.exports;
 var indexer;
-<<<<<<< HEAD
-var defaultSize = [6,3];
-var aggregateFuncs = ["sum", "count", "avg"];
-=======
 var defaultSize = [12,3];
 var aggregateFuncs = ["sum", "count", "avg", "maxBy"];
->>>>>>> a534d56b
 var KEYCODES = {
   UP: 38,
   DOWN: 40,
@@ -133,11 +128,7 @@
   keyDown: function(e) {
     //handle pressing enter
     if(e.keyCode === KEYCODES.ENTER) {
-<<<<<<< HEAD
-      this.getDOMNode().blur();
-=======
       e.currentTarget.blur();
->>>>>>> a534d56b
       e.preventDefault();
     }
   },
