import macros from "../macros.sjs";

var JSML = require("./jsml");
var incrementalUI = require("./incrementalUI");
var helpers = require("./helpers");
var ide = require("./ide");

const FIELD_FIELD = 0;
const FIELD_VIEW = 1;
const FIELD_IX = 2;

const DISPLAY_NAME_ID = 0;
const DISPLAY_NAME_NAME = 1;

function Card(id, name, system) {
  this.name = id;
  this.id = name;
  this.system = system;
  this.rows = {};
  this.sortIx = 0;
  this.sortDir = 1;
  this.type = "table-card";

  var isInputs = this.system.getStore("isInput").getFacts();
  if(helpers.select(isInputs, 0, this.id).length) {
    this.type = "input-card";
  }
}

Card.prototype = {
  //-------------------------------------------------------
  // Data Methods
  //-------------------------------------------------------
  getFacts: function() {
    return this.system.getStore(this.id).getFacts();
  },

  getFields: function(fields) {
    fields = fields || this.system.getStore("field").getFacts();
    return helpers.select(fields, FIELD_VIEW, this.id);
  },

  // Get a mapping of {[id:String]: name:String}
  getNameMap: function(names, fields) {
    names = names || this.system.getStore("displayName").getFacts();
    fields = this.getFields(fields);
    var fieldIds = helpers.pluck(fields, FIELD_FIELD);
    var fieldNames = helpers.contains(names, DISPLAY_NAME_ID, fieldIds);
    return fieldNames.reduce(function(memo, nameFact) {
      unpack [id, name] = nameFact;
      memo[id] = name;
      return memo;
    }, {});
  },

  sortBy: function(ix, dir) {
    this.sortIx = ix;
    this.sortDir = dir;

    forattr(rowId, $row of this.rows) {
      var fact = idToFact(rowId);
      $row.eveSortValue = fact[this.sortIx];
    }

    forattr(rowId, $row of this.rows) {
      this.appendRow($row);
    }
  },

  //-------------------------------------------------------
  // View Methods
  //-------------------------------------------------------
  appendRow: function($child) {
    if(!this.$rows.childNodes.length) {
      return this.$rows.appendChild($child);
    }

    switch(this.sortDir) {
      case 0:
        incrementalUI.appendSortElement(this.$rows, $child);
        break;
      case 1:
        incrementalUI.appendSortElementDesc(this.$rows, $child);
        break;
      default:
        this.$rows.appendChild($child);
    }
  },

  renderCard: function(names, fields) {
    fields = this.getFields(fields).slice();
    fields.sort(function(a, b) {
      return (a[ix] > b[ix]) ? 1 : -1;
    });
    var nameMap = this.getNameMap(names, fields);

    if(this.$container) {
      this.$container.parentNode.removeChild(this.$container);
      this.$container = this.$rows = null;
    }

    // Populate the grid-header with field headers.
    var header = ["div", {class: "grid-header"}];
    foreach(fieldFact of fields) {
      unpack [field, view, ix] = fieldFact;
      var handler = this._sortTableHandler(this, ix);
      header.push(
        ["div", {class: "header", ix: ix},
         nameMap[field],
         ["button", {class: "sort-btn", "sort-dir": 0, click: handler}]
        ]
      );
    }
    // header.push(["div", {class: "header"}]);

<<<<<<< HEAD
    this.$newRow = this.createRow("newRow", new Array(fields.length), {class: "empty"});
    this.$rows = JSML.parse(["div"]);
=======
    this.$rows = JSML.parse(["div", {class: "grid-rows"}]);
>>>>>>> ddc61ae0
    this.$container = JSML.parse(
      ["div", {class: "card open " + this.type},
       ["h2", this.name],
       ["div", {class: "grid"},
        header,
        this.$rows,
        (this.type === "input-card") ? this.$newRow : ""
       ]
      ]
    );

    return this.$container;
  },

  createRow: function(rowId, fact, opts) {
    opts = opts || {};
    opts.class = opts.class || "";
    var row = ["div", {class: "grid-row " + opts.class, rowId: rowId}];
    foreach(ix, field of fact) {
      var handler = this._selectFieldHandler(this, rowId, ix);
      row.push(["div", {click: handler}, field]);
    }

    return JSML.parse(row);
  },

  renderRows: function() {
    var facts = this.getFacts();
    this.addRows(facts);
  },

  clearRows: function() {
    forattr(id, $row of this.$rows) {
      this.$rows.removeChild($row);
    }
    this.rows = {};
  },

  removeRows: function(removes) {
    foreach(row of removes) {
      var rowId = factToId(row);
      var $row = this.rows[rowId];
      if($row) {
        this.$rows.removeChild($row);
        delete this.rows[rowId];
      }
    }
  },

  addRows: function(adds) {
    foreach(fact of adds) {
      var rowId = factToId(fact);
      if(this.rows[rowId]) { continue; }

      var $row = this.createRow(rowId, fact);
      $row.eveSortValue = fact[this.sortIx];
      this.rows[rowId] = $row;
      this.appendRow($row);
    }
  },

  getField: function(rowId, ix) {
    var $row = this.rows[rowId];
    if(!$row) {
      if(rowId === "newRow") {
        return this.$newRow.childNodes[ix];
      }
      return;
    }

    return $row.childNodes[ix];
  },

  //-------------------------------------------------------
  // Event handlers / Interactions
  //-------------------------------------------------------
  selectField: function(rowId, ix) {
    if(this.selectedField) {
      unpack [oldRowId, oldIx] = (this.selectedField);
      var $oldField = this.getField(oldRowId, oldIx);
      $oldField.classList.remove("selected");
    }

    var $field = this.getField(rowId, ix);
    if(!$field) {
      this.selectedField = null;
      return;
    }

    this.selectedField = [rowId, ix]
    $field.classList.add("selected");
  },

  _sortTableHandler: function(self, ix) {
    return function(evt) {
      var sortDir = +evt.target.getAttribute("sort-dir") + 1;
      if(sortDir > 1) {
        sortDir = 0;
      }

      $(self.$container).find(".sort-btn").attr("sort-dir", -1);
      evt.target.setAttribute("sort-dir", sortDir);
      ide.dispatch(["sortCard", self, ix, sortDir]);
    };
  },

  _selectFieldHandler: function(self, rowId, ix) {
    return function(evt) {
      ide.dispatch(["selectField", self, rowId, ix]);
    }
  }
};
module.exports = Card;<|MERGE_RESOLUTION|>--- conflicted
+++ resolved
@@ -113,12 +113,8 @@
     }
     // header.push(["div", {class: "header"}]);
 
-<<<<<<< HEAD
     this.$newRow = this.createRow("newRow", new Array(fields.length), {class: "empty"});
-    this.$rows = JSML.parse(["div"]);
-=======
     this.$rows = JSML.parse(["div", {class: "grid-rows"}]);
->>>>>>> ddc61ae0
     this.$container = JSML.parse(
       ["div", {class: "card open " + this.type},
        ["h2", this.name],
