--- conflicted
+++ resolved
@@ -149,15 +149,9 @@
         }
         if(tableLen) {
           var rowLen = table[0].length;
-<<<<<<< HEAD
-          for(var row = 0; row < tableLen && row < 30; row++) {
+          for(var row = 0; row < tableLen && row < compilerRowLimit; row++) {
             for(var col = 0; col < rowLen; col++) {
               items.push(["gridItems", cur[2], row, col, table[row][col]]);
-=======
-          for(var row = 0; row < tableLen && row < compilerRowLimit; row++) {
-            for(var col = 1; col < rowLen; col++) {
-              items.push(["gridItems", cur[3], row, col, table[row][col]]);
->>>>>>> a5fbb7bb
             }
           }
         }
@@ -385,21 +379,13 @@
 });
 
 program.rule("draw table", function(rule) {
-<<<<<<< HEAD
   rule.source("field");
   page(rule, "rules list");
+  stateEq(rule, "drawTablesList", "true");
   rule.group("field.table");
   rule.ui(elem("li", {id: ["table", "field.table"], parent: ["table-list", "", "field.table"], click: ["open table", ref("field.table")], doubleClick: ["toggle table", ref("field.table")]}, [
     elem("h2", {}, [ref("field.table")]),
     elem("ul", {id: ["table-fields", "field.table"]}, [])
-=======
-  rule.source("schema");
-  stateEq(rule, "drawTablesList", "true");
-  rule.group("schema.table");
-  rule.ui(elem("li", {id: ["table", "schema.table"], parent: ["table-list", "", "schema.table"], click: ["open table", ref("schema.table")], doubleClick: ["toggle table", ref("schema.table")]}, [
-    elem("h2", {}, [ref("schema.table")]),
-    elem("ul", {id: ["table-fields", "schema.table"]}, [])
->>>>>>> a5fbb7bb
   ]));
 });
 
@@ -407,18 +393,11 @@
   rule.source("open tables");
   rule.source("field");
   rule.source("displayNames");
-<<<<<<< HEAD
+  stateEq(rule, "drawTablesList", "true");
   rule.join("field.table", "open tables.table");
   rule.join("field.field", "displayNames.id");
   rule.calculate("id", ["field.table", "field.field"], "field.table + '.' + field.field");
   rule.ui(elem("li", {id: ["table-field", "id"], parent: ["table-fields", "field.table", "field.ix"]}, [
-=======
-  stateEq(rule, "drawTablesList", "true");
-  rule.join("schema.table", "open tables.table");
-  rule.join("schema.field", "displayNames.id");
-  rule.calculate("id", ["schema.table", "schema.field"], "schema.table + '.' + schema.field");
-  rule.ui(elem("li", {id: ["table-field", "id"], parent: ["table-fields", "schema.table", "schema.ix"]}, [
->>>>>>> a5fbb7bb
     ref("displayNames.name")
   ]));
 });
