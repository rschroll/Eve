--- conflicted
+++ resolved
@@ -226,13 +226,8 @@
     code = code.replace(cur, valve);
   });
 
-<<<<<<< HEAD
   this.items.push(["functionConstraint", id, code, valve, this.id]);
 }
-=======
-  this.items.push(["function", id, code, valve, this.id]);
-};
->>>>>>> b1fcd5f8
 
 Rule.prototype.aggregate = function(input, output, code) {
   var inputValve = this.fieldToValve(input);
@@ -302,36 +297,19 @@
 };
 
 DSLSystem.prototype.compile = function() {
-<<<<<<< HEAD
   var compiler = System.compiler();
   loadSystem(compiler, this.facts, []);
   this.system = compiler.compile();
-}
+};
 
 DSLSystem.prototype.input = function(items) {
   loadSystem(this.system, items, []);
   this.system.refresh();
-}
+};
 
 DSLSystem.prototype.equal = function(facts) {
   testSystem(this.system, facts);
-}
-=======
-  this.system = compileSystem(Memory.fromFacts(compilerSchema.concat(this.facts)));
-};
-
-DSLSystem.prototype.input = function(items) {
-  this.system.update(items, []);
-};
-
-DSLSystem.prototype.empty = function() {
-  this.system.memory = Memory.empty();
-};
-
-DSLSystem.prototype.equal = function(facts) {
-  memoryEqual(this.system.memory, Memory.fromFacts(facts))
-};
->>>>>>> b1fcd5f8
+};
 
 DSLSystem.prototype.test = function(inputs, results) {
   this.compile();
@@ -498,46 +476,36 @@
 //*********************************************************
 
 eve.test.wrapCommonTables = function(sys) {
-<<<<<<< HEAD
-  sys.shadowTable("displayNames", ["id", "name"]);
-  sys.shadowTable("joins", ["id", "valve", "pipe", "field"]);
-=======
-  sys.shadowTable("schema", ["table", "field", "ix"]);
+  sys.shadowTable("table", ["table"]);
+  sys.shadowTable("field", ["table", "field", "ix"]);
   sys.shadowTable("pipe", ["pipe", "table", "rule", "direction"]);
   sys.shadowTable("tableConstraint", ["valve", "pipe", "field"]);
   sys.shadowTable("rule", ["rule", "ix"]);
   sys.shadowTable("valve", ["valve", "rule", "ix"]);
   sys.shadowTable("constantConstraint", ["valve", "value"]);
-  sys.shadowTable("function", ["function", "code", "valve", "rule"]);
-  sys.shadowTable("functionInput", ["valve", "function"]);
+  sys.shadowTable("functionConstraint", ["function", "code", "valve", "rule"]);
+  sys.shadowTable("functionConstraintInput", ["valve", "function"]);
   sys.shadowTable("limitValve", ["rule", "valve"]);
   sys.shadowTable("groupValve", ["rule", "valve"]);
   sys.shadowTable("sortValve", ["rule", "valve", "ix"]);
   sys.shadowTable("reducer", ["rule", "inValve", "outValve", "code"]);
 
-  sys.table("displayNames", ["id", "name"]);
-  sys.table("join", ["valve", "pipe", "field"]);
->>>>>>> b1fcd5f8
+  sys.shadowTable("displayNames", ["id", "name"]);
+  sys.shadowTable("join", ["valve", "pipe", "field"]);
+  sys.shadowTable("editor_rule", ["id", "description"]);
+  sys.shadowTable("external_events", ["id", "label", "key", "eid"]);
+
   sys.table("clicks", ["id"]);
   sys.table("sms outbox", ["id"]);
   sys.table("users", ["id", "name"]);
   sys.table("edges", ["from", "to"]);
   sys.table("path", ["from", "to"]);
-<<<<<<< HEAD
-  sys.shadowTable("table", ["table"]);
-  sys.shadowTable("field", ["table", "field", "ix"]);
-  sys.shadowTable("editor_rule", ["id", "description"]);
-  sys.shadowTable("pipe", ["pipe", "table", "rule", "direction"]);
-=======
-  sys.table("editor_rule", ["id", "description"]);
->>>>>>> b1fcd5f8
   sys.table("ui_elems", ["id", "type"]);
   sys.table("ui_text", ["id", "text"]);
   sys.table("ui_child", ["parent", "pos", "child"]);
   sys.table("ui_attrs", ["id", "attr", "value"]);
   sys.table("ui_styles", ["id", "attr", "value"]);
   sys.table("ui_events", ["id", "event", "label", "key"]);
-  sys.shadowTable("external_events", ["id", "label", "key", "eid"]);
   sys.table("time", ["time"]);
 };
 
