//*********************************************************
// utils
//*********************************************************

var now = function() {
  if(typeof window !== "undefined" && window.performance) {
    return window.performance.now();
  } else if(typeof performance !== "undefined") {
    return performance.now();
  }
  return (new Date()).getTime();
};

//*********************************************************
// watchers
//*********************************************************
var eventId = 1;
var mouseEvents = {"drop": true,
                   "drag": true,
                   "mouseover": true,
                   "dragover": true,
                   "dragstart": true,
                   "dragend": true,
                   "mousedown": true,
                   "mouseup": true,
                   "click": true,
                   "dblclick": true,
                   "contextmenu": true};

var createUICallback = function(application, id, event, label, key) {
  return function(e) {
    var items = [];
    var eid = eventId++;
    if(event === "dragover") {
      e.preventDefault();
    } else {
      if(mouseEvents[event]) {
        items.push(["mousePosition", eid, e.clientX, e.clientY]);
      }

      var value = e.target.value;
      if(event === "dragstart") {
        console.log("start: ", JSON.stringify(eid));
        e.dataTransfer.setData("eid", JSON.stringify(eid));
        value = eid;
      }
      if(event === "drop" || event === "drag" || event === "dragover" || event === "dragend") {
        console.log("drop", e.dataTransfer.getData("eid"));
        try {
          value = JSON.parse(e.dataTransfer.getData("eid"));
        } catch(e) {
          value = "";
        }
      }
      e.stopPropagation();
      items.push(["externalEvent", id, label, key, eid, value]);
      application.run(items);
    }
  };
};

var svgs = {
  "svg": true,
  "path": true,
  "rect": true
};

<<<<<<< HEAD
var uiDiffWatcher = function(application, storage, system) {
  var tables = ["uiElem", "uiText", "uiAttr", "uiStyle", "uiEvent", "uiChild"];
  var diff = {};
  console.time("diff");
  for(var i = 0; i < tables.length; i++) {
    var table = tables[i];
    if(storage[table]) {
      var adds = [];
      var removes = [];
      system.getStore(table).diff(storage[table], adds, removes);
      storage[table] = system.getStore(table);
      diff[table] = {
        adds: adds,
        removes: removes
      };
    } else {
      storage[table] = system.getStore(table);
      diff[table] = {
        adds: system.getStore(table).getFacts(),
        removes: []
      };
    }
  }
  console.timeEnd("diff");
  //   console.log(diff);


  var elem_id = 0;
  var elem_type = 1;

  var text_text = 1;

  var attrs_attr = 1;
  var attrs_value = 2;

  var styles_attr = 1;
  var styles_value = 2;

  var events_event = 1;
  var events_label = 2;
  var events_key = 3;

  var child_childid = 2;

  var builtEls = storage["builtEls"] || {"root": document.createElement("div")};
  var handlers = storage["handlers"] || {};
  var roots = {};

  //add subProgram elements
  for(var i in compiledSystems) {
    builtEls[i + "_root"] = compiledSystems[i].getUIRoot();
  }

  //add elements
  var elem = diff["uiElem"].adds;
  var elemsLen = elem.length;
  for(var i = 0; i < elemsLen; i++) {
    var cur = elem[i];
    if(!svgs[cur[elem_type]]) {
      builtEls[cur[elem_id]] = document.createElement(cur[elem_type]);
    } else {
      builtEls[cur[elem_id]] = document.createElementNS("http://www.w3.org/2000/svg", cur[elem_type]);
    }
  }
  //remove elements
  var remElem = diff["uiElem"].removes;
  var remElemsLen = remElem.length;
  for(var i = 0; i < remElemsLen; i++) {
    var cur = remElem[i];
    var me = builtEls[cur[elem_id]];
    if(me && me.parentNode && me.parentNode.parentNode) {
      me.parentNode.removeChild(me);
    }
    handlers[cur[elem_id]] = null;
    builtEls[cur[elem_id]] = null;
  }


  //add text
  var text = diff["uiText"].adds;
  var textLen = text.length;
  var addedText = {};
  for(var i = 0; i < textLen; i++) {
    var cur = text[i];
    if(!builtEls[cur[elem_id]]) {
      builtEls[cur[elem_id]] = document.createTextNode(cur[text_text]);
    } else {
      builtEls[cur[elem_id]].nodeValue = cur[text_text];
    }
    addedText[cur[elem_id]] = true;
  }

  //remove text
  var text = diff["uiText"].removes;
  var textLen = text.length;
  for(var i = 0; i < textLen; i++) {
    var cur = text[i];
    var me = builtEls[cur[elem_id]];
    if(me && !addedText[cur[elem_id]]) {
      me.nodeValue = "";
      builtEls[cur[elem_id]] = null;
    }
  }

  var attrs = diff["uiAttr"].adds;
  var attrsLen = attrs.length;
  for(var i = 0; i < attrsLen; i++) {
    var cur = attrs[i];
    builtEls[cur[elem_id]].setAttribute(cur[attrs_attr], cur[attrs_value]);
  }

  var styles = diff["uiStyle"].adds;
  var stylesLen = styles.length;
  for(var i = 0; i < stylesLen; i++) {
    var cur = styles[i];
    builtEls[cur[elem_id]].style[cur[styles_attr]] = cur[styles_value];
  }

  //Remove events
  var events = diff["uiEvent"].removes;
  var eventsLen = events.length;
  for(var i = 0; i < eventsLen; i++) {
    var cur = events[i];
    if(builtEls[cur[elem_id]] && handlers[cur[elem_id]] && handlers[cur[elem_id]][cur[events_event]]) {
      var handler = handlers[cur[elem_id]][cur[events_event]];
      builtEls[cur[elem_id]].removeEventListener(cur[events_event], handler);
      handlers[cur[elem_id]][cur[events_event]] = null;
    }
  }

  var events = diff["uiEvent"].adds;
  var eventsLen = events.length;
  for(var i = 0; i < eventsLen; i++) {
    var cur = events[i];
    if(!handlers[cur[elem_id]]) {
      handlers[cur[elem_id]] = {};
    }
    var handler = handlers[cur[elem_id]][cur[events_event]] = createUICallback(application, cur[elem_id], cur[events_event], cur[events_label], cur[events_key]);
    builtEls[cur[elem_id]].addEventListener(cur[events_event], handler);
  }

  var children = diff["uiChild"].adds;
  var childrenLen = children.length;
  children.sort(function(a,b) {
    if(a[0] !== b[0]) {
      return a[0].localeCompare(b[0]);
    } else {
      if(typeof a[1] === "string" || typeof b[1] === "string") {
        return (a[1] + "").localeCompare((b[1] + ""));
      } else {
        return a[1] - b[1];
      }
    }
  });
  for(var i = 0; i < childrenLen; i++) {
    var cur = children[i];
    var child = builtEls[cur[child_childid]];
    var parent = builtEls[cur[elem_id]];
    if(cur[elem_id] == "subProgramUI") {
    }
    if(parent && child) {
      parent.appendChild(child);
    }
  }

  if(!storage["builtEls"]) {
    storage["builtEls"] = builtEls;
    storage["handlers"] = handlers;
    if(storage["rootParent"]) {
      storage["rootParent"].appendChild(builtEls["root"]);
    }
  }


};


=======
>>>>>>> 462ac5ce
var compilerRowLimit = 30;
var compilerSeen = {};
var compiledSystems = {};
var compilerWatcher = function(application, storage, system) {
  if(!system.getStore("getTable")) return;

  var getTable = system.getStore("getTable").getFacts();
  var getIntermediate = system.getStore("getIntermediate").getFacts();
  var getResult = system.getStore("getResult").getFacts();
  var pendingCompiles = system.getStore("pendingCompiles").getFacts();

  var items = [];

  if(pendingCompiles.length) {
    console.time("compile");
    var sys = System.empty({name: pendingCompiles[0][1]});
    var tablesToCompile = system.getStore("tablesToCompile").getFacts();
    sys.updateTable("table", tablesToCompile, []);
    var rulesToCompile = system.getStore("rulesToCompile").getFacts();
    sys.updateTable("rule", rulesToCompile, []);
    var fieldsToCompile = system.getStore("fieldsToCompile").getFacts();
    sys.updateTable("field", fieldsToCompile, []);
    var valvesToCompile = system.getStore("valvesToCompile").getFacts();
    sys.updateTable("valve", valvesToCompile, []);
    var pipesToCompile = system.getStore("pipesToCompile").getFacts();
    sys.updateTable("pipe", pipesToCompile, []);
    var tableConstraintToCompile = system.getStore("tableConstraintToCompile").getFacts();
    sys.updateTable("tableConstraint", tableConstraintToCompile, []);
    var constantConstraintToCompile = system.getStore("constantConstraintToCompile").getFacts();
    sys.updateTable("constantConstraint", constantConstraintToCompile, []);
    var functionConstraintToCompile = system.getStore("functionConstraintToCompile").getFacts();
    sys.updateTable("functionConstraint",functionConstraintToCompile, []);
    var functionConstraintInputToCompile = system.getStore("functionConstraintInputToCompile").getFacts();
    sys.updateTable("functionConstraintInput", functionConstraintInputToCompile, []);
    var limitValveToCompile = system.getStore("limitValveToCompile").getFacts();
    sys.updateTable("limitValve", limitValveToCompile, []);
    var groupValveToCompile = system.getStore("groupValveToCompile").getFacts();
    sys.updateTable("groupValve", groupValveToCompile, []);
    var sortValveToCompile = system.getStore("sortValveToCompile").getFacts();
    sys.updateTable("sortValve", sortValveToCompile, []);
    var reducerToCompile = system.getStore("reducerToCompile").getFacts();
    sys.updateTable("reducer", reducerToCompile, []);
    var prev = compiledSystems[pendingCompiles[0][1]];
    var prevEvents = [];
    var parent;
    if(prev && prev.getUIRoot()) {
      parent = prev.getUIRoot().parentNode;
      if(parent) {
        parent.removeChild(prev.getUIRoot());
      }
      prevEvents = prev.system.getStore("externalEvent").getFacts();
    }
    try {
      compiledSystems[pendingCompiles[0][1]] = app(sys.refresh().recompile(), {parent: parent});
      compiledSystems[pendingCompiles[0][1]].system.updateTable("externalEvent", prevEvents, []);
      compiledSystems[pendingCompiles[0][1]].run([["time", 0], ["edge", "a", "b"], ["edge", "b", "c"], ["edge", "c", "d"], ["edge", "d", "b"]].concat(prevEvents));
    } catch(e) {
      console.log("compile failed");
    }
    console.timeEnd("compile");
    items.push(["compiled", pendingCompiles[0][0]]);
  }

  if(getTable.length) {
    var len = getTable.length;
    for(var i = 0; i < len; i++) {
      var cur = getTable[i];
      var sys = compiledSystems[cur[1]].system;
      if(!sys) continue;
      var id = cur[0];
      if(!compilerSeen[id]) {
        application.system.updateTable("gridItem", [], application.system.getStore("gridItem").getFacts());
        var table = sys.getStore(cur[2]).getFacts();
        var tableLen = table.length;
        if(tableLen) {
          var rowLen = table[0].length;
          for(var row = 0; row < tableLen && row < compilerRowLimit; row++) {
            for(var col = 0; col < rowLen; col++) {
              items.push(["gridItem", cur[3], row, col, table[row][col]]);
            }
          }
        }
        compilerSeen[id] = true;
      }
    }
  }

  if(getIntermediate.length) {
    var len = getIntermediate.length;
    for(var i = 0; i < len; i++) {
      var cur = getIntermediate[i];
      var sys = compiledSystems[cur[1]].system;
      if(!sys) continue;
      var id = cur[0];
      if(!compilerSeen[id]) {
        application.system.updateTable("gridItem", [], application.system.getStore("gridItem").getFacts());
        var solver = sys.getSolver(cur[2]);
        if(!solver) continue;

        var table = solver.getFacts();
        var tableLen = table.length;
        if(tableLen) {
          var rowLen = table[0].length;
          for(var row = 0; row < tableLen && row < compilerRowLimit; row++) {
            for(var col = 0; col < rowLen; col++) {
              items.push(["gridItem", cur[3], row, col, table[row][col]]);
            }
          }
        }
        compilerSeen[id] = true;
      }
    }
  }


  if(items.length) {
    application.callRuntime(items);
  }
};

//*********************************************************
// Program
//*********************************************************

var Application = function(system, opts) {
  this.system = system;
  this.storage = {"uiWatcher": {"rootParent": (opts && opts["parent"])},
                  "compilerWatcher": {}};
}

Application.prototype.callRuntime = function(facts) {
  this.system.update(facts, [])
  this.system.refresh();
//   compilerWatcher(this, this.storage["compilerWatcher"], this.system);
  compilerWatcher2(this, this.storage["compilerWatcher"], this.system);
};

Application.prototype.getUIRoot = function() {
  if(this.storage["uiWatcher"].builtEls) {
    return this.storage["uiWatcher"].builtEls.root;
  }
};

Application.prototype.run = function(facts) {
  var start = now();
  this.callRuntime(facts);
  var runtime = now() - start;
  var uiStorage = this.storage["uiWatcher"];
  var system = this.system;
  var self = this;
//   if(!uiStorage["queued"]) {
//     uiStorage["queued"] = true;
//     window.requestAnimationFrame(function() {
//       start = now();
//       uiDiffWatcher(self, uiStorage, system);
//       var render = now() - start;
//       $("#renderStat").html(render.toFixed(2));
//       uiStorage["queued"] = false;
//     });
//   }
//   $("#timeStat").html(runtime.toFixed(2));
  var numFacts = 0;
  var tableToStore = this.system.tableToStore;
  for (var table in tableToStore) {
    numFacts += this.system.getStore(tableToStore[table]).facts.length;
  }
  console.log("numFacts", numFacts);
  postMessage({type: "runStats", runtime: runtime.toFixed(2), numFacts: numFacts});
//   $("#factsStat").html(numFacts);
};

function app(system, opts) {
  return new Application(system, opts);
}


//*********************************************************************
// helpers
//*********************************************************************

function mergeObjects(o1, o2) {
  var final = {};
  for(var i in o1) {
    final[i] = o1[i];
  }
  if(o2) {
    for(var i in o2) {
      final[i] = o2[i];
    }
  }
  return final;
}

function page(p) {
  return compose(
    source("state", {key: "key", value: "value"}),
    constant("key", "page"),
    constant("value", p)
  );
}

function on(label, map) {
  return function(context) {
    var labelId = "__label" + context.nextId++;
    var bindings = mergeObjects({label: labelId}, map);
    return compose(
      constant(labelId, label),
      source("externalEvent", bindings)
    )(context);
  }
};

function onStart() {
  return source("time", {time: "time"});
}

function constantSink(table, map) {
  return function(context) {
    var items = [];
    var final = {};
    for(var i in map) {
      var id = "const" + context.nextId++;
      items.push(constant(id, map[i]));
      final[i] = id
    }
    items.push(sink(table, final));
    return compose.apply(null, items)(context);
  }
}

function setConstant(k, v, map) {
  return function(context) {
    if(map && map.eid) {
      var key = "__key" + context.nextId++;
      var value = "__value" + context.nextId++;
      return compose(
        constant(key, k),
        constant(value, v),
        sink("state-temp", {id: map.eid, key: key, value: value})
      )(context);
    } else {
      var bindings = mergeObjects({eid: "__eid" + context.nextId++}, map);
      var key = "__key" + context.nextId++;
      var value = "__value" + context.nextId++;
      return compose(
        source("externalEvent", bindings),
        constant(key, k),
        constant(value, v),
        sink("state-temp", {id: bindings.eid, key: key, value: value})
      )(context);
    }
  }
};

function set(k, v, map) {
  return function(context) {
    if(map && map.eid) {
      var key = "__key" + context.nextId++;
      return compose(
        constant(key, k),
        sink("state-temp", {id: map.eid, key: key, value: v})
      )(context);
    } else {
      var bindings = mergeObjects({eid: "__eid" + context.nextId++}, map);
      var key = "__key" + context.nextId++;
      return compose(
        source("externalEvent", bindings),
        constant(key, k),
        sink("state-temp", {id: bindings.eid, key: key, value: v})
      )(context);
    }
  }
};

function outputState(rule, k, to) {
  var id = dsl.nextId();
  rule.source("state", id);
  rule.eq(id + ".key", k);
  rule.output(id + ".value", to);
};

function joinState(k, to) {
  return function(context) {
    var key = "__key" + context.nextId++;
    return compose(
      constant(key, k),
      source("state", {key: key, value: to})
    )(context);
  }
};

function stateEq(k, v) {
  return function(context) {
    var key = "__key" + context.nextId++;
    var value = "__value" + context.nextId++;
    return compose(
      constant(key, k),
      constant(value, v),
      source("state", {key: key, value: v})
    )(context);
  }
};

function pretendConstant(k, v) {
  return function(context) {
    var key = "__key" + context.nextId++;
    var value = "__value" + context.nextId++;
    return compose(
      constant(key, k),
      constant(value, v),
      sink("state", {key: key, value: value})
    )(context);
  }
};

function stateValueAt(key, value, eid) {
  return function(context) {
    var keyId = key + context.nextId++;
    var stateTempId = "st" + context.nextId++;
    var sortedId = "sorted" + context.nextId++;
    var lessthanId = "lessthan" + context.nextId++;
    return compose(constant(keyId, key),
                   source("state-temp", {id: stateTempId, key: keyId, value: value}),
                   calculate(sortedId, [stateTempId], "-1 * " + stateTempId),
                   constant(lessthanId, true),
                   calculate(lessthanId, [stateTempId, eid], stateTempId + " <= " + eid),
                   aggregate([eid], [sortedId], 1))(context);
  }
}

function subProgram() {
  var args = arguments;
  return function(context) {
    context.program = 'p' + context.nextId++;
    var facts = [["program", context.program, args[0]]];
    for(var i = 1; i < args.length; i++) {
      Array.prototype.push.apply(facts, args[i](context));
    }
    return facts;
  }
}

// var curApp = app(program("editor", editor), {parent: document.body});

// var context = {nextId: 10000};
// var paths =
//     subProgram("paths",
//                rule("blah blah",
//                     source("time", {time: "time"}),
//                     elem("button", {id: "time", parent: ["root", 0], click: ["add one", "foo"]}, "add one")),
//                rule("count",
//                     constant("addOne", "add one"),
//                     source("externalEvent", {label: "addOne", eid: "eid"}),
//                     aggregate(["addOne"], []),
//                     reduce("count", "eid", "eid.length"),
//                     elem("p", {id: "count", parent: ["root", 1]}, inject("count"))
//                    )


//               )(context);

//curApp.run([["time", 0], ["edge", "a", "b"], ["edge", "b", "c"]].concat(paths));<|MERGE_RESOLUTION|>--- conflicted
+++ resolved
@@ -65,186 +65,6 @@
   "rect": true
 };
 
-<<<<<<< HEAD
-var uiDiffWatcher = function(application, storage, system) {
-  var tables = ["uiElem", "uiText", "uiAttr", "uiStyle", "uiEvent", "uiChild"];
-  var diff = {};
-  console.time("diff");
-  for(var i = 0; i < tables.length; i++) {
-    var table = tables[i];
-    if(storage[table]) {
-      var adds = [];
-      var removes = [];
-      system.getStore(table).diff(storage[table], adds, removes);
-      storage[table] = system.getStore(table);
-      diff[table] = {
-        adds: adds,
-        removes: removes
-      };
-    } else {
-      storage[table] = system.getStore(table);
-      diff[table] = {
-        adds: system.getStore(table).getFacts(),
-        removes: []
-      };
-    }
-  }
-  console.timeEnd("diff");
-  //   console.log(diff);
-
-
-  var elem_id = 0;
-  var elem_type = 1;
-
-  var text_text = 1;
-
-  var attrs_attr = 1;
-  var attrs_value = 2;
-
-  var styles_attr = 1;
-  var styles_value = 2;
-
-  var events_event = 1;
-  var events_label = 2;
-  var events_key = 3;
-
-  var child_childid = 2;
-
-  var builtEls = storage["builtEls"] || {"root": document.createElement("div")};
-  var handlers = storage["handlers"] || {};
-  var roots = {};
-
-  //add subProgram elements
-  for(var i in compiledSystems) {
-    builtEls[i + "_root"] = compiledSystems[i].getUIRoot();
-  }
-
-  //add elements
-  var elem = diff["uiElem"].adds;
-  var elemsLen = elem.length;
-  for(var i = 0; i < elemsLen; i++) {
-    var cur = elem[i];
-    if(!svgs[cur[elem_type]]) {
-      builtEls[cur[elem_id]] = document.createElement(cur[elem_type]);
-    } else {
-      builtEls[cur[elem_id]] = document.createElementNS("http://www.w3.org/2000/svg", cur[elem_type]);
-    }
-  }
-  //remove elements
-  var remElem = diff["uiElem"].removes;
-  var remElemsLen = remElem.length;
-  for(var i = 0; i < remElemsLen; i++) {
-    var cur = remElem[i];
-    var me = builtEls[cur[elem_id]];
-    if(me && me.parentNode && me.parentNode.parentNode) {
-      me.parentNode.removeChild(me);
-    }
-    handlers[cur[elem_id]] = null;
-    builtEls[cur[elem_id]] = null;
-  }
-
-
-  //add text
-  var text = diff["uiText"].adds;
-  var textLen = text.length;
-  var addedText = {};
-  for(var i = 0; i < textLen; i++) {
-    var cur = text[i];
-    if(!builtEls[cur[elem_id]]) {
-      builtEls[cur[elem_id]] = document.createTextNode(cur[text_text]);
-    } else {
-      builtEls[cur[elem_id]].nodeValue = cur[text_text];
-    }
-    addedText[cur[elem_id]] = true;
-  }
-
-  //remove text
-  var text = diff["uiText"].removes;
-  var textLen = text.length;
-  for(var i = 0; i < textLen; i++) {
-    var cur = text[i];
-    var me = builtEls[cur[elem_id]];
-    if(me && !addedText[cur[elem_id]]) {
-      me.nodeValue = "";
-      builtEls[cur[elem_id]] = null;
-    }
-  }
-
-  var attrs = diff["uiAttr"].adds;
-  var attrsLen = attrs.length;
-  for(var i = 0; i < attrsLen; i++) {
-    var cur = attrs[i];
-    builtEls[cur[elem_id]].setAttribute(cur[attrs_attr], cur[attrs_value]);
-  }
-
-  var styles = diff["uiStyle"].adds;
-  var stylesLen = styles.length;
-  for(var i = 0; i < stylesLen; i++) {
-    var cur = styles[i];
-    builtEls[cur[elem_id]].style[cur[styles_attr]] = cur[styles_value];
-  }
-
-  //Remove events
-  var events = diff["uiEvent"].removes;
-  var eventsLen = events.length;
-  for(var i = 0; i < eventsLen; i++) {
-    var cur = events[i];
-    if(builtEls[cur[elem_id]] && handlers[cur[elem_id]] && handlers[cur[elem_id]][cur[events_event]]) {
-      var handler = handlers[cur[elem_id]][cur[events_event]];
-      builtEls[cur[elem_id]].removeEventListener(cur[events_event], handler);
-      handlers[cur[elem_id]][cur[events_event]] = null;
-    }
-  }
-
-  var events = diff["uiEvent"].adds;
-  var eventsLen = events.length;
-  for(var i = 0; i < eventsLen; i++) {
-    var cur = events[i];
-    if(!handlers[cur[elem_id]]) {
-      handlers[cur[elem_id]] = {};
-    }
-    var handler = handlers[cur[elem_id]][cur[events_event]] = createUICallback(application, cur[elem_id], cur[events_event], cur[events_label], cur[events_key]);
-    builtEls[cur[elem_id]].addEventListener(cur[events_event], handler);
-  }
-
-  var children = diff["uiChild"].adds;
-  var childrenLen = children.length;
-  children.sort(function(a,b) {
-    if(a[0] !== b[0]) {
-      return a[0].localeCompare(b[0]);
-    } else {
-      if(typeof a[1] === "string" || typeof b[1] === "string") {
-        return (a[1] + "").localeCompare((b[1] + ""));
-      } else {
-        return a[1] - b[1];
-      }
-    }
-  });
-  for(var i = 0; i < childrenLen; i++) {
-    var cur = children[i];
-    var child = builtEls[cur[child_childid]];
-    var parent = builtEls[cur[elem_id]];
-    if(cur[elem_id] == "subProgramUI") {
-    }
-    if(parent && child) {
-      parent.appendChild(child);
-    }
-  }
-
-  if(!storage["builtEls"]) {
-    storage["builtEls"] = builtEls;
-    storage["handlers"] = handlers;
-    if(storage["rootParent"]) {
-      storage["rootParent"].appendChild(builtEls["root"]);
-    }
-  }
-
-
-};
-
-
-=======
->>>>>>> 462ac5ce
 var compilerRowLimit = 30;
 var compilerSeen = {};
 var compiledSystems = {};
@@ -587,23 +407,39 @@
   }
 }
 
-// var curApp = app(program("editor", editor), {parent: document.body});
-
-// var context = {nextId: 10000};
-// var paths =
-//     subProgram("paths",
-//                rule("blah blah",
-//                     source("time", {time: "time"}),
-//                     elem("button", {id: "time", parent: ["root", 0], click: ["add one", "foo"]}, "add one")),
-//                rule("count",
-//                     constant("addOne", "add one"),
-//                     source("externalEvent", {label: "addOne", eid: "eid"}),
-//                     aggregate(["addOne"], []),
-//                     reduce("count", "eid", "eid.length"),
-//                     elem("p", {id: "count", parent: ["root", 1]}, inject("count"))
-//                    )
-
-
-//               )(context);
-
-//curApp.run([["time", 0], ["edge", "a", "b"], ["edge", "b", "c"]].concat(paths));+function pushAll(arr, things) {
+  Array.prototype.push.apply(arr, things);
+  return arr;
+}
+
+function view(name, fields) {
+  var facts = [["view", name]];
+  for(var i in fields) {
+    var field = fields[i];
+    facts.push(["field", field, name, i]);
+  }
+  return facts;
+}
+
+function commonViews() {
+  var facts = [];
+  pushAll(facts, view("displayName", ["id", "name"]));
+  pushAll(facts, view("join", ["valve", "pipe", "field"]));
+  pushAll(facts, view("editorRule", ["id", "description"]));
+  pushAll(facts, view("externalEvent", ["id", "label", "key", "eid", "value"]));
+  pushAll(facts, view("click", ["id"]));
+  pushAll(facts, view("mousePosition", ["eid","x","y"]));
+  pushAll(facts, view("sms outbox", ["id"]));
+  pushAll(facts, view("user", ["id", "name"]));
+  pushAll(facts, view("edge", ["from", "to"]));
+  pushAll(facts, view("path", ["from", "to"]));
+  pushAll(facts, view("uiElem", ["id", "type"]));
+  pushAll(facts, view("uiText", ["id", "text"]));
+  pushAll(facts, view("uiChild", ["parent", "pos", "child"]));
+  pushAll(facts, view("uiAttr", ["id", "attr", "value"]));
+  pushAll(facts, view("uiStyle", ["id", "attr", "value"]));
+  pushAll(facts, view("uiEvent", ["id", "event", "label", "key"]));
+  pushAll(facts, view("time", ["time"]));
+  pushAll(facts, view("refresh", ["tick", "startTime", "endTime", "flow"]));
+  return facts;
+}