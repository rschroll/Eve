--- conflicted
+++ resolved
@@ -40,16 +40,9 @@
 .query-editor .workspace { position: relative; flex: 1; flex-direction: column; overflow-x: auto; padding-bottom: 3em;  }
 .query-editor .workspace > .feed {margin: auto; background: black; box-shadow: 0 0 320px 320px black; }
 
-<<<<<<< HEAD
-.query-editor .workspace > .block { flex-shrink: 0; flex-direction: column; min-height: 4em; background: #303030; margin-bottom: 16px; }
-.query-editor .workspace > .block h3 { font-weight: 100; font-size: 1.1em; color: #eee; padding: 2px; }
-=======
-.query-editor .workspace > .query-toolbar { flex-direction: row; }
-.query-editor .workspace .query-tool { padding: 0.2em 0.5em; }
-
 .query-editor .workspace > .block { flex-shrink: 0; flex-direction: column; min-height: 4em; background: #404040; margin-bottom: 16px; }
 .query-editor .workspace > .block .block-title { font-weight: 100; font-size: 1.1em; color: #eee; padding: 2px; padding-bottom: 8px; text-align: center; }
->>>>>>> 4be32a7d
+
 .query-editor .workspace .block-section { min-height: 1em; flex-direction: column; }
 
 .query-editor .workspace .block-section.selections { align-items: center; padding: 2px 4px; }
