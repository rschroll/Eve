--- conflicted
+++ resolved
@@ -813,32 +813,6 @@
     "test": true
   };
 
-<<<<<<< HEAD
-  export function injectViews(tableGroups, ixer, noFacts) {
-    var diffs = [];
-    var add = function(viewId, view, group, shouldHide) {
-      diffs = diffs.concat(diff.addView(viewId, view, noFacts));
-      diffs.push(["editor item", "inserted", [viewId, "table"]],
-                 ["tag", "inserted", [viewId, group]]);
-      if(shouldHide) {
-        diffs.push(["tag", "inserted", [viewId, "hidden"]]);
-      }
-    };
-
-    for(var tableGroup in tableGroups) {
-      var builtins = tableGroups[tableGroup];
-      var shouldHide = groupsToHide[tableGroup];
-      for(var tableId in builtins) {
-        add(tableId, builtins[tableId], tableGroup, shouldHide);
-      }
-    }
-
-    ixer.handleDiffs(diffs);
-    return diffs;
-  }
-
-=======
->>>>>>> 3d97f897
   export function getUniqueNameIx(existing: string[], names: string[]): number {
     var toIx = invert(names);
     var ix = 0;
