//---------------------------------------------------------
// Utils
//---------------------------------------------------------

var alphabet = ["A", "B", "C", "D", "E", "F", "G", "H", "I", "J", "K", "L", "M",
                "N", "O", "P", "Q", "R", "S", "T", "U", "V", "W", "X", "Y", "Z"];

var KEYS = {UP: 38,
            DOWN: 40,
            ENTER: 13,
            Z: 90};

function reactFactory(obj) {
  return React.createFactory(React.createClass(obj));
}

function extend(dest, src, ignoreHasOwnProperty) {
  for(var key in src) {
    if(!src.hasOwnProperty(key) && !ignoreHasOwnProperty) { continue; }
    dest[key] = src[key];
  }
  return dest;
}

function findWhere(arr, key, needle) {
  for(var ix = 0, len = arr.length; ix < len; ix++) {
    var cur = arr[ix];
    if(cur[key] === needle) {
      return cur;
    }
  }
}

function findMatch(haystack, needles) {
  for(var ix = 0, len = needles.length; ix < len; ix++) {
    var needle = needles[ix];
    if(haystack.indexOf(needle) !== -1) {
      return needle;
    }
  }
}

function coerceInput(input) {
  if(input.match(/^-?[\d]+$/gim)) {
    return parseInt(input);
  } else if(input.match(/^-?[\d]+\.[\d]+$/gim)) {
    return parseFloat(input);
  }
  return input;
}

function range(from, to) {
  if(to === undefined) {
    to = from;
    from = 0;
  }
  var results = [];
  for(var i = from; i < to; i++) {
    results.push(i);
  }
  return results;
}

function verticalTable(rows) {
  var content = [];
  for(var rowIx = 0, rowsLength = rows.length; rowIx < rowsLength; rowIx++) {
    var row = rows[rowIx];
    var rowEl = ["tr"];

    if(row[0]) {
      rowEl.push(["th", row[0]]);
    }
    for(var ix = 1, len = row.length; ix < len; ix++) {
      rowEl.push(["td", row[ix]]);
    }

    content.push(rowEl);
  }
  return content;
}

function factToTile(tile) {
  return {
    id: tile[0], grid: tile[1], type: tile[2],
    pos: [tile[3], tile[4]], size: [tile[5], tile[6]]
  };
}

//---------------------------------------------------------
// UI state
//---------------------------------------------------------

var uiState = {};
var ixer = new Indexing.Indexer();

//---------------------------------------------------------
// Root component
//---------------------------------------------------------

var toolbar = reactFactory({
  displayName: "toolbar",
  render: function() {
    var content = ["div", {className: "toolbar", key: this.props.key}];
    content.push.apply(content, this.props.controls);
    return JSML(content);
  }
});

var root = reactFactory({
  displayName: "root",
  getInitialState: function() {
    return {editingGrid: false, bounds: this.getBounds()};
  },
  componentDidMount: function() {
    window.addEventListener("resize", this.updateGrid);
  },
  componentWillUnmount: function() {
    window.removeEventListener("resize", this.updateGrid);
  },
  updateGrid: function() {
    // @FIXME: I need to be debounced.
    this.setState({bounds: this.getBounds()});
  },
  getBounds: function() {
    var bounds = extend({}, document.body.getBoundingClientRect(), true);
    bounds.height -= 80;
    bounds.width -= 40;
    return bounds;
  },
  getTiles: function(grid) {
    return ixer.facts("gridTile").filter(function(fact) {
      return fact[1] === grid;
    }).map(factToTile);
  },
  navigate: function(id) {
    var target = ixer.index("gridTarget")[id];
    if(!target) {
      return;
    }

    var inward = false;
    if(this.state.prevNav) {
      var prevNavTile = factToTile(ixer.index("gridTile")[this.state.prevNav.id]);
      inward = prevNavTile.grid === target && !this.state.prevNav.inward;
    }

    this.setState({nav: {target: target, id: id, inward: inward}, editingGrid: false});
    var self = this;
    setTimeout(function() {
      self.setState({nav: false, prevNav: self.state.nav});
      dispatch("navigate", {id: id, target: target});
    }, 500);
  },
  chooseProgram: function() {
    console.warn("@TODO: Implement me.");
  },
  toggleEditGrid: function() {
    this.setState({editingGrid: !this.state.editingGrid});
  },
  render: function() {
    var activeGrid = ixer.facts("activeGrid")[0][0];
    var tiles = this.getTiles(activeGrid);
    var animTiles = [];
    var navTile;
    var animations;

    if(this.state.nav) {
      animTiles = this.getTiles(this.state.nav.target);
      navTile = factToTile(ixer.index("gridTile")[this.state.nav.id]);
      var prevNavTile = (this.state.prevNav ? factToTile(ixer.index("gridTile")[this.state.prevNav.id]) : undefined);
      animations = (this.state.nav.inward ?
                    [["unevacuate", prevNavTile.pos], ["confine", prevNavTile]] :
                    [["unconfine", navTile], ["evacuate", navTile.pos]]
                   );
    }

    return JSML(
      ["div",
       ["canvas", {width: 1, height: 1, id: "clear-pixel", key: "root-clear-pixel"}],
      (animTiles.length ? stage({
         key: "anim-stage",
         tiles: animTiles,
         bounds: this.state.bounds,
         animation: animations[0],
         style: {zIndex: this.state.nav.inward ? 2 : 1}
       }) : undefined),
       stage({
         key: "root-stage",
         tiles: tiles,
         bounds: this.state.bounds,
         editing: this.state.editingGrid,
         onNavigate: this.navigate,
         animation: this.state.nav ? animations[1] : undefined
       }),
       toolbar({
         key: "root-toolbar",
         controls: [
           ["button", {
             title: "choose program",
             className: "btn-choose-program ion-ios-albums-outline pull-right",
             onClick: this.chooseProgram,
             key: 0
           }],
           ["button", {
             title: "edit grid",
             className: "btn-edit-grid ion-grid pull-right",
             onClick: this.toggleEditGrid,
             key: 1
           }]
         ]
       })]
    );
  }
});

//---------------------------------------------------------
// Grid components
//---------------------------------------------------------

var tiles = {};

tiles.debug = {
  navigable: false,
  content: reactFactory({
    displayName: "debug",
    render: function() {
      return JSML(["span", "hello, world!"]);
    }
  })
};

tiles.add = {
  flippable: false,
  resizable: false,
  draggable: false,
  content: reactFactory({
    displayName: "add",
    addTile: function(evt) {
      dispatch("addTile", {
        id: this.props.tileId,
        type: "addTable",
        pos: this.props.pos,
        size: this.props.size
      });
    },
    render: function() {
      return JSML(["div", {
        onClick: this.addTile
      }]);
    }
  })
};

// @FIXME: Embed this in a table format?
var tileProperties = reactFactory({
  displayName: "properties",
  setTarget: function(val) {
    dispatch("setTarget", {id: this.props.tileId, target: val});
  },
  render: function() {
    var target = ixer.index("gridTarget")[this.props.tileId];
    return JSML(
      ["table", {className: "tile-properties flex"}, verticalTable([
        ["Id", this.props.tileId],
        ["Type", this.props.type],
        ["Target", editable({value: target, onSubmit: this.setTarget})]
      ])]
    );
  }
});

var gridTile = reactFactory({
  displayName: "grid-tile",
  getInitialState: function() {
    return {currentPos: [this.props.left, this.props.top], currentSize: [this.props.width, this.props.height]};
  },

  close: function(evt) {
    dispatch("closeTile", this.props.id);
  },

  navigate: function(evt) {
    if(this.props.onNavigate) {
      this.props.onNavigate(this.props.id);
    }
  },

  flip: function(evt) {
    var self = this;
    var dir = (this.state.flipped ? "+=" : "-=");
    Velocity(this.getDOMNode(), {rotateY: dir + "90deg"}, {
      duration: 150,
      easing: "easeInSine",
      complete: function() {
        self.setState({flipped: !self.state.flipped});
      }
    });
    Velocity(this.getDOMNode(), {rotateY: dir + "90deg"}, {duration: 350, easing: "easeOutCubic"});
  },

  // Dragging
  startDrag: function(evt) {
    var dT = evt.dataTransfer;
    //NOTE: setting the text data is necessary for some browser to subsequently
    //trigger the drop event :(
    dT.setData("text", "foo");
    dT.setData("tile/" + this.props.type, this.props.id);
    dT.setData("tile/generic", this.props.id);
    var offset = [evt.clientX - this.props.left, evt.clientY - this.props.top];
    this.setState({dragging: true, dragOffset: offset});
  },
  endDrag: function(evt) {
    this.setState({dragging: false, dragOffset: undefined});
  },
  dragging: function(evt) {
    var offset = this.state.dragOffset;
    var pos = [evt.clientX - offset[0], evt.clientY - offset[1]];
    var currentPos = this.state.currentPos;
    if(pos[0] !== currentPos[0] || pos[1] !== currentPos[1]) {
      this.setState({currentPos: pos});
      this.props.updateFootprint(pos, [this.props.width, this.props.height]);
    }
  },

  // Resizing
  startResize: function(evt) {
    evt.stopPropagation();
    var dT = evt.dataTransfer;
    //NOTE: setting the text data is necessary for some browser to subsequently
    //trigger the drop event :(
    dT.setData("text", "foo");
    dT.setData("tile/generic", this.props.id);
    dT.setDragImage(document.getElementById("clear-pixel"), 0, 0);
    var offset = [evt.clientX - this.props.width, evt.clientY - this.props.height];
    this.setState({resizing: true, resizeOffset: offset});
  },
  endResize: function(evt) {
    evt.stopPropagation();
    this.setState({resizing: false, resizeoffset: undefined});
  },
  resizing: function(evt) {
    evt.stopPropagation();
    var offset = this.state.resizeOffset;
    var dimensions = [evt.clientX - offset[0], evt.clientY - offset[1]];
    var currentSize = this.state.currentSize;
    if(dimensions[0] !== currentSize[0] || dimensions[1] !== currentSize[1]) {
      this.setState({currentSize: dimensions});
      this.props.updateFootprint([this.props.left, this.props.top], dimensions);
    }
  },

  // Rendering
  render: function() {
    var tile = tiles[this.props.type];
    if(!tile) { throw new Error("Invalid tile type specified: '" + this.props.type + "'."); }
    var style = {
      top: this.props.top,
      left: this.props.left,
      width: this.props.width,
      height: this.props.height
    };

    var attrs = {key: this.props.id, className: "grid-tile " + this.props.type, style: style};
    var controls = [];
    var children = [];

    controls.push(["button", {className: "close-tile ion-android-close", onClick: this.close}]);

    if(tile.flippable !== false) {
      attrs.className += (this.state.flipped ? " flipped" : "");
      controls.push(["button", {className: "flip-tile " + (this.state.flipped ? "ion-forward" : "ion-reply"), onClick: this.flip}]);
    }
    if(tile.navigable !== false) {
      attrs.onDoubleClick = this.navigate;
      controls.push(["button", {className: "navigate-tile ion-link", onClick: this.navigate}]);
    }

    if(this.props.resizable && tile.resizable !== false) {
      attrs.onResize = this.resizing;
      children.push(["div", {
        className: "corner-se-grip ion-drag",
        draggable: true,
        onDragStart: this.startResize,
        onDragEnd: this.stopResize,
        onDrag: this.resizing
      }]);
    }
    if(this.props.draggable && tile.draggable !== false) {
      attrs.className += (this.state.dragging ? " dragging" : "");
      attrs.draggable = true;
      attrs.onDragStart = this.startDrag;
      attrs.onDragEnd = this.endDrag;
      attrs.onDrag = this.dragging;
    }

    var inner;
    if(this.state.flipped) {
      if(tile.backContent) {
        inner = tile.backContent({tileId: this.props.id, pos: this.props.pos, size: this.props.size, type: this.props.type});
      } else {
        inner = tileProperties({tileId: this.props.id, pos: this.props.pos, size: this.props.size, type: this.props.type});
      }
    } else {
      inner = tile.content({tileId: this.props.id, pos: this.props.pos, size: this.props.size});
    }
    var content = ["div", attrs,
                   ["div", {className: "grid-tile-inner", style: {transform: (this.state.flipped ? "rotateY(180deg)" : undefined)}},
                    inner,
                    toolbar({key: "toolbar", controls: controls}),
                    children
                   ]];
    return JSML(content);
  }
});

var stage = reactFactory({
  displayName: "stage",
  getInitialState: function() {
    return {
      accepts: ["tile/generic"],
      grid: Grid.makeGrid({bounds: this.props.bounds, gutter: 8}),
    };
  },
  componentWillReceiveProps: function(nextProps) {
    this.setState({grid: Grid.makeGrid({bounds: nextProps.bounds, gutter: 8})});
  },
  componentDidMount: function() {
    if(this.props.animation) {
      this.animate.apply(this, this.props.animation);
    }
  },
  componentDidUpdate: function(prevProps, prevState) {
    if(this.props.animation) {
      this.animate.apply(this, this.props.animation);
    }
  },
  animate: function(type, arg) {
    for(var tileIx = 0, len = this.props.tiles.length; tileIx < len; tileIx++) {
      var child = this.refs["tile-" + tileIx];
      var style;
      switch(type) {
        case "evacuate":
          var tile = Grid.evacuateTile(this.state.grid, child.props, arg, true);
          style = Grid.getRect(this.state.grid, tile);
          if(child.props.pos[0] === arg[0] && child.props.pos[1] === arg[1]) {
            child.getDOMNode().style.opacity = 0;
          }
          break;
        case "unevacuate":
          var tileRect = Grid.getRect(this.state.grid, Grid.evacuateTile(this.state.grid, child.props, arg, true));
          extend(child.getDOMNode().style, tileRect);
          style = Grid.getRect(this.state.grid, child.props);
          break;
        case "confine":
          var tile = Grid.confineTile(this.state.grid, child.props, this.props.animation[1]);
          style = Grid.getRect(this.state.grid, tile);
          break;
        case "unconfine":
          var tileRect = Grid.getRect(this.state.grid, Grid.confineTile(this.state.grid, child.props, this.props.animation[1]));
          extend(child.getDOMNode().style, tileRect);
          style = Grid.getRect(this.state.grid, child.props);
          break;
        default:
          console.error("Unhandled animation: '" + type + "'.");
      }
      Velocity(child.getDOMNode(), style, {duration: 500});
    }
  },
  dragTileOver: function(evt) {
    // @TODO: Once converted to tables, retrieve pos / size here for updateFootprint.
    var dT = evt.dataTransfer;
    var type = findMatch(this.state.accepts, dT.types);
    if(!type) { return; }

    evt.preventDefault();
    var id = dT.getData(type);
    if(this.state.dragId !== id) {
      this.setState({dragId: id});
    }
  },
  dragTileOut: function(evt) {
    this.setState({dragId: undefined, dragPos: undefined, dragSize: undefined});
  },
  dropTile: function() {
    if(this.state.dragValid && this.state.dragPos && this.state.dragSize) {
      dispatch("updateTile", {id: this.state.dragId, pos: this.state.dragPos, size: this.state.dragSize});
    }
    this.setState({dragId: undefined, dragPos: undefined, dragSize: undefined});
  },
  updateFootprint: function(pos, size) {
    var oldPos = this.state.dragPos;
    var pos = Grid.coordsToPos(this.state.grid, pos[0], pos[1], true);
    if(!oldPos || pos[0] !== oldPos[0] || pos[1] !== oldPos[1]) {
      this.setState({dragPos: pos});
    }

    var oldSize = this.state.dragSize;
    var size = Grid.coordsToSize(this.state.grid, size[0], size[1], true);
    if(!oldSize || size[0] !== oldSize[0] || size[1] !== oldSize[1]) {
      this.setState({dragSize: size});
    }

    var oldValid = this.state.dragValid;
    var tile = findWhere(this.props.tiles, "id", this.state.dragId);
    var tiles = this.props.tiles.slice();
    tiles.splice(tiles.indexOf(tile), 1);
    var valid = Grid.hasGapAt(this.state.grid, tiles, {pos: pos, size: size});
    if(size[0] < 1 || size[1] < 1) { valid = false; }
    if(oldValid !== valid) {
      this.setState({dragValid: valid});
    }
  },

  render: function() {
    var isEditing = this.props.editing;
    var tiles = this.props.tiles.slice();

    var addPos;
    while(addPos = Grid.findGap(this.state.grid, tiles, Grid.DEFAULT_SIZE)) {
      tiles.push({
        pos: addPos,
        size: Grid.DEFAULT_SIZE,
        type: "add",
        id: uuid()
      });
    }

    var children = [];
    for(var tileIx = 0, tilesLength = tiles.length; tileIx < tilesLength; tileIx++) {
      var tileRaw = tiles[tileIx];
      var tileRect = Grid.getRect(this.state.grid, tileRaw);
      var tile = extend(extend({}, tileRaw), tileRect);
      tile.ref = "tile-" + tileIx;
      tile.key = tile.id;
      tile.draggable = tile.resizable = isEditing;
      tile.updateFootprint = this.updateFootprint;
      tile.onNavigate = this.props.onNavigate;
      var child = gridTile(tile);
      children.push(child);
    }
    var attrs = {key: this.props.key, className: "tile-grid" + (isEditing ? " editing" : ""), style: this.props.style};
    var content = ["div", attrs];
    content.push.apply(content, children);

    if(this.props.editing) {
      attrs.onDragOver = this.dragTileOver;
      attrs.onDragLeave = this.dragTileOut;
      attrs.onDrop = this.dropTile;

      var gridShadows = [];
      for(var x = 0; x < this.state.grid.size[0]; x++) {
        for(var y = 0; y < this.state.grid.size[1]; y++) {
          var shadowStyle = Grid.getRect(this.state.grid, {pos: [x, y], size: [1, 1]});
          gridShadows.push(["div", {className: "grid-shadow", key: x + "," + y, style: shadowStyle}]);
        }
      }
      content.push.apply(content, gridShadows);
    }

    if(this.state.dragId && this.state.dragPos) {
      var footprint = Grid.getRect(this.state.grid, {pos: this.state.dragPos, size: this.state.dragSize});
      content.push(["div", {
        className: "grid-tile-footprint" + (this.state.dragValid ? " valid" : " invalid"),
        style: {
          top: footprint.top, left: footprint.left, height: footprint.height, width: footprint.width,
        }
      }, ""]);
    }

    return JSML(content);
  }
});

//---------------------------------------------------------
// Table selector
//---------------------------------------------------------

var tableSelectorItem = reactFactory({
  select: function() {
    if(this.props.select) {
      this.props.select(this.props.view);
    }
  },
  render: function() {
    var displayNames = ixer.index("displayName");
    var fields = code.viewToFields(this.props.view) || [];
    var items = fields.map(function(cur) {
      return ["li", displayNames[cur[0]]];
    });
    var className = "result";
    if(this.props.selected) {
      className += " selected";
    }
    return JSML(["li", {className: className,
                        onClick: this.select},
                 ["h2", this.props.name],
                 ["ul", items]]);
  }
});

var tableSelector = reactFactory({
  getInitialState: function() {
    return {search: "", selected: -1};
  },
  updateSearch: function(e) {
    this.setState({search: e.target.value, selected: -1});
  },
  handleKeys: function(e) {
    if(e.keyCode === KEYS.ENTER) {
      var sel = this.state.selected;
      if(sel === -1) {
        sel = 0;
      }
      this.select(this.state.results[sel]);
    } else if(e.keyCode === KEYS.UP) {
      var sel = this.state.selected;
      if(sel > 0) {
        sel -= 1;
      } else {
        sel = this.state.results.length - 1;
      }
      this.setState({selected: sel});
    } else if(e.keyCode === KEYS.DOWN) {
      var sel = this.state.selected;
      if(sel < this.state.results.length - 1) {
        sel += 1;
      } else {
        sel = 0;
      }
      this.setState({selected: sel});
    }
  },
  select: function(view) {
    if(this.props.onSelect) {
      this.props.onSelect(view);
    }
  },
  render: function() {
    var self = this;
    var displayNames = ixer.index("displayName");
    var search = this.state.search;
    var items = [];
    var results = [];
    ixer.facts("view").forEach(function(cur) {
      var view = cur[0];
      var name = displayNames[cur[0]]
      if(name && name.indexOf(search) > -1) {
        var selected = items.length === self.state.selected;
        results.push(view);
        items.push(tableSelectorItem({view: view, name: name, selected: selected, select: self.select}));
      }
    });
    this.state.results = results;
    return JSML(["div", {className: "table-selector"},
                 ["input", {type: "text", placeholder: "search", onKeyDown: this.handleKeys, onInput: this.updateSearch, value: this.state.search}],
                 ["ul", items]]);
  }
});

tiles.addTable = {
  flippable: false,
  content: reactFactory({
    onSelect: function(view) {
      dispatch("setTileView", {tileId: this.props.tileId, view: view});
    },
    render: function() {
      return tableSelector({onSelect: this.onSelect});
    }
  })
};

//---------------------------------------------------------
// Table components
//---------------------------------------------------------

var editable = reactFactory({
  displayName: "editable",
  getInitialState: function() {
    return {value: "", modified: false};
  },
  handleChange: function(e) {
    this.setState({value: coerceInput(e.target.textContent), modified: true});
  },
  handleKeys: function(e) {
    //submit on enter
    if(e.keyCode === 13) {
      this.submit();
      e.preventDefault();
    }
    if(this.props.onKey) {
      this.props.onKey(e);
    }
  },
  submit: function() {
    if(this.props.onSubmit && this.state.modified) {
      this.setState({modified: false});
      this.props.onSubmit(this.state.value);
    }
  },
  render: function() {
    var value = this.state.value || this.props.value;
    if(value === undefined) {
      value = ""
    } else if(typeof value === "object") {
      value = JSON.stringify(value);
    }
    return JSML(["div", {"contentEditable": true,
                         "onInput": this.handleChange,
                         "onBlur": this.submit,
                         "onKeyDown": this.handleKeys,
                         dangerouslySetInnerHTML: {__html: value}}]);
  }
});

var tableHeader = reactFactory({
  displayName: "tableHeader",
  renameHeader: function(value) {
    //do stuff
    dispatch("rename", {id: this.props.id, value: value});
  },
  render: function() {
    return JSML(["th", editable({value: this.props.field, onSubmit: this.renameHeader})]);
  }
});

var tableRow = reactFactory({
  displayName: "tableRow",
  getInitialState: function() {
    var row = [];
    var cur = this.props.row;
    for(var i = 0, len = this.props.length; i < len; i++) {
      row[i] = cur[i];
    }
    return {row: row};
  },
  componentDidUpdate: function(prev) {
    if(!Indexing.arraysIdentical(prev.row, this.props.row)) {
      var row = this.state.row;
      var cur = this.props.row;
      for(var i = 0, len = this.props.length; i < len; i++) {
        row[i] = cur[i];
      }
    }
  },
  checkRowComplete: function() {
    var row = this.state.row;
    for(var i = 0, len = this.props.length; i < len; i++) {
      if(row[i] === undefined) return false;
    }
    return true;
  },
  setColumn: function(ix, value) {
    this.state.row[ix] = value;
    if(this.checkRowComplete()) {
      this.submitRow();
    } else {
      if(this.props.onRowModified) this.props.onRowModified(this.props.id);
    }
  },
  submitRow: function() {
    if(this.props.isNewRow) {
      if(this.props.onRowAdded) this.props.onRowAdded(this.props.id);
      dispatch("addRow", {table: this.props.table, neue: this.state.row});
    } else {
      dispatch("swapRow", {table: this.props.table, old: this.props.row, neue: this.state.row});
    }
  },
  render: function() {
    var self = this;
    var fields = range(this.props.length).map(function(cur) {
      var content = self.props.row[cur];
      if(content === undefined) {
        content = "";
      }
      if(self.props.editable) {
        return ["td", editable({value: content, onSubmit: function(value) {
          self.setColumn(cur, value);
        }})];
      } else {
        return ["td", content];
      }
    });
    return JSML(["tr", fields]);
  }
});

var table = reactFactory({
    displayName: "table",
    getInitialState: function() {
      return {partialRows: [uuid()]};
    },
    rowAdded: function(id) {
      this.setState({partialRows: this.state.partialRows.filter(function(cur) {
        return cur !== id;
      })});
    },
    addedRowModified: function(id) {
      if(this.state.partialRows[this.state.partialRows.length - 1] === id) {
        this.state.partialRows.push(uuid());
        this.setState({partialRows: this.state.partialRows})
      }
    },
    addColumn: function() {
      dispatch("addColumnToTable", {table: this.props.tableId});
    },
    render: function() {
      var self = this;
      var fields = code.viewToFields(this.props.tableId);
      var rows = ixer.facts(this.props.tableId);
      var numColumns = fields.length;
      var headers = fields.map(function(cur) {
        return tableHeader({field: code.name(cur[0]), id: cur[0]});
      });
      var rowIds = ixer.index("editId")[this.props.tableId];
      if(rowIds) {
        rows.sort(function(a, b) {
          return rowIds[JSON.stringify(a)] - rowIds[JSON.stringify(b)];
        });
      }
      var rowComponents = rows.map(function(cur, ix) {
        return tableRow({table: self.props.tableId, row: cur, length: numColumns, key: JSON.stringify(cur) + ix, editable: true});
      });
      this.state.partialRows.forEach(function(cur) {
        rowComponents.push(tableRow({table: self.props.tableId, row: [], length: numColumns, editable: true, isNewRow: true, onRowAdded: self.rowAdded, onRowModified: self.addedRowModified, key: cur, id: cur}));
      });
      var addColumn;
      if(this.props.editable) {
        addColumn = ["div", {className: "add-column", onClick: this.addColumn}, "+"];
      }
      return JSML(["div", {className: "table-wrapper"},
                   ["table",
                    ["thead", ["tr", headers]],
                    ["tbody", rowComponents]],
                   addColumn
                   ]);
    }
  });

tiles.table = {
  content: function(opts) {
    var currentTable = ixer.index("tableTile")[opts.tileId];
    if(currentTable) {
      opts.tableId = currentTable[1];
      opts.editable = true;
      return table(opts);
    }
  },
  backContent: reactFactory({
    displayName: "table-properties",
    setName: function(val) {
      var currentTable = ixer.index("tableTile")[this.props.tileId];
      var id = currentTable[1];
      dispatch("rename", {id: id, value: val});
    },
    render: function() {
      var currentTable = ixer.index("tableTile")[this.props.tileId];
      var id = currentTable[1];
      var name = ixer.index("displayName")[id];

      return JSML(
        ["div",
         tileProperties({tileId: this.props.tileId}),
         ["br"],
         ["table", verticalTable([
           ["name", editable({value: name, onSubmit: this.setName})]
         ])]
        ]
      );
    }
  })
};

//---------------------------------------------------------
// Constraint editor
//---------------------------------------------------------

//---------------------------------------------------------
// Function editor
//---------------------------------------------------------


var structuredSelectorItem = reactFactory({
  set: function() {
    if(this.props.onSet) {
      this.props.onSet(this.props.item.id);
    }
  },
  render: function() {
    return JSML(["li", {onClick: this.set}, this.props.item.text]);
  }
});

var structuredSelector = reactFactory({
  getInitialState: function() {
    return {active: false};
  },
  toggleActive: function() {
    this.setState({active: !this.state.active});
  },
  deactivate: function() {
    this.setState({active: false});
  },
  set: function(id) {
    this.deactivate();
    if(this.props.onSet) {
      this.props.onSet(id);
    }
  },
  render: function() {
    var self = this;
    var items;
    if(this.state.active) {
      items = this.props.items.map(function(cur) {
        return structuredSelectorItem({item: cur, onSet: self.set});
      });
    }
    var validClass = " valid";
    if(this.props.invalid) {
      validClass = " invalid";
    }
    var activeClass = " inactive";
    if(this.state.active) {
      activeClass = " active";
    }
    return JSML(["div", {className: "structured-selector" + validClass + activeClass},
                 ["span", {className: "input", onClick: this.toggleActive}, this.props.value],
                 ["ul", items]]);
  }
});


var astComponents = {
    "field-source-ref": reactFactory({
      validate: function(selected, raw) {
        if(this.props.validate) {
          return this.props.validate(selected, raw);
        }
        return selected !== undefined;
      },
      set: function(ref) {
        console.log("Set!", ref);
        if(this.props.onSet) {
          this.props.onSet(ref);
        }
      },
      render: function() {
//         return {"": "field-source-ref", source: source, field: field};
        var name = code.refToName(this.props.curRef);
        var items = this.props.items || [];
        items = items.map(function(cur) {
          return {id: cur, text: code.refToName(cur)};
        });
        return structuredSelector({value: name, items: items, onSet: this.set, invalid: this.props.invalid});
      }
    }),
    "source-ref": reactFactory({
      render: function() {
//       return {"": "source-ref", source: source};
      }
    }),
    "field-ref": reactFactory({
      render: function() {
//       return {"": "field-ref", field: field};
      }
    }),
    constant: reactFactory({
      render: function() {
//       return {"": "constant", value: value};
      }
    }),
    op: reactFactory({
      set: function(op) {
        if(this.props.onSet) {
          this.props.onSet(op);
        }
      },
      render: function() {
        var allOps = [{id: "=", text: "="},
                   {id: ">", text: ">"},
                   {id: "<", text: "<"},
                   {id: ">=", text: ">="},
                   {id: "<=", text: "<="},
                   {id: "!=", text: "!="}];
        return structuredSelector({value: this.props.op, items: allOps, onSet: this.set});
      }
    }),
    variable: reactFactory({
      render: function() {
//       return {"": "variable", string: string};
      }
    }),
    call: reactFactory({
      render: function() {
//       return {"": "call", primitive: primitive, args: args};
      }
    }),
    match: reactFactory({
      render: function() {
//       return {"": "match", patterns: patterns, handlers: handlers};
      }
    }),
    tuple: reactFactory({
      render: function() {
//       return {"": "tuple", patterns: patterns};
      }
    }),
    constraint: reactFactory({
      setLeft: function(ref) {
        var neue = this.props.constraint.slice();
        neue[2] = ref;
        dispatch("swapConstraint", {old: this.props.constraint, neue: neue});
      },
      setRight: function(ref) {
        var neue = this.props.constraint.slice();
        neue[3] = ref;
        dispatch("swapConstraint", {old: this.props.constraint, neue: neue});
      },
      validateRight: function(selected, raw) {
        //@TODO: can either be a constant or a ref
        //left and right have to type check
        var left = code.refToType(this.props.constraint[2]);
        var right = code.refToType(this.props.constraint[3]);
        return code.typesEqual(left, right);
      },
      setOp: function(op) {
        var neue = this.props.constraint.slice();
        neue[1] = op;
        dispatch("swapConstraint", {old: this.props.constraint, neue: neue});
      },
      render: function() {
        var view = this.props.source[1];
        var sourceId = this.props.source[0];
        var viewOrData = this.props.source[3];
        var allRefs = code.viewToRefs(view);
        var leftType = code.refToType(this.props.constraint[2]);

        var rightRefs = allRefs.filter(function(cur) {
          return code.typesEqual(leftType, code.refToType(cur));
        });

        var localRefs = allRefs.filter(function(cur) {
          return cur.source === sourceId;
        });
        var cur = this.props.constraint;
        var left = astComponents["field-source-ref"]({curRef: cur[2], items: localRefs, onSet: this.setLeft, strict: true});
        //@TODO: right can be a constant or a ref...
        var right = astComponents["field-source-ref"]({curRef: cur[3], items: rightRefs, onSet: this.setRight, invalid: !this.validateRight()});
        var op = astComponents["op"]({op: cur[1], onSet: this.setOp});
        return JSML(["div", {className: "structured-constraint"},
                     left,
                     op,
                     right,
                    ])
      }
    }),
}

//---------------------------------------------------------
// View components
//---------------------------------------------------------

var viewSource = reactFactory({
  render: function() {
    var self = this;
    var viewOrFunction = this.props.source[3];
    var constraints = this.props.constraints.map(function(cur) {
      var remove = function() {
//         dispatch("removeConstaint", {constraint: cur.slice()})
      };
      return ["li", {onClick: remove}, astComponents["constraint"]({constraint: cur, source: self.props.source})];
    });
    return JSML(["div", {className: "view-source"},
                 ["h1", code.name(viewOrFunction)],
                 ["ul", constraints],
                 table({tileId: this.props.tileId, tableId: viewOrFunction})
                ]);
  }
});

tiles.view = {
  content: reactFactory({
    getInitialState: function() {
      return {addingSource: false};
    },
    startAddingSource: function() {
      this.setState({addingSource: true});
    },
    stopAddingSource: function(view) {
      this.setState({addingSource: false});
      dispatch("addSource", {view: this.props.view || "qq", source: view});
    },
    render: function() {
      var self = this;
      var view = "qq";
      var sources = ixer.index("viewToSources")[view] || [];
      var constraints = ixer.index("viewToConstraints")[view] || [];
      var sourceToConstraints = {};
      constraints.forEach(function(cur) {
        var source = cur[2].source;
        if(!sourceToConstraints[source]) {
          sourceToConstraints[source] = [];
        }
        sourceToConstraints[source].push(cur);
      })
      sources.sort(function(a, b) {
        //sort by ix
        return a[2] - b[2];
      });
      var items = sources.map(function(cur) {
        return viewSource({tileId: self.props.tileId, source: cur, constraints: sourceToConstraints[cur[0]] || []});
      });
      var add;
      if(this.state.addingSource) {
        add = tableSelector({onSelect: this.stopAddingSource});
      } else {
        add = ["div", {onClick: this.startAddingSource}, "add source"];
      }
      //edit view
      return JSML(["div", {className: "view-wrapper"},
                   items,
                   add
                  ]);
    }
  })
}

//---------------------------------------------------------
// UI editor components
//---------------------------------------------------------

function relativeCoords(e, me, parent) {
    //TODO: this doesn't account for scrolling
    var canvasRect = parent.getBoundingClientRect();
    var myRect = me.getBoundingClientRect();
    var canvasRelX = e.clientX - canvasRect.left;
    var canvasRelY = e.clientY - canvasRect.top;
    var elementRelX = e.clientX - myRect.left;
    var elementRelY = e.clientY - myRect.top;
    return {canvas: {left: canvasRelX, top: canvasRelY}, element: {left: elementRelX, top: elementRelY}}
}

var uiControls = {
  button: {
    control: "button",
    displayName: "button",
    attrs: [{displayName: "width"},
            {displayName: "height"},
            {displayName: "x"},
            {displayName: "y"},
            {displayName: "text color"},
           ]
  },
  text: {
    control: "text",
    displayName: "text",
    attrs: [{displayName: "width"},
            {displayName: "height"},
            {displayName: "x"},
            {displayName: "y"},
            {displayName: "text color"},
           ]
  },
  box: {
    control: "box",
    displayName: "box",
    attrs: [{displayName: "width"},
            {displayName: "height"},
            {displayName: "x"},
            {displayName: "y"},
            {displayName: "text color"},
           ]
  }

}

var uiControl = reactFactory({
  displayName: "ui-control",
  startMoving: function(e) {
    e.dataTransfer.setData("uiElementAdd", this.props.control.control);
    e.dataTransfer.setDragImage(document.getElementById("clear-pixel"), 0,0);
  },
  addElement: function(e) {
    dispatch("uiComponentElementAdd", {component: this.props.component, control: this.props.control.control, left: 100, top: 100, right: 200, bottom: 200});
  },
  render: function() {
    return JSML(["li", {draggable: true,
                        onClick: this.addElement,
                        onDragStart: this.startMoving},
                 this.props.control.displayName]);
  }
});

var uiTools = reactFactory({
  displayName: "ui-tools",
  render: function() {
    var self = this;
    var items = Object.keys(uiControls).map(function(cur) {
      var cur = uiControls[cur];
      return uiControl({control: cur, component: self.props.component});
    });
    return JSML(["div", {className: "ui-tools"},
                 ["ul", items]]);
  }
});

var uiInpector = reactFactory({
  displayName: "ui-inspector",
  render: function() {
    var info = uiControls[this.props.element.control];
    var attrs = info.attrs.map(function(cur) {
      return ["li", cur.displayName];
    });
    return JSML(["div", {className: "ui-inspector"},
                 ["ul", attrs]
                ]);
  }
});

var uiCanvasElem = reactFactory({
  getInitialState: function() {
    var cur = this.props.element;
    return {right: cur.right, bottom: cur.bottom, left: cur.left, top: cur.top};
  },
  componentDidUpdate: function(prev) {
    var old = prev.element;
    var neue = this.props.element;
    if(old.id !== neue.id
       || old.left !== neue.left
       || old.right !== neue.right
       || old.top !== neue.top
       || old.bottom !== neue.bottom) {
      var cur = this.props.element;
      this.setState({right: cur.right, bottom: cur.bottom, left: cur.left, top: cur.top});
    }
  },
  startMoving: function(e) {
    var rel = relativeCoords(e, e.target, e.target.parentNode.parentNode);
    this.state.offset = rel.element;
    e.dataTransfer.setDragImage(document.getElementById("clear-pixel"), 0,0);
  },
  move: function(e) {
    if(e.clientX === 0 && e.clientY === 0) return;
    //calculate offset;
    var canvasPos = relativeCoords(e, e.target, e.target.parentNode.parentNode).canvas;
    var left = canvasPos.left - this.state.offset.left;
    var top = canvasPos.top - this.state.offset.top;
    var right = this.state.right + (left - this.state.left);
    var bottom = this.state.bottom + (top - this.state.top);
    this.setState({left: left, top: top, right: right, bottom: bottom});
  },
  stopMoving: function(e) {
    var state = this.state;
    var element = this.props.element;
    dispatch("uiComponentElementMoved", {element: element, left: state.left, top: state.top, right: state.right, bottom: state.bottom});
  },
  startResizing: function(e) {
    this.state.resizeX = e.target.getAttribute("x");
    this.state.resizeY = e.target.getAttribute("y");
    e.dataTransfer.setDragImage(document.getElementById("clear-pixel"), 0,0);
  },
  checkSize: function(orig, neue) {
    var minSize = 10;
    var width = neue.right - neue.left;
    var height = neue.bottom - neue.top;
    if(width < minSize) {
      //figure out which dimension changed and fix it to a width of minSize
      if(neue.left !== orig.left) {
        neue.left = neue.right - minSize;
      } else if(neue.right !== orig.right) {
        neue.right = neue.left + minSize;
      }
    }
    if(height < minSize) {
      //figure out which dimension changed and fix it to a height of minSize
      if(neue.top !== orig.top) {
        neue.top = neue.bottom - minSize;
      } else if(neue.bottom !== orig.bottom) {
        neue.bottom = neue.top + minSize;
      }
    }
    return neue;
  },
  resize: function(e) {
    var rel = relativeCoords(e, e.target, e.target.parentNode.parentNode).canvas;
    var state = this.state;
    var neue = {left: state.left, top: state.top, right: state.right, bottom: state.bottom};
    if(this.state.resizeX) {
      neue[this.state.resizeX] = rel.left;
    }
    if(this.state.resizeY) {
      neue[this.state.resizeY] = rel.top;
    }
    this.setState(this.checkSize(state, neue));
  },
  stopResizing: function(e) {
    var state = this.state;
    var element = this.props.element;
    dispatch("uiComponentElementMoved", {element: element, left: state.left, top: state.top, right: state.right, bottom: state.bottom});
  },
  wrapResizeHandle: function(opts) {
    opts.draggable = true;
    opts.onDragStart = this.startResizing;
    opts.onDrag = this.resize;
    opts.onDragEnd = this.stopResizing;
    var size = 7;
    var offset = size / 2;
    var width = this.state.right - this.state.left;
    var height = this.state.bottom - this.state.top;
    var style = opts.style = {};
    style.width = size + "px";
    style.height = size + "px";
    //set position
    if(opts.x === "left") {
      //left edge
      style.left = 0 - offset + "px";
    } else if(opts.x === "right") {
      //right edge
      style.left = width - offset + "px";
    } else {
      //center
      style.left = (width / 2) - offset + "px";
    }
    if(opts.y === "top") {
      //top edge
      style.top = 0 - offset + "px";
    } else if(opts.y === "bottom") {
      style.top = height - offset + "px";
    } else {
      style.top = (height / 2) - offset + "px";
    }
    return opts;
  },
  render: function() {
    var cur = this.props.element;
    var width = this.state.right - this.state.left;
    var height = this.state.bottom - this.state.top;
    return JSML(["div", {style: {top: this.state.top, left: this.state.left, width: width, height: height}},
                 ["div", this.wrapResizeHandle({className: "resize-handle", x: "left", y: "top"})],
                 ["div", this.wrapResizeHandle({className: "resize-handle", y: "top"})],
                 ["div", this.wrapResizeHandle({className: "resize-handle", x: "right", y: "top"})],
                 ["div", this.wrapResizeHandle({className: "resize-handle", x: "right"})],
                 ["div", this.wrapResizeHandle({className: "resize-handle", x: "right", y: "bottom"})],
                 ["div", this.wrapResizeHandle({className: "resize-handle", y: "bottom"})],
                 ["div", this.wrapResizeHandle({className: "resize-handle", x: "left", y: "bottom"})],
                 ["div", this.wrapResizeHandle({className: "resize-handle", x: "left"})],
                 ["div", {className: "control",
                          style: {width: width, height: height},
                          onDragStart: this.startMoving,
                          onDrag: this.move,
                          onDragEnd: this.stopMoving,
                          draggable: true},
                  cur.control]]);
  }
});

var uiCanvas = reactFactory({
  displayName: "ui-canvas",
  elementOver: function(e) {
    e.preventDefault();
  },
  elementDropped: function(e) {
    var type = e.dataTransfer.getData("uiElementAdd");
    if(!type) return;
    var canvas = e.target;
    var rel = relativeCoords(e, canvas, canvas).canvas;
    dispatch("uiComponentElementAdd", {component: this.props.component, control: type, left: rel.left, top: rel.top, right: rel.left + 100, bottom: rel.top + 100});
    console.log("add", type);
  },
  render: function() {
    var elems = this.props.elements.map(function(cur) {
      return uiCanvasElem({element: cur, key: cur.element});
    })
    return JSML(["div", {className: "ui-canvas",
                         onDragOver: this.elementOver,
                         onDrop: this.elementDropped},
                 elems
                ]);
  }
});

tiles.ui = {
  content: reactFactory({
    displayName: "ui-editor",
    render: function() {
      var id = this.props.tileId;
      var elements = ixer.index("uiComponentToElements")[id] || [];
      elements = elements.map(function(cur) {
        return {component: cur[0], id: cur[1], control: cur[2], left: cur[3], top: cur[4], right: cur[5], bottom: cur[6]};
      });
      return JSML(["div", {className: "ui-editor"},
                   uiTools({component: id}),
                   uiCanvas({elements: elements, component: id}),
                   uiInpector({element: {control: "button"}})]);
    }
  })
};

//---------------------------------------------------------
// Diff Helpers
//---------------------------------------------------------

function reverseDiff(diff) {
  var neue = {};
  for(var table in diff) {
    var old = diff[table];
    neue[table] = {adds: old.removes, removes: old.adds};
  }
  return neue;
}

function mergeDiffs(a,b) {
  var neue = {};
  for(var table in a) {
    neue[table] = {};
    neue[table].adds = a[table].adds;
    neue[table].removes = a[table].removes;
  }
  for(var table in b) {
    if(!neue[table]) {
      neue[table] = {};
    }
    if(neue[table].adds) {
      neue[table].adds = neue[table].adds.concat(b[table].adds);
    } else {
      neue[table].adds = b[table].adds;
    }
    if(neue[table].removes) {
      neue[table].removes = neue[table].removes.concat(b[table].removes);
    } else {
      neue[table].removes = b[table].removes;
    }
  }
  return neue;
}

function into(diff, addOrRemove, tables) {
  for(var table in tables) {
    if(!diff[table]) {
      diff[table] = {};
    }
    if(diff[table][addOrRemove]) {
      diff[table][addOrRemove] = diff[table][addOrRemove].concat(tables[table]);
    } else {
      diff[table][addOrRemove] = tables[table];
    }
  }
  return diff;
}

//---------------------------------------------------------
// Event dispatch
//---------------------------------------------------------

var eventStack = {root: true, children: []};

function scaryUndoEvent() {
  if(!eventStack.parent || !eventStack.diffs) return {};

  var old = eventStack;
  eventStack = old.parent;
  return reverseDiff(old.diffs);
}

function scaryRedoEvent() {
  if(!eventStack.children.length) return {};

  eventStack = eventStack.children[eventStack.children.length - 1];
  return eventStack.diffs;
}

function dispatch(event, arg, noRedraw) {
  var storeEvent = true;
  var diffs = {};

  switch(event) {
    case "load":
      var session = localStorage.getItem("session");
      if(session) {
        ixer.load(JSON.parse(session));
      } else {
        initIndexer();
      }
      break;
    case "unload":
      if(!window.DO_NOT_SAVE) {
        var session = JSON.stringify(ixer.tables, null, 2);
        localStorage.setItem("session", session);
      }
      break;
    case "addColumnToTable":
      diffs = code.diffs.addColumn(arg.table);
      break;
    case "swapRow":
      var oldKey = JSON.stringify(arg.old);
      var edits = ixer.index("editId")[arg.table]
      var time = edits ? edits[oldKey] : 0;
      diffs = {
        editId: {adds: [[arg.table, JSON.stringify(arg.neue), time]], removes: [[arg.table, oldKey, time]]}
      };
      diffs[arg.table] = {adds: [arg.neue.slice()], removes: [arg.old.slice()]};
      break;
    case "addRow":
      diffs = {
        editId: {adds: [[arg.table, JSON.stringify(arg.neue), (new Date()).getTime()]], removes: []}
      };
      diffs[arg.table] = {adds: [arg.neue.slice()], removes: []};
      break;
    case "rename":
      diffs = code.diffs.changeDisplayName(arg.id, arg.value);
      break;
    case "uiComponentElementMoved":
      var element = arg.element;
      var prev = [element.component, element.id, element.control, element.left, element.top, element.right, element.bottom];
      var neue = [element.component, element.id, element.control, arg.left, arg.top, arg.right, arg.bottom] ;
      diffs = {
        uiComponentElement: {adds: [neue], removes: [prev]}
      };
      break;
    case "uiComponentElementAdd":
      var neue = [arg.component, uuid(), arg.control, arg.left, arg.top, arg.right, arg.bottom];
      diffs = {
        uiComponentElement: {adds: [neue], removes: []}
      };
      break;
    case "addTile":
      // @FIXME: active grid
      var activeGrid = ixer.facts("activeGrid")[0][0];
      var fact = [arg.id, activeGrid, arg.type, arg.pos[0], arg.pos[1], arg.size[0], arg.size[1]];
      diffs = {
        gridTile: {adds: [fact]}
      };
      break;
    case "closeTile":
      // @TODO: clean up old dependent facts.
      var fact = ixer.index("gridTile")[arg].slice();
      diffs.gridTile = {removes: [fact]};
      break;
    case "updateTile":
      var oldTile = ixer.index("gridTile")[arg.id].slice();
      var tile = oldTile.slice();
      tile[3] = arg.pos[0], tile[4] = arg.pos[1];
      tile[5] = arg.size[0], tile[6] = arg.size[1];
      diffs = {gridTile: {adds: [tile], removes: [oldTile]}};
      break;
    case "setTileView":
      var oldTile = ixer.index("gridTile")[arg.tileId].slice();
      var tile = oldTile.slice();
      //set to a table tile
      tile[2] = "table";
      diffs = {gridTile: {adds: [tile], removes: [oldTile]},
                  tableTile: {adds: [[tile[0], arg.view]]}};
      break;
    case "setTarget":
      diffs = {
        gridTarget: {adds: [[arg.id, arg.target]], removes: [[arg.id, ixer.index("gridTarget")[arg.id]]]}
      };
      ixer.handleDiffs(diffs);
      break;
    case "navigate":
      if(!arg.target.indexOf("grid://") === 0) { throw new Error("Cannot handle non grid:// urls yet."); }
      diffs = {
        activeGrid: {adds: [[arg.target]], removes: ixer.facts("activeGrid").slice()}
      }
      break;
    case "addSource":
      var ix = (ixer.index("viewToSources")[arg.view] || []).length;
      var sourceId = uuid();
      diffs = code.diffs.autoJoins(arg.view, arg.source, sourceId);
      diffs["source"] = {adds: [[sourceId, arg.view, ix, arg.source, true]], removes: []};
      break;
    case "removeConstraint":
      diffs.constraint = {removes: [arg.constraint]};
      break;
    case "swapConstraint":
      diffs.constraint = {adds: [arg.neue.slice()], removes: [arg.old.slice()]}
      break;
    case "undo":
      storeEvent = false;
      diffs = scaryUndoEvent();
      break;
    case "redo":
      storeEvent = false;
      diffs = scaryRedoEvent();
      break;
    default:
      console.error("Dispatch for unknown event: ", event, arg);
      return;
      break;
  }

  if(storeEvent) {
    var eventItem = {event: event, diffs: diffs, children: [], parent: eventStack};
    eventStack.children.push(eventItem);
    eventStack = eventItem;
  }

  ixer.handleDiffs(diffs);

  if(!noRedraw) {
    React.render(root(), document.body);
  }
}


//---------------------------------------------------------
// Data API
//---------------------------------------------------------

var code = {
  diffs: {
    addColumn: function(viewId) {
      var view = ixer.index("view")[viewId];
      var fields = code.viewToFields(viewId) || [];
      var schema = view[1];
      var fieldId = uuid();
      var diffs = {
        field: {adds: [[fieldId, schema, fields.length, "unknown"]], removes: []},
        displayName: {adds: [[fieldId, alphabet[fields.length]]], removes: []}
      };
      return diffs;
    },
    changeDisplayName: function(id, neue) {
      var cur = ixer.index("displayName")[id];
      var diffs = {
        displayName: {adds: [[id, neue]], removes: [[id, cur]]}
      }
      return diffs;
    },
    addView: function(name, fields, initial, id) { // (S, {[S]: Type}, Fact[]?, Uuid?) -> Diffs
      id = id || uuid();
      var schema = uuid();
      var displayNames = [[id, name]];
      var fieldIx = 0;
      var fieldAdds = [];
      for(var fieldName in fields) {
        if(!fields.hasOwnProperty(fieldName)) { continue; }
        var fieldId = uuid()
        fieldAdds.push([fieldId, schema, fieldIx++, fields[fieldName]]);
        displayNames.push([fieldId, fieldName]);
      }

      var diffs = {
        view: {adds: [[id, schema, "union"]]},
        field: {adds: fieldAdds},
        displayName: {adds: displayNames}
      };
      if(initial && initial.length) {
        diffs[id] = {adds: initial};
      }
      return diffs;
    },
    autoJoins: function(view, sourceView, sourceId) {
      var displayNames = ixer.index("displayName");
      var sources = ixer.index("viewToSources")[view] || [];
      var fields = code.viewToFields(sourceView);
      var constraints = [];
      fields = fields.map(function(cur) {
        return [cur[0], displayNames[cur[0]]];
      });
      sources.forEach(function(cur) {
        theirFields = code.viewToFields(cur[3]);
        if(!theirFields) return;

        for(var i in theirFields) {
          var theirs = theirFields[i];
          for(var x in fields) {
            var myField = fields[x];
            if(displayNames[theirs[0]] === myField[1]) {
              //same name, join them.
              constraints.push(
                [view, "=",
                 {"": "field-source-ref", field: myField[0], source: sourceId},
                 {"": "field-source-ref", field: theirs[0], source: cur[0]}]);
            }
          }
        }
      });
      return {constraint: {adds: constraints, removes: []}};
    }
  },
  ast: {
    fieldSourceRef: function(source, field) {
      return {"": "field-source-ref", source: source, field: field};
    },
    sourceRef: function(source) {
      return {"": "source-ref", source: source};
    },
    fieldRef: function(field) {
      return {"": "field-ref", field: field};
    },
    constant: function(value) {
      return {"": "constant", value: value};
    },
    variable: function(string) {
      return {"": "variable", string: string};
    },
    call: function(primitive, args) {
      return {"": "call", primitive: primitive, args: args};
    },
    match: function(patterns, handlers) {
      return {"": "match", patterns: patterns, handlers: handlers};
    },
    tuple: function(patterns) {
      return {"": "tuple", patterns: patterns};
    }
  },
  viewToFields: function(view) {
    var schema = ixer.index("viewToSchema")[view];
    return ixer.index("schemaToFields")[schema];
  },
  refToName: function(ref) {
    switch(ref[""]) {
      case "field-source-ref":
        var view = code.name(ixer.index("sourceToData")[ref.source]);
        var field = code.name(ref.field);
        return view + "." + field;
        break;
      default:
        return "Unknown ref: " + JSON.stringify(ref);
        break;
    }
  },
  refToType: function(ref) {
    return ixer.index("field")[ref.field][3];
  },
  typesEqual: function(a, b) {
    //@TODO: equivalence. e.g. int = number
    return a === b;
  },
  viewToRefs: function(view) {
    var refs = [];
    var sources = ixer.index("viewToSources")[view] || [];
    sources.forEach(function(source) {
      var viewOrData = source[3];
      var sourceView = viewOrData;
      //view
      if(typeof viewOrData !== "string") {
        //@TODO: handle getting the refs for functions
        sourceView = null;
      }
      code.viewToFields(sourceView).forEach(function(field) {
        refs.push(code.ast.fieldSourceRef(source[0], field[0]));
      });
    });
    return refs;
  },
  name: function(id) {
    return ixer.index("displayName")[id];
  }
}

//---------------------------------------------------------
// Global key handling
//---------------------------------------------------------

document.addEventListener("keydown", function(e) {
  //Don't capture keys if they are
  if(e.defaultPrevented
     || e.target.nodeName === "INPUT"
     || e.target.getAttribute("contentEditable")) {
    return;
  }

  //undo + redo
  if((e.metaKey || e.ctrlKey) && e.shiftKey && e.keyCode === KEYS.Z) {
    dispatch("redo");
  } else if((e.metaKey || e.ctrlKey) && e.keyCode === KEYS.Z) {
    dispatch("undo");
  }
});

window.addEventListener("unload", function(e) {
  dispatch("unload");
});

//---------------------------------------------------------
// Go
//---------------------------------------------------------

// Core
ixer.addIndex("displayName", "displayName", Indexing.create.lookup([0, 1]));
ixer.addIndex("view", "view", Indexing.create.lookup([0, false]));
ixer.addIndex("field", "field", Indexing.create.lookup([0, false]));
ixer.addIndex("sourceToData", "source", Indexing.create.lookup([0, 3]));
ixer.addIndex("editId", "editId", Indexing.create.lookup([0,1,2]));
ixer.addIndex("viewToSchema", "view", Indexing.create.lookup([0, 1]));
ixer.addIndex("viewToSources", "source", Indexing.create.collector([1]));
ixer.addIndex("viewToConstraints", "constraint", Indexing.create.collector([0]));
ixer.addIndex("schemaToFields", "field", Indexing.create.collector([1]));
ixer.addIndex("uiComponentToElements", "uiComponentElement", Indexing.create.collector([0]));
<<<<<<< HEAD
ixer.handleDiffs({view: {adds: [["foo", "foo-schema", "query"], ["qq", "qq-schema", "query"]], removes: []},
                  schema: {adds: [["foo-schema"], ["qq-schema"]], removes: []},
                  field: {adds: [["foo-a", "foo-schema", 0, "string"], ["foo-b", "foo-schema", 1, "number"], ["qq-a", "qq-schema", 0, "string"]], removes: []},
//                   source: {adds: [["foo-source", "qq", 0, "foo", true], ["zomg-source", "qq", 0, "zomg", false]], removes: []},
                  editId: {adds: [["foo", JSON.stringify(["a", "b"]), 0], ["foo", JSON.stringify(["c", "d"]), 1]], removes: []},
                  foo: {adds: [["a", "b"], ["c", "d"]], removes: []},
                  input: {adds: [["foo", ["a", "b"]], ["foo", ["c", "d"]]], removes: []},
                  displayName: {adds: [["foo", "foo"], ["foo-a", "a"], ["foo-b", "foo B"]], removes: []},
                  uiComponent: {adds: [["myUI"]], removes: []},
                 });

ixer.handleDiffs(code.diffs.addView("zomg", {
  a: "string",
  e: "number",
  f: "number"
}, [
  ["a", "b", "c"],
  ["d", "e", "f"]
], "zomg"));
=======
>>>>>>> acfade1f

//code views
ixer.handleDiffs(
  code.diffs.addView("schema", {id: "id"}, [], "schema"));
ixer.handleDiffs(
  code.diffs.addView("field", {id: "id", schema: "id", ix: "int", type: "type"}, [], "field"));
ixer.handleDiffs(
  code.diffs.addView("primitive", {id: "id", inSchema: "id", outSchema: "id"}, [], "primitive"));
ixer.handleDiffs(
  code.diffs.addView("view", {id: "id", schema: "id", kind: "query|union"}, [], "view"));
ixer.handleDiffs(
  code.diffs.addView("source", {id: "id", view: "id", ix: "int", data: "data", splat: "bool"}, [], "source"));
ixer.handleDiffs(
  code.diffs.addView("constraint", {view: "id", op: "op", left: "reference", right: "reference"}, [], "constraint"));


//example tables
ixer.handleDiffs(
  code.diffs.addView("employees", {department: "string", name: "string", salary: "float"}, [], false));
ixer.handleDiffs(
  code.diffs.addView("department heads", {department: "string", head: "string"}, [], false));

// Grid Indexes
ixer.addIndex("gridTarget", "gridTarget", Indexing.create.lookup([0, 1]));
ixer.addIndex("gridTile", "gridTile", Indexing.create.lookup([0, false]));
ixer.addIndex("tableTile", "tableTile", Indexing.create.lookup([0, false]));

<<<<<<< HEAD
var gridId = "default";

var uiViewId = uuid();
ixer.handleDiffs(code.diffs.addView("gridTile", {
  tile: "string",
  grid: "string",
  type: "string",
  x: "number",
  y: "number",
  w: "number",
  h: "number"
}, [
  [uiViewId, gridId, "ui", 0, 0, 6, 4],
  [uuid(), gridId, "view", 6, 0, 6, 4],
  [uuid(), "ui", "ui", 0, 0, 12, 12],
], "gridTile"));

ixer.handleDiffs(code.diffs.addView(
  "activeGrid",
  {grid: "string"},
  [["default"]],
  "activeGrid"));

ixer.handleDiffs(code.diffs.addView("gridTarget", {
  tile: "string",
  target: "string"
}, [
  [uiViewId, "grid://ui"]
], "gridTarget"));


dispatch("load");
=======

function initIndexer() {
  ixer.handleDiffs(code.diffs.addView("view", {id: "string", schema: "string", query: "string"}, undefined, "view"));
  ixer.handleDiffs(code.diffs.addView("field", {id: "string", schema: "string", ix: "number"}, undefined, "field"));
  ixer.handleDiffs(code.diffs.addView("displayName", {id: "string", name: "string"}, undefined, "displayName"));

  //add some views
  ixer.handleDiffs({view: {adds: [["foo", "foo-schema", "query"], ["qq", "qq-schema", "query"]], removes: []},
                    schema: {adds: [["foo-schema"], ["qq-schema"]], removes: []},
                    field: {adds: [["foo-a", "foo-schema", 0, "string"], ["foo-b", "foo-schema", 1, "string"], ["qq-a", "qq-schema", 0, "string"]], removes: []},
                    //                   source: {adds: [["foo-source", "qq", 0, "foo", true], ["zomg-source", "qq", 0, "zomg", false]], removes: []},
                    editId: {adds: [["foo", JSON.stringify(["a", "b"]), 0], ["foo", JSON.stringify(["c", "d"]), 1]], removes: []},
                    foo: {adds: [["a", "b"], ["c", "d"]], removes: []},
                    input: {adds: [["foo", ["a", "b"]], ["foo", ["c", "d"]]], removes: []},
                    displayName: {adds: [["foo", "foo"], ["foo-a", "a"], ["foo-b", "foo B"]], removes: []},
                    uiComponent: {adds: [["myUI"]], removes: []},
                   });

  ixer.handleDiffs(code.diffs.addView("zomg", {
    a: "string",
    e: "string",
    f: "string"
  }, [
    ["a", "b", "c"],
    ["d", "e", "f"]
  ], "zomg"));


  var gridId = "grid://default";
  var uiViewId = uuid();
  var bigUiViewId = uuid();
  ixer.handleDiffs(code.diffs.addView("gridTile", {
    tile: "string",
    grid: "string",
    type: "string",
    x: "number",
    y: "number",
    w: "number",
    h: "number"
  }, [
    [uiViewId, gridId, "ui", 0, 0, 6, 4],
    [uuid(), gridId, "view", 6, 0, 6, 4],
    [bigUiViewId, "grid://ui", "ui", 0, 0, 12, 12],
  ], "gridTile"));

  ixer.handleDiffs(code.diffs.addView(
    "activeGrid",
    {grid: "string"},
    [[gridId]],
    "activeGrid"));

  ixer.handleDiffs(code.diffs.addView(
    "gridTarget",
    {tile: "string", target: "string"}, [
      [uiViewId, "grid://ui"],
      [bigUiViewId, "grid://default"]
    ], "gridTarget"));
}
dispatch("load");

function clearStorage() {
  window.DO_NOT_SAVE = true;
  localStorage.clear();
}
>>>>>>> acfade1f
<|MERGE_RESOLUTION|>--- conflicted
+++ resolved
@@ -1788,28 +1788,38 @@
 ixer.addIndex("viewToConstraints", "constraint", Indexing.create.collector([0]));
 ixer.addIndex("schemaToFields", "field", Indexing.create.collector([1]));
 ixer.addIndex("uiComponentToElements", "uiComponentElement", Indexing.create.collector([0]));
-<<<<<<< HEAD
-ixer.handleDiffs({view: {adds: [["foo", "foo-schema", "query"], ["qq", "qq-schema", "query"]], removes: []},
-                  schema: {adds: [["foo-schema"], ["qq-schema"]], removes: []},
-                  field: {adds: [["foo-a", "foo-schema", 0, "string"], ["foo-b", "foo-schema", 1, "number"], ["qq-a", "qq-schema", 0, "string"]], removes: []},
-//                   source: {adds: [["foo-source", "qq", 0, "foo", true], ["zomg-source", "qq", 0, "zomg", false]], removes: []},
-                  editId: {adds: [["foo", JSON.stringify(["a", "b"]), 0], ["foo", JSON.stringify(["c", "d"]), 1]], removes: []},
-                  foo: {adds: [["a", "b"], ["c", "d"]], removes: []},
-                  input: {adds: [["foo", ["a", "b"]], ["foo", ["c", "d"]]], removes: []},
-                  displayName: {adds: [["foo", "foo"], ["foo-a", "a"], ["foo-b", "foo B"]], removes: []},
-                  uiComponent: {adds: [["myUI"]], removes: []},
-                 });
-
-ixer.handleDiffs(code.diffs.addView("zomg", {
-  a: "string",
-  e: "number",
-  f: "number"
-}, [
-  ["a", "b", "c"],
-  ["d", "e", "f"]
-], "zomg"));
-=======
->>>>>>> acfade1f
+
+// Grid Indexes
+ixer.addIndex("gridTarget", "gridTarget", Indexing.create.lookup([0, 1]));
+ixer.addIndex("gridTile", "gridTile", Indexing.create.lookup([0, false]));
+ixer.addIndex("tableTile", "tableTile", Indexing.create.lookup([0, false]));
+
+function initIndexer() {
+  ixer.handleDiffs(code.diffs.addView("view", {id: "string", schema: "string", query: "string"}, undefined, "view"));
+  ixer.handleDiffs(code.diffs.addView("field", {id: "string", schema: "string", ix: "number"}, undefined, "field"));
+  ixer.handleDiffs(code.diffs.addView("displayName", {id: "string", name: "string"}, undefined, "displayName"));
+
+  //add some views
+  ixer.handleDiffs({view: {adds: [["foo", "foo-schema", "query"], ["qq", "qq-schema", "query"]], removes: []},
+                    schema: {adds: [["foo-schema"], ["qq-schema"]], removes: []},
+                    field: {adds: [["foo-a", "foo-schema", 0, "string"], ["foo-b", "foo-schema", 1, "number"], ["qq-a", "qq-schema", 0, "string"]], removes: []},
+                    //                   source: {adds: [["foo-source", "qq", 0, "foo", true], ["zomg-source", "qq", 0, "zomg", false]], removes: []},
+                    editId: {adds: [["foo", JSON.stringify(["a", "b"]), 0], ["foo", JSON.stringify(["c", "d"]), 1]], removes: []},
+                    foo: {adds: [["a", "b"], ["c", "d"]], removes: []},
+                    input: {adds: [["foo", ["a", "b"]], ["foo", ["c", "d"]]], removes: []},
+                    displayName: {adds: [["foo", "foo"], ["foo-a", "a"], ["foo-b", "foo B"]], removes: []},
+                    uiComponent: {adds: [["myUI"]], removes: []},
+                   });
+
+  ixer.handleDiffs(code.diffs.addView("zomg", {
+    a: "string",
+    e: "number",
+    f: "number"
+  }, [
+    ["a", "b", "c"],
+    ["d", "e", "f"]
+  ], "zomg"));
+
 
 //code views
 ixer.handleDiffs(
@@ -1832,71 +1842,6 @@
 ixer.handleDiffs(
   code.diffs.addView("department heads", {department: "string", head: "string"}, [], false));
 
-// Grid Indexes
-ixer.addIndex("gridTarget", "gridTarget", Indexing.create.lookup([0, 1]));
-ixer.addIndex("gridTile", "gridTile", Indexing.create.lookup([0, false]));
-ixer.addIndex("tableTile", "tableTile", Indexing.create.lookup([0, false]));
-
-<<<<<<< HEAD
-var gridId = "default";
-
-var uiViewId = uuid();
-ixer.handleDiffs(code.diffs.addView("gridTile", {
-  tile: "string",
-  grid: "string",
-  type: "string",
-  x: "number",
-  y: "number",
-  w: "number",
-  h: "number"
-}, [
-  [uiViewId, gridId, "ui", 0, 0, 6, 4],
-  [uuid(), gridId, "view", 6, 0, 6, 4],
-  [uuid(), "ui", "ui", 0, 0, 12, 12],
-], "gridTile"));
-
-ixer.handleDiffs(code.diffs.addView(
-  "activeGrid",
-  {grid: "string"},
-  [["default"]],
-  "activeGrid"));
-
-ixer.handleDiffs(code.diffs.addView("gridTarget", {
-  tile: "string",
-  target: "string"
-}, [
-  [uiViewId, "grid://ui"]
-], "gridTarget"));
-
-
-dispatch("load");
-=======
-
-function initIndexer() {
-  ixer.handleDiffs(code.diffs.addView("view", {id: "string", schema: "string", query: "string"}, undefined, "view"));
-  ixer.handleDiffs(code.diffs.addView("field", {id: "string", schema: "string", ix: "number"}, undefined, "field"));
-  ixer.handleDiffs(code.diffs.addView("displayName", {id: "string", name: "string"}, undefined, "displayName"));
-
-  //add some views
-  ixer.handleDiffs({view: {adds: [["foo", "foo-schema", "query"], ["qq", "qq-schema", "query"]], removes: []},
-                    schema: {adds: [["foo-schema"], ["qq-schema"]], removes: []},
-                    field: {adds: [["foo-a", "foo-schema", 0, "string"], ["foo-b", "foo-schema", 1, "string"], ["qq-a", "qq-schema", 0, "string"]], removes: []},
-                    //                   source: {adds: [["foo-source", "qq", 0, "foo", true], ["zomg-source", "qq", 0, "zomg", false]], removes: []},
-                    editId: {adds: [["foo", JSON.stringify(["a", "b"]), 0], ["foo", JSON.stringify(["c", "d"]), 1]], removes: []},
-                    foo: {adds: [["a", "b"], ["c", "d"]], removes: []},
-                    input: {adds: [["foo", ["a", "b"]], ["foo", ["c", "d"]]], removes: []},
-                    displayName: {adds: [["foo", "foo"], ["foo-a", "a"], ["foo-b", "foo B"]], removes: []},
-                    uiComponent: {adds: [["myUI"]], removes: []},
-                   });
-
-  ixer.handleDiffs(code.diffs.addView("zomg", {
-    a: "string",
-    e: "string",
-    f: "string"
-  }, [
-    ["a", "b", "c"],
-    ["d", "e", "f"]
-  ], "zomg"));
 
 
   var gridId = "grid://default";
@@ -1934,5 +1879,4 @@
 function clearStorage() {
   window.DO_NOT_SAVE = true;
   localStorage.clear();
-}
->>>>>>> acfade1f
+}