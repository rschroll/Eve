//---------------------------------------------------------
// Utils
//---------------------------------------------------------

var alphabet = ["A", "B", "C", "D", "E", "F", "G", "H", "I", "J", "K", "L", "M",
                "N", "O", "P", "Q", "R", "S", "T", "U", "V", "W", "X", "Y", "Z"];

function reactFactory(obj) {
  return React.createFactory(React.createClass(obj));
}

function extend(dest, src) {
  for(var key in src) {
    if(!src.hasOwnProperty(key)) { continue; }
    dest[key] = src[key];
  }
  return dest;
}

function range(from, to) {
  if(to === undefined) {
    to = from;
    from = 0;
  }
  var results = [];
  for(var i = from; i < to; i++) {
    results.push(i);
  }
  return results;
}

//---------------------------------------------------------
// UI state
//---------------------------------------------------------

var uiState = {};
var ixer = new Indexing.Indexer();

//---------------------------------------------------------
// Root component
//---------------------------------------------------------

var toolbar = reactFactory({
  render: function() {
    var content = ["div", {className: "toolbar"}];
    content.push.apply(content, this.props.controls);
    return JSML(content);
  }
});

var root = reactFactory({
  displayName: "root",
  getInitialState: function() {
    return {editingGrid: false, bounds: this.getBounds()};
  },
  componentDidMount: function() {
    window.addEventListener("resize", this.updateGrid);
  },
  componentWillUnmount: function() {
    window.removeEventListener("resize", this.updateGrid);
  },
  updateGrid: function() {
    // @FIXME: I need to be debounced.
    this.setState({bounds: this.getBounds()});
  },
  getBounds: function() {
    var bounds = extend({}, document.querySelector("body").getBoundingClientRect());
    bounds.height -= 80;
    bounds.width -= 40;
    return bounds;
  },
  chooseProgram: function() {
    console.warn("@TODO: Implement me.");
  },
  toggleEditGrid: function() {
    this.setState({editingGrid: !this.state.editingGrid});
  },
  render: function() {
<<<<<<< HEAD
    return JSML(["div",
                 ["canvas", {width: 1, height: 1, id: "clear-pixel"}],
                 stage({parent: "body"})]);
=======
    return JSML(
      ["div",
       stage({bounds: this.state.bounds, editing: this.state.editingGrid}),
       toolbar({
         controls: [
           ["button", {
             title: "choose program",
             className: "btn-choose-program ion-ios-albums-outline pull-right",
             onClick: this.chooseProgram
           }],
           ["button", {
             title: "edit grid",
             className: "btn-edit-grid ion-grid pull-right",
             onClick: this.toggleEditGrid
           }]
         ]
       })]
    );
>>>>>>> 8afe1493
  }
});

//---------------------------------------------------------
// Grid components
//---------------------------------------------------------

var tiles = {};

tiles.debug = {
  flippable: false,
  navigable: false,
  content: reactFactory({
    displayName: "debug-tile",
    render: function() {
      return JSML(["span", "hello, world!"]);
    }
  })
};


var gridTile = reactFactory({
  displayName: "grid-tile",
  render: function() {
    var tile = tiles[this.props.type];
    if(!tile) { throw new Error("Invalid tile type specified: '" + this.props.type + "'."); }

    var style = {
      top: this.props.top,
      left: this.props.left,
      width: this.props.width,
      height: this.props.height
    };

    return JSML(["div", {className: "grid-tile " + this.props.type, style: style}, tile.content(tile)]);
  }
});

var stage = reactFactory({
  displayName: "stage",
  getInitialState: function() {
    return {
      grid: Grid.makeGrid({bounds: this.props.bounds, gutter: 8}),
      tiles: [
        {pos: [0, 0], size: [3, 1], type: "debug"},
        {pos: [3, 0], size: [9, 1], type: "debug"},
        {pos: [0, 1], size: [1, 5], type: "debug"},
        {pos: [1, 1], size: [2, 1], type: "debug"},
        {pos: [3, 1], size: [9, 1], type: "debug"},
        {pos: [1, 2], size: [4, 8], type: "table"},
        {pos: [5, 2], size: [7, 4], type: "ui"}
      ]
    };
  },
  componentWillReceiveProps: function(nextProps) {
    this.setState({grid: Grid.updateGrid(this.state.grid, {bounds: nextProps.bounds})});
  },

  render: function() {
    var children = [];
    for(var tileIx = 0, tilesLength = this.state.tiles.length; tileIx < tilesLength; tileIx++) {
      var tileRaw = this.state.tiles[tileIx];
      var tileRect = Grid.getRect(this.state.grid, tileRaw.pos, tileRaw.size);
      var tile = extend(extend({}, tileRaw), tileRect);
      children.push(gridTile(tile));
    }
    var content = ["div", {className: "tile-grid"}];
    content.push.apply(content, children);
    return JSML(content);
  }
});

//---------------------------------------------------------
// Table components
//---------------------------------------------------------

var editable = reactFactory({
  displayName: "editable",
  getInitialState: function() {
    return {value: "", modified: false};
  },
  handleChange: function(e) {
    this.setState({value: e.target.textContent, modified: true});
  },
  handleKeys: function(e) {
    //submit on enter
    if(e.keyCode === 13) {
      this.submit();
      e.preventDefault();
    }
    if(this.props.onKey) {
      this.props.onKey(e);
    }
  },
  submit: function() {
    if(this.props.onSubmit && this.state.modified) {
      this.setState({modified: false});
      this.props.onSubmit(this.state.value);
    }
  },
  render: function() {
    var value = this.state.value || this.props.value;
    return JSML(["div", {"contentEditable": true,
                         "onInput": this.handleChange,
                         "onBlur": this.submit,
                         "onKeyDown": this.handleKeys,
                         dangerouslySetInnerHTML: {__html: value !== undefined ? value : ""}}]);
  }
});

var tableHeader = reactFactory({
  displayName: "tableHeader",
  renameHeader: function(value) {
    //do stuff
    dispatch("rename", {id: this.props.id, value: value});
  },
  render: function() {
    return JSML(["th", editable({value: this.props.field, onSubmit: this.renameHeader})]);
  }
});

var tableRow = reactFactory({
  displayName: "tableRow",
  getInitialState: function() {
    var row = [];
    var cur = this.props.row;
    for(var i = 0, len = this.props.length; i < len; i++) {
      row[i] = cur[i];
    }
    return {row: row};
  },
  componentDidUpdate: function(prev) {
    if(!Indexing.arraysIdentical(prev.row, this.props.row)) {
      var row = this.state.row;
      var cur = this.props.row;
      for(var i = 0, len = this.props.length; i < len; i++) {
        row[i] = cur[i];
      }
    }
  },
  checkRowComplete: function() {
    var row = this.state.row;
    for(var i = 0, len = this.props.length; i < len; i++) {
      if(row[i] === undefined) return false;
    }
    return true;
  },
  setColumn: function(ix, value) {
    this.state.row[ix] = value;
    if(this.checkRowComplete()) {
      this.submitRow();
    } else {
      if(this.props.onRowModified) this.props.onRowModified(this.props.id);
    }
  },
  submitRow: function() {
    if(this.props.isNewRow) {
      if(this.props.onRowAdded) this.props.onRowAdded(this.props.id);
      dispatch("addRow", {table: this.props.table, neue: this.state.row});
    } else {
      dispatch("swapRow", {table: this.props.table, old: this.props.row, neue: this.state.row});
    }
  },
  render: function() {
    var self = this;
    var fields = range(this.props.length).map(function(cur) {
      var content = self.props.row[cur];
      if(content === undefined) {
        content = "";
      }
      if(self.props.editable) {
        return ["td", editable({value: content, onSubmit: function(value) {
          self.setColumn(cur, value);
        }})];
      } else {
        return ["td", content];
      }
    });
    return JSML(["tr", fields]);
  }
});

tiles.table = {
  content: reactFactory({
    displayName: "table",
    getInitialState: function() {
      var table = "foo"; //@FIXME derive this from tableTile index.
      return {table: table, partialRows: [uuid()]};
    },
    rowAdded: function(id) {
      this.setState({partialRows: this.state.partialRows.filter(function(cur) {
        return cur !== id;
      })});
    },
    addedRowModified: function(id) {
      if(this.state.partialRows[this.state.partialRows.length - 1] === id) {
        this.state.partialRows.push(uuid());
        this.setState({partialRows: this.state.partialRows})
      }
    },
    addColumn: function() {
      dispatch("addColumnToTable", {table: this.state.table});
    },
    render: function() {
      var self = this;
      var fields = code.viewToFields(this.state.table);
      var rows = ixer.facts(this.state.table);
      var numColumns = fields.length;
      var headers = fields.map(function(cur) {
        return tableHeader({field: code.name(cur[0]), id: cur[0]});
      });
      var rowIds = ixer.index("editId")[this.state.table];
      if(rowIds) {
        rows.sort(function(a, b) {
          return rowIds[JSON.stringify(a)] - rowIds[JSON.stringify(b)];
        });
      }
      var rowComponents = rows.map(function(cur, ix) {
        return tableRow({table: self.state.table, row: cur, length: numColumns, key: JSON.stringify(cur) + ix, editable: true});
      });
      this.state.partialRows.forEach(function(cur) {
        rowComponents.push(tableRow({table: self.state.table, row: [], length: numColumns, editable: true, isNewRow: true, onRowAdded: self.rowAdded, onRowModified: self.addedRowModified, key: cur, id: cur}));
      });
      return JSML(["div", {className: "tableWrapper"},
                   ["table",
                    ["thead", ["tr", headers]],
                    ["tbody", rowComponents]],
                   ["div", {className: "addColumn", onClick: this.addColumn}, "+"]]);
    }
  })
};

//---------------------------------------------------------
// View components
//---------------------------------------------------------

//---------------------------------------------------------
// UI editor components
//---------------------------------------------------------

function relativeCoords(e, me, parent) {
    //TODO: this doesn't account for scrolling
    var canvasRect = parent.getBoundingClientRect();
    var myRect = me.getBoundingClientRect();
    var canvasRelX = e.clientX - canvasRect.left;
    var canvasRelY = e.clientY - canvasRect.top;
    var elementRelX = e.clientX - myRect.left;
    var elementRelY = e.clientY - myRect.top;
    return {canvas: {x: canvasRelX, y: canvasRelY}, element: {x: elementRelX, y: elementRelY}}
}

var uiControls = {
  button: {
    displayName: "button",
    attrs: [{displayName: "width"},
            {displayName: "height"},
            {displayName: "x"},
            {displayName: "y"},
            {displayName: "text color"},
           ]
  },
  text: {
    displayName: "text",
    attrs: [{displayName: "width"},
            {displayName: "height"},
            {displayName: "x"},
            {displayName: "y"},
            {displayName: "text color"},
           ]
  },
  box: {
    displayName: "box",
    attrs: [{displayName: "width"},
            {displayName: "height"},
            {displayName: "x"},
            {displayName: "y"},
            {displayName: "text color"},
           ]
  }

}

var uiControl = reactFactory({
  displayName: "ui-control",
  startMoving: function(e) {
    e.dataTransfer.setData("uiElementAdd", this.props.control.displayName);
    e.dataTransfer.setDragImage(document.getElementById("clear-pixel"), 0,0);
  },
  addElement: function(e) {
    dispatch("uiComponentElementAdd", {component: this.props.component, control: this.props.control.displayName, x: 100, y: 100, width: 100, height: 100});
  },
  render: function() {
    return JSML(["li", {draggable: true,
                        onClick: this.addElement,
                        onDragStart: this.startMoving},
                 this.props.control.displayName]);
  }
});

var uiTools = reactFactory({
  displayName: "ui-tools",
  render: function() {
    var self = this;
    var items = Object.keys(uiControls).map(function(cur) {
      var cur = uiControls[cur];
      return uiControl({control: cur, component: self.props.component});
    });
    return JSML(["div", {className: "ui-tools"},
                 ["ul", items]]);
  }
});

var uiInpector = reactFactory({
  displayName: "ui-inspector",
  render: function() {
    var info = uiControls[this.props.element.control];
    var attrs = info.attrs.map(function(cur) {
      return ["li", cur.displayName];
    });
    return JSML(["div", {className: "ui-inspector"},
                 ["ul", attrs]
                ]);
  }
});

var uiCanvasElem = reactFactory({
  getInitialState: function() {
    var cur = this.props.element;
    return {width: cur.width, height: cur.height, x: cur.x, y: cur.y};
  },
  componentDidUpdate: function(prev) {
    if(prev.element.id !== this.props.element.id) {
      var cur = this.props.element;
      this.setState({width: cur.width, height: cur.height, x: cur.x, y: cur.y});
    }
  },
  startMoving: function(e) {
    var rel = relativeCoords(e, e.target, e.target.parentNode);
    this.state.offset = rel.element;
    e.dataTransfer.setDragImage(document.getElementById("clear-pixel"), 0,0);
  },
  move: function(e) {
    if(e.clientX === 0 && e.clientY === 0) return;
    //calculate offset;
    var canvasPos = relativeCoords(e, e.target, e.target.parentNode).canvas;
    var x = canvasPos.x - this.state.offset.x;
    var y = canvasPos.y - this.state.offset.y;
    this.setState({x: x, y: y});
  },
  stopMoving: function(e) {
    var state = this.state;
    var element = this.props.element;
    dispatch("uiComponentElementMoved", {element: element, x: state.x, y: state.y});
  },
  render: function() {
    var cur = this.props.element;
    return JSML(["div", {className: "control",
                         style: {top: this.state.y, left: this.state.x, width: this.state.width, height: this.state.height},
                         onDragStart: this.startMoving,
                         onDrag: this.move,
                         onDragEnd: this.stopMoving,
                         draggable: true},
                 cur.control]);
  }
});

var uiCanvas = reactFactory({
  displayName: "ui-canvas",
  elementOver: function(e) {
    e.preventDefault();
  },
  elementDropped: function(e) {
    var type = e.dataTransfer.getData("uiElementAdd");
    if(!type) return;
    var canvas = e.target;
    var rel = relativeCoords(e, canvas, canvas).canvas;
    dispatch("uiComponentElementAdd", {component: this.props.component, control: type, x: rel.x, y: rel.y, width: 100, height: 100});
    console.log("add", type);
  },
  render: function() {
    var elems = this.props.elements.map(function(cur) {
      return uiCanvasElem({element: cur});
    })
    return JSML(["div", {className: "ui-canvas",
                         onDragOver: this.elementOver,
                         onDrop: this.elementDropped},
                 elems
                ]);
  }
});

tiles.ui = {
  content: reactFactory({
    displayName: "ui-editor",
    render: function() {
      var id = "myUI";
      var elements = ixer.index("uiComponentToElements")[id] || [];
      elements = elements.map(function(cur) {
        return {component: cur[0], id: cur[1], control: cur[2], width: cur[3], height: cur[4], x: cur[5], y: cur[6]};
      });
      return JSML(["div", {className: "ui-editor"},
                   uiTools({component: id}),
                   uiCanvas({elements: elements, component: id}),
                   uiInpector({element: {control: "button"}})]);
    }
  })
};

//---------------------------------------------------------
// Event dispatch
//---------------------------------------------------------

function dispatch(event, arg, noRedraw) {
  switch(event) {
    case "load":
      break;
    case "addColumnToTable":
      var diffs = code.diffs.addColumn(arg.table);
      ixer.handleDiffs(diffs);
      break;
    case "swapRow":
      var oldKey = JSON.stringify(arg.old);
      var time = ixer.index("editId")[arg.table][oldKey];
      var diffs = {
        editId: {adds: [[arg.table, JSON.stringify(arg.neue), time]], removes: [[arg.table, oldKey, time]]}
      };
      diffs[arg.table] = {adds: [arg.neue.slice()], removes: [arg.old.slice()]};
      ixer.handleDiffs(diffs);
      break;
    case "addRow":
      var diffs = {
        editId: {adds: [[arg.table, JSON.stringify(arg.neue), (new Date()).getTime()]], removes: []}
      };
      diffs[arg.table] = {adds: [arg.neue.slice()], removes: []};
      ixer.handleDiffs(diffs);
      break;
    case "rename":
      var diffs = code.diffs.changeDisplayName(arg.id, arg.value);
      ixer.handleDiffs(diffs);
      break;
    case "uiComponentElementMoved":
      var element = arg.element;
      var prev = [element.component, element.id, element.control, element.width, element.height, element.x, element.y];
      var neue = [element.component, element.id, element.control, element.width, element.height, arg.x, arg.y];
      var diffs = {
        uiComponentElement: {adds: [neue], removes: [prev]}
      };
      ixer.handleDiffs(diffs);
      break;
    case "uiComponentElementAdd":
      var neue = [arg.component, uuid(), arg.control, arg.width, arg.height, arg.x, arg.y];
      var diffs = {
        uiComponentElement: {adds: [neue], removes: []}
      };
      ixer.handleDiffs(diffs);
      break;
    default:
      console.error("Dispatch for unknown event: ", event, arg);
      break;
  }

  if(!noRedraw) {
    React.render(root(), document.body);
  }
}


//---------------------------------------------------------
// Data API
//---------------------------------------------------------

var code = {
  diffs: {
    addColumn: function(viewId) {
      var view = ixer.index("view")[viewId];
      var fields = code.viewToFields(viewId) || [];
      var schema = view[1];
      var fieldId = uuid();
      var diffs = {
        field: {adds: [[fieldId, schema, fields.length, "unknown"]], removes: []},
        displayName: {adds: [[fieldId, alphabet[fields.length]]], removes: []}
      };
      return diffs;
    },
    changeDisplayName: function(id, neue) {
      var cur = ixer.index("displayName")[id];
      var diffs = {
        displayName: {adds: [[id, neue]], removes: [[id, cur]]}
      }
      return diffs;
    }
  },
  viewToFields: function(view) {
    var schema = ixer.index("viewToSchema")[view];
    return ixer.index("schemaToFields")[schema];
  },
  name: function(id) {
    return ixer.index("displayName")[id];
  }
}

//---------------------------------------------------------
// Go
//---------------------------------------------------------


//add some views
ixer.addIndex("displayName", "displayName", Indexing.create.lookup([0, 1]));
ixer.addIndex("view", "view", Indexing.create.lookup([0, false]));
ixer.addIndex("editId", "editId", Indexing.create.lookup([0,1,2]));
ixer.addIndex("viewToSchema", "view", Indexing.create.lookup([0, 1]));
ixer.addIndex("schemaToFields", "field", Indexing.create.collector([1]));
ixer.addIndex("uiComponentToElements", "uiComponentElement", Indexing.create.collector([0]));
ixer.handleDiffs({view: {adds: [["foo", "foo-schema", false]], removes: []},
                  schema: {adds: [["foo-schema"]], removes: []},
                  field: {adds: [["foo-a", "foo-schema", 0, "string"], ["foo-b", "foo-schema", 1, "string"]], removes: []},
                  editId: {adds: [["foo", JSON.stringify(["a", "b"]), 0], ["foo", JSON.stringify(["c", "d"]), 1]], removes: []},
                  foo: {adds: [["a", "b"], ["c", "d"]], removes: []},
                  input: {adds: [["foo", ["a", "b"]], ["foo", ["c", "d"]]], removes: []},
                  displayName: {adds: [["foo-a", "foo A"], ["foo-b", "foo B"]], removes: []},
                  uiComponent: {adds: [["myUI"]], removes: []},

                 });

dispatch("load");<|MERGE_RESOLUTION|>--- conflicted
+++ resolved
@@ -76,13 +76,9 @@
     this.setState({editingGrid: !this.state.editingGrid});
   },
   render: function() {
-<<<<<<< HEAD
-    return JSML(["div",
-                 ["canvas", {width: 1, height: 1, id: "clear-pixel"}],
-                 stage({parent: "body"})]);
-=======
     return JSML(
       ["div",
+       ["canvas", {width: 1, height: 1, id: "clear-pixel"}],
        stage({bounds: this.state.bounds, editing: this.state.editingGrid}),
        toolbar({
          controls: [
@@ -99,7 +95,6 @@
          ]
        })]
     );
->>>>>>> 8afe1493
   }
 });
 
