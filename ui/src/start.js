//---------------------------------------------------------
// Utils
//---------------------------------------------------------

var alphabet = ["A", "B", "C", "D", "E", "F", "G", "H", "I", "J", "K", "L", "M",
                "N", "O", "P", "Q", "R", "S", "T", "U", "V", "W", "X", "Y", "Z"];

function reactFactory(obj) {
  return React.createFactory(React.createClass(obj));
}

function extend(dest, src) {
  for(var key in src) {
    if(!src.hasOwnProperty(key)) { continue; }
    dest[key] = src[key];
  }
  return dest;
}

function range(from, to) {
  if(to === undefined) {
    to = from;
    from = 0;
  }
  var results = [];
  for(var i = from; i < to; i++) {
    results.push(i);
  }
  return results;
}

//---------------------------------------------------------
// UI state
//---------------------------------------------------------

var uiState = {};
var ixer = new Indexing.Indexer();

//---------------------------------------------------------
// Root component
//---------------------------------------------------------

var toolbar = reactFactory({
  render: function() {
    var content = ["div", {className: "toolbar"}];
    content.push.apply(content, this.props.controls);
    return JSML(content);
  }
});

var root = reactFactory({
  displayName: "root",
  getInitialState: function() {
    return {editingGrid: false, bounds: this.getBounds()};
  },
  componentDidMount: function() {
    window.addEventListener("resize", this.updateGrid);
  },
  componentWillUnmount: function() {
    window.removeEventListener("resize", this.updateGrid);
  },
  updateGrid: function() {
    // @FIXME: I need to be debounced.
    this.setState({bounds: this.getBounds()});
  },
  getBounds: function() {
    var bounds = extend({}, document.querySelector("body").getBoundingClientRect());
    bounds.height -= 80;
    bounds.width -= 40;
    return bounds;
  },
  chooseProgram: function() {
    console.warn("@TODO: Implement me.");
  },
  toggleEditGrid: function() {
    this.setState({editingGrid: !this.state.editingGrid});
  },
  render: function() {
    return JSML(
      ["div",
       ["canvas", {width: 1, height: 1, id: "clear-pixel"}],
       stage({bounds: this.state.bounds, editing: this.state.editingGrid}),
       toolbar({
         controls: [
           ["button", {
             title: "choose program",
             className: "btn-choose-program ion-ios-albums-outline pull-right",
             onClick: this.chooseProgram
           }],
           ["button", {
             title: "edit grid",
             className: "btn-edit-grid ion-grid pull-right",
             onClick: this.toggleEditGrid
           }]
         ]
       })]
    );
  }
});

//---------------------------------------------------------
// Grid components
//---------------------------------------------------------

var tiles = {};

tiles.debug = {
  flippable: false,
  navigable: false,
  content: reactFactory({
    displayName: "debug-tile",
    render: function() {
      return JSML(["span", "hello, world!"]);
    }
  })
};


var gridTile = reactFactory({
  displayName: "grid-tile",
  mixins: [Drag.mixins.draggable],
  render: function() {
    var tile = tiles[this.props.type];
    if(!tile) { throw new Error("Invalid tile type specified: '" + this.props.type + "'."); }

    var style = {
      top: this.props.top,
      left: this.props.left,
      width: this.props.width,
      height: this.props.height
    };
    var attrs = {className: "grid-tile " + this.props.type, style: style};
    var data = {};
    data["tile/" + this.props.type] = this.props.id;
    data["tile/generic"] = this.props.id;
    if(this.props.draggable) { attrs = this.wrapDraggable(attrs, {data: data, image: null}); }
    return JSML(["div", attrs, tile.content(tile)]);
  }
});

var stage = reactFactory({
  displayName: "stage",
  mixins: [Drag.mixins.dropzone],
  getInitialState: function() {
    return {
      grid: Grid.makeGrid({bounds: this.props.bounds, gutter: 8}),
      tiles: [
<<<<<<< HEAD
        {pos: [0, 0], size: [3, 1], type: "debug", id: uuid()},
        {pos: [3, 0], size: [9, 1], type: "debug", id: uuid()},
        {pos: [0, 1], size: [1, 5], type: "debug", id: uuid()},
        {pos: [1, 1], size: [2, 1], type: "debug", id: uuid()},
        {pos: [3, 1], size: [9, 1], type: "debug", id: uuid()},
        {pos: [1, 2], size: [4, 8], type: "table", id: uuid()},
        {pos: [5, 2], size: [7, 4], type: "table", id: uuid()}
=======
        {pos: [0, 0], size: [3, 1], type: "debug"},
        {pos: [3, 0], size: [9, 1], type: "debug"},
        {pos: [0, 1], size: [1, 5], type: "debug"},
        {pos: [1, 1], size: [2, 1], type: "debug"},
        {pos: [3, 1], size: [9, 1], type: "debug"},
        {pos: [1, 2], size: [4, 8], type: "table"},
        {pos: [5, 2], size: [7, 4], type: "ui"}
>>>>>>> 3a693a59
      ]
    };
  },
  componentWillReceiveProps: function(nextProps) {
    this.setState({grid: Grid.updateGrid(this.state.grid, {bounds: nextProps.bounds})});
  },

  render: function() {
    var isEditing = this.props.editing;

    var children = [];
    for(var tileIx = 0, tilesLength = this.state.tiles.length; tileIx < tilesLength; tileIx++) {
      var tileRaw = this.state.tiles[tileIx];
      var tileRect = Grid.getRect(this.state.grid, tileRaw.pos, tileRaw.size);
      var tile = extend(extend({}, tileRaw), tileRect);
      tile.draggable = tile.resizable = isEditing;
      children.push(gridTile(tile));
    }
    var attrs = {className: "tile-grid" + (isEditing ? " editing" : "")};
    if(this.props.editing) { attrs = this.wrapDropzone(attrs); }
    var content = ["div", attrs];
    content.push.apply(content, children);
    return JSML(content);
  }
});

//---------------------------------------------------------
// Table components
//---------------------------------------------------------

var editable = reactFactory({
  displayName: "editable",
  getInitialState: function() {
    return {value: "", modified: false};
  },
  handleChange: function(e) {
    this.setState({value: e.target.textContent, modified: true});
  },
  handleKeys: function(e) {
    //submit on enter
    if(e.keyCode === 13) {
      this.submit();
      e.preventDefault();
    }
    if(this.props.onKey) {
      this.props.onKey(e);
    }
  },
  submit: function() {
    if(this.props.onSubmit && this.state.modified) {
      this.setState({modified: false});
      this.props.onSubmit(this.state.value);
    }
  },
  render: function() {
    var value = this.state.value || this.props.value;
    return JSML(["div", {"contentEditable": true,
                         "onInput": this.handleChange,
                         "onBlur": this.submit,
                         "onKeyDown": this.handleKeys,
                         dangerouslySetInnerHTML: {__html: value !== undefined ? value : ""}}]);
  }
});

var tableHeader = reactFactory({
  displayName: "tableHeader",
  renameHeader: function(value) {
    //do stuff
    dispatch("rename", {id: this.props.id, value: value});
  },
  render: function() {
    return JSML(["th", editable({value: this.props.field, onSubmit: this.renameHeader})]);
  }
});

var tableRow = reactFactory({
  displayName: "tableRow",
  getInitialState: function() {
    var row = [];
    var cur = this.props.row;
    for(var i = 0, len = this.props.length; i < len; i++) {
      row[i] = cur[i];
    }
    return {row: row};
  },
  componentDidUpdate: function(prev) {
    if(!Indexing.arraysIdentical(prev.row, this.props.row)) {
      var row = this.state.row;
      var cur = this.props.row;
      for(var i = 0, len = this.props.length; i < len; i++) {
        row[i] = cur[i];
      }
    }
  },
  checkRowComplete: function() {
    var row = this.state.row;
    for(var i = 0, len = this.props.length; i < len; i++) {
      if(row[i] === undefined) return false;
    }
    return true;
  },
  setColumn: function(ix, value) {
    this.state.row[ix] = value;
    if(this.checkRowComplete()) {
      this.submitRow();
    } else {
      if(this.props.onRowModified) this.props.onRowModified(this.props.id);
    }
  },
  submitRow: function() {
    if(this.props.isNewRow) {
      if(this.props.onRowAdded) this.props.onRowAdded(this.props.id);
      dispatch("addRow", {table: this.props.table, neue: this.state.row});
    } else {
      dispatch("swapRow", {table: this.props.table, old: this.props.row, neue: this.state.row});
    }
  },
  render: function() {
    var self = this;
    var fields = range(this.props.length).map(function(cur) {
      var content = self.props.row[cur];
      if(content === undefined) {
        content = "";
      }
      if(self.props.editable) {
        return ["td", editable({value: content, onSubmit: function(value) {
          self.setColumn(cur, value);
        }})];
      } else {
        return ["td", content];
      }
    });
    return JSML(["tr", fields]);
  }
});

tiles.table = {
  content: reactFactory({
    displayName: "table",
    getInitialState: function() {
      var table = "foo"; //@FIXME derive this from tableTile index.
      return {table: table, partialRows: [uuid()]};
    },
    rowAdded: function(id) {
      this.setState({partialRows: this.state.partialRows.filter(function(cur) {
        return cur !== id;
      })});
    },
    addedRowModified: function(id) {
      if(this.state.partialRows[this.state.partialRows.length - 1] === id) {
        this.state.partialRows.push(uuid());
        this.setState({partialRows: this.state.partialRows})
      }
    },
    addColumn: function() {
      dispatch("addColumnToTable", {table: this.state.table});
    },
    render: function() {
      var self = this;
      var fields = code.viewToFields(this.state.table);
      var rows = ixer.facts(this.state.table);
      var numColumns = fields.length;
      var headers = fields.map(function(cur) {
        return tableHeader({field: code.name(cur[0]), id: cur[0]});
      });
      var rowIds = ixer.index("editId")[this.state.table];
      if(rowIds) {
        rows.sort(function(a, b) {
          return rowIds[JSON.stringify(a)] - rowIds[JSON.stringify(b)];
        });
      }
      var rowComponents = rows.map(function(cur, ix) {
        return tableRow({table: self.state.table, row: cur, length: numColumns, key: JSON.stringify(cur) + ix, editable: true});
      });
      this.state.partialRows.forEach(function(cur) {
        rowComponents.push(tableRow({table: self.state.table, row: [], length: numColumns, editable: true, isNewRow: true, onRowAdded: self.rowAdded, onRowModified: self.addedRowModified, key: cur, id: cur}));
      });
      return JSML(["div", {className: "tableWrapper"},
                   ["table",
                    ["thead", ["tr", headers]],
                    ["tbody", rowComponents]],
                   ["div", {className: "addColumn", onClick: this.addColumn}, "+"]]);
    }
  })
};

//---------------------------------------------------------
// View components
//---------------------------------------------------------

//---------------------------------------------------------
// UI editor components
//---------------------------------------------------------

function relativeCoords(e, me, parent) {
    //TODO: this doesn't account for scrolling
    var canvasRect = parent.getBoundingClientRect();
    var myRect = me.getBoundingClientRect();
    var canvasRelX = e.clientX - canvasRect.left;
    var canvasRelY = e.clientY - canvasRect.top;
    var elementRelX = e.clientX - myRect.left;
    var elementRelY = e.clientY - myRect.top;
    return {canvas: {x: canvasRelX, y: canvasRelY}, element: {x: elementRelX, y: elementRelY}}
}

var uiControls = {
  button: {
    displayName: "button",
    attrs: [{displayName: "width"},
            {displayName: "height"},
            {displayName: "x"},
            {displayName: "y"},
            {displayName: "text color"},
           ]
  },
  text: {
    displayName: "text",
    attrs: [{displayName: "width"},
            {displayName: "height"},
            {displayName: "x"},
            {displayName: "y"},
            {displayName: "text color"},
           ]
  },
  box: {
    displayName: "box",
    attrs: [{displayName: "width"},
            {displayName: "height"},
            {displayName: "x"},
            {displayName: "y"},
            {displayName: "text color"},
           ]
  }

}

var uiControl = reactFactory({
  displayName: "ui-control",
  startMoving: function(e) {
    e.dataTransfer.setData("uiElementAdd", this.props.control.displayName);
    e.dataTransfer.setDragImage(document.getElementById("clear-pixel"), 0,0);
  },
  addElement: function(e) {
    dispatch("uiComponentElementAdd", {component: this.props.component, control: this.props.control.displayName, x: 100, y: 100, width: 100, height: 100});
  },
  render: function() {
    return JSML(["li", {draggable: true,
                        onClick: this.addElement,
                        onDragStart: this.startMoving},
                 this.props.control.displayName]);
  }
});

var uiTools = reactFactory({
  displayName: "ui-tools",
  render: function() {
    var self = this;
    var items = Object.keys(uiControls).map(function(cur) {
      var cur = uiControls[cur];
      return uiControl({control: cur, component: self.props.component});
    });
    return JSML(["div", {className: "ui-tools"},
                 ["ul", items]]);
  }
});

var uiInpector = reactFactory({
  displayName: "ui-inspector",
  render: function() {
    var info = uiControls[this.props.element.control];
    var attrs = info.attrs.map(function(cur) {
      return ["li", cur.displayName];
    });
    return JSML(["div", {className: "ui-inspector"},
                 ["ul", attrs]
                ]);
  }
});

var uiCanvasElem = reactFactory({
  getInitialState: function() {
    var cur = this.props.element;
    return {width: cur.width, height: cur.height, x: cur.x, y: cur.y};
  },
  componentDidUpdate: function(prev) {
    if(prev.element.id !== this.props.element.id) {
      var cur = this.props.element;
      this.setState({width: cur.width, height: cur.height, x: cur.x, y: cur.y});
    }
  },
  startMoving: function(e) {
    var rel = relativeCoords(e, e.target, e.target.parentNode);
    this.state.offset = rel.element;
    e.dataTransfer.setDragImage(document.getElementById("clear-pixel"), 0,0);
  },
  move: function(e) {
    if(e.clientX === 0 && e.clientY === 0) return;
    //calculate offset;
    var canvasPos = relativeCoords(e, e.target, e.target.parentNode).canvas;
    var x = canvasPos.x - this.state.offset.x;
    var y = canvasPos.y - this.state.offset.y;
    this.setState({x: x, y: y});
  },
  stopMoving: function(e) {
    var state = this.state;
    var element = this.props.element;
    dispatch("uiComponentElementMoved", {element: element, x: state.x, y: state.y});
  },
  render: function() {
    var cur = this.props.element;
    return JSML(["div", {className: "control",
                         style: {top: this.state.y, left: this.state.x, width: this.state.width, height: this.state.height},
                         onDragStart: this.startMoving,
                         onDrag: this.move,
                         onDragEnd: this.stopMoving,
                         draggable: true},
                 cur.control]);
  }
});

var uiCanvas = reactFactory({
  displayName: "ui-canvas",
  elementOver: function(e) {
    e.preventDefault();
  },
  elementDropped: function(e) {
    var type = e.dataTransfer.getData("uiElementAdd");
    if(!type) return;
    var canvas = e.target;
    var rel = relativeCoords(e, canvas, canvas).canvas;
    dispatch("uiComponentElementAdd", {component: this.props.component, control: type, x: rel.x, y: rel.y, width: 100, height: 100});
    console.log("add", type);
  },
  render: function() {
    var elems = this.props.elements.map(function(cur) {
      return uiCanvasElem({element: cur});
    })
    return JSML(["div", {className: "ui-canvas",
                         onDragOver: this.elementOver,
                         onDrop: this.elementDropped},
                 elems
                ]);
  }
});

tiles.ui = {
  content: reactFactory({
    displayName: "ui-editor",
    render: function() {
      var id = "myUI";
      var elements = ixer.index("uiComponentToElements")[id] || [];
      elements = elements.map(function(cur) {
        return {component: cur[0], id: cur[1], control: cur[2], width: cur[3], height: cur[4], x: cur[5], y: cur[6]};
      });
      return JSML(["div", {className: "ui-editor"},
                   uiTools({component: id}),
                   uiCanvas({elements: elements, component: id}),
                   uiInpector({element: {control: "button"}})]);
    }
  })
};

//---------------------------------------------------------
// Event dispatch
//---------------------------------------------------------

function dispatch(event, arg, noRedraw) {
  switch(event) {
    case "load":
      break;
    case "addColumnToTable":
      var diffs = code.diffs.addColumn(arg.table);
      ixer.handleDiffs(diffs);
      break;
    case "swapRow":
      var oldKey = JSON.stringify(arg.old);
      var time = ixer.index("editId")[arg.table][oldKey];
      var diffs = {
        editId: {adds: [[arg.table, JSON.stringify(arg.neue), time]], removes: [[arg.table, oldKey, time]]}
      };
      diffs[arg.table] = {adds: [arg.neue.slice()], removes: [arg.old.slice()]};
      ixer.handleDiffs(diffs);
      break;
    case "addRow":
      var diffs = {
        editId: {adds: [[arg.table, JSON.stringify(arg.neue), (new Date()).getTime()]], removes: []}
      };
      diffs[arg.table] = {adds: [arg.neue.slice()], removes: []};
      ixer.handleDiffs(diffs);
      break;
    case "rename":
      var diffs = code.diffs.changeDisplayName(arg.id, arg.value);
      ixer.handleDiffs(diffs);
      break;
    case "uiComponentElementMoved":
      var element = arg.element;
      var prev = [element.component, element.id, element.control, element.width, element.height, element.x, element.y];
      var neue = [element.component, element.id, element.control, element.width, element.height, arg.x, arg.y];
      var diffs = {
        uiComponentElement: {adds: [neue], removes: [prev]}
      };
      ixer.handleDiffs(diffs);
      break;
    case "uiComponentElementAdd":
      var neue = [arg.component, uuid(), arg.control, arg.width, arg.height, arg.x, arg.y];
      var diffs = {
        uiComponentElement: {adds: [neue], removes: []}
      };
      ixer.handleDiffs(diffs);
      break;
    default:
      console.error("Dispatch for unknown event: ", event, arg);
      break;
  }

  if(!noRedraw) {
    React.render(root(), document.body);
  }
}


//---------------------------------------------------------
// Data API
//---------------------------------------------------------

var code = {
  diffs: {
    addColumn: function(viewId) {
      var view = ixer.index("view")[viewId];
      var fields = code.viewToFields(viewId) || [];
      var schema = view[1];
      var fieldId = uuid();
      var diffs = {
        field: {adds: [[fieldId, schema, fields.length, "unknown"]], removes: []},
        displayName: {adds: [[fieldId, alphabet[fields.length]]], removes: []}
      };
      return diffs;
    },
    changeDisplayName: function(id, neue) {
      var cur = ixer.index("displayName")[id];
      var diffs = {
        displayName: {adds: [[id, neue]], removes: [[id, cur]]}
      }
      return diffs;
    }
  },
  viewToFields: function(view) {
    var schema = ixer.index("viewToSchema")[view];
    return ixer.index("schemaToFields")[schema];
  },
  name: function(id) {
    return ixer.index("displayName")[id];
  }
}

//---------------------------------------------------------
// Go
//---------------------------------------------------------


//add some views
ixer.addIndex("displayName", "displayName", Indexing.create.lookup([0, 1]));
ixer.addIndex("view", "view", Indexing.create.lookup([0, false]));
ixer.addIndex("editId", "editId", Indexing.create.lookup([0,1,2]));
ixer.addIndex("viewToSchema", "view", Indexing.create.lookup([0, 1]));
ixer.addIndex("schemaToFields", "field", Indexing.create.collector([1]));
ixer.addIndex("uiComponentToElements", "uiComponentElement", Indexing.create.collector([0]));
ixer.handleDiffs({view: {adds: [["foo", "foo-schema", false]], removes: []},
                  schema: {adds: [["foo-schema"]], removes: []},
                  field: {adds: [["foo-a", "foo-schema", 0, "string"], ["foo-b", "foo-schema", 1, "string"]], removes: []},
                  editId: {adds: [["foo", JSON.stringify(["a", "b"]), 0], ["foo", JSON.stringify(["c", "d"]), 1]], removes: []},
                  foo: {adds: [["a", "b"], ["c", "d"]], removes: []},
                  input: {adds: [["foo", ["a", "b"]], ["foo", ["c", "d"]]], removes: []},
                  displayName: {adds: [["foo-a", "foo A"], ["foo-b", "foo B"]], removes: []},
                  uiComponent: {adds: [["myUI"]], removes: []},

                 });

dispatch("load");<|MERGE_RESOLUTION|>--- conflicted
+++ resolved
@@ -145,23 +145,13 @@
     return {
       grid: Grid.makeGrid({bounds: this.props.bounds, gutter: 8}),
       tiles: [
-<<<<<<< HEAD
         {pos: [0, 0], size: [3, 1], type: "debug", id: uuid()},
         {pos: [3, 0], size: [9, 1], type: "debug", id: uuid()},
         {pos: [0, 1], size: [1, 5], type: "debug", id: uuid()},
         {pos: [1, 1], size: [2, 1], type: "debug", id: uuid()},
         {pos: [3, 1], size: [9, 1], type: "debug", id: uuid()},
         {pos: [1, 2], size: [4, 8], type: "table", id: uuid()},
-        {pos: [5, 2], size: [7, 4], type: "table", id: uuid()}
-=======
-        {pos: [0, 0], size: [3, 1], type: "debug"},
-        {pos: [3, 0], size: [9, 1], type: "debug"},
-        {pos: [0, 1], size: [1, 5], type: "debug"},
-        {pos: [1, 1], size: [2, 1], type: "debug"},
-        {pos: [3, 1], size: [9, 1], type: "debug"},
-        {pos: [1, 2], size: [4, 8], type: "table"},
-        {pos: [5, 2], size: [7, 4], type: "ui"}
->>>>>>> 3a693a59
+        {pos: [5, 2], size: [7, 4], type: "ui", id: uuid()}
       ]
     };
   },
