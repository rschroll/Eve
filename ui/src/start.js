--- conflicted
+++ resolved
@@ -9,14 +9,14 @@
   return React.createFactory(React.createClass(obj));
 }
 
-<<<<<<< HEAD
 function extend(dest, src) {
   for(var key in src) {
     if(!src.hasOwnProperty(key)) { continue; }
     dest[key] = src[key];
   }
   return dest;
-=======
+}
+
 function range(from, to) {
   if(to === undefined) {
     to = from;
@@ -27,7 +27,6 @@
     results.push(i);
   }
   return results;
->>>>>>> abfc3489
 }
 
 //---------------------------------------------------------
@@ -44,12 +43,7 @@
 var root = reactFactory({
   displayName: "root",
   render: function() {
-<<<<<<< HEAD
-//     return JSML(["p", "hey!"]);
     return stage({parent: "body"});
-=======
-    return table({table: "foo"});
->>>>>>> abfc3489
   }
 });
 
@@ -57,8 +51,7 @@
 // Grid components
 //---------------------------------------------------------
 
-var tiles = {
-};
+var tiles = {};
 
 tiles.debug = {
   flippable: false,
@@ -229,13 +222,23 @@
   }
 });
 
-<<<<<<< HEAD
 tiles.table = {
   content: reactFactory({
-    displayName: "table-tile",
+    displayName: "table",
     getInitialState: function() {
-      // @TODO: lookup table from tile Id.
-      return {table: "foo"};
+      var table = "foo"; //@FIXME derive this from tableTile index.
+      return {table: table, partialRows: [uuid()]};
+    },
+    rowAdded: function(id) {
+      this.setState({partialRows: this.state.partialRows.filter(function(cur) {
+        return cur !== id;
+      })});
+    },
+    addedRowModified: function(id) {
+      if(this.state.partialRows[this.state.partialRows.length - 1] === id) {
+        this.state.partialRows.push(uuid());
+        this.setState({partialRows: this.state.partialRows})
+      }
     },
     addColumn: function() {
       dispatch("addColumnToTable", {table: this.state.table});
@@ -248,66 +251,26 @@
       var headers = fields.map(function(cur) {
         return tableHeader({field: code.name(cur[0]), id: cur[0]});
       });
-      var rows = rows.map(function(cur) {
-        return tableRow({table: self.props.table, row: cur, length: numColumns});
+      var rowIds = ixer.index("editId")[this.state.table];
+      if(rowIds) {
+        rows.sort(function(a, b) {
+          return rowIds[JSON.stringify(a)] - rowIds[JSON.stringify(b)];
+        });
+      }
+      var rowComponents = rows.map(function(cur, ix) {
+        return tableRow({table: self.props.table, row: cur, length: numColumns, key: JSON.stringify(cur) + ix, editable: true});
       });
-      rows.push(tableRow({table: this.state.table, row: [], length: numColumns, isNewRow: true}));
+      this.state.partialRows.forEach(function(cur) {
+        rowComponents.push(tableRow({table: self.props.table, row: [], length: numColumns, editable: true, isNewRow: true, onRowAdded: self.rowAdded, onRowModified: self.addedRowModified, key: cur, id: cur}));
+      });
       return JSML(["div", {className: "tableWrapper"},
                    ["table",
                     ["thead", ["tr", headers]],
-                    ["tbody", rows]],
+                    ["tbody", rowComponents]],
                    ["div", {className: "addColumn", onClick: this.addColumn}, "+"]]);
     }
   })
 };
-=======
-var table = reactFactory({
-  displayName: "table",
-  getInitialState: function() {
-    return {partialRows: [uuid()]};
-  },
-  rowAdded: function(id) {
-    this.setState({partialRows: this.state.partialRows.filter(function(cur) {
-      return cur !== id;
-    })});
-  },
-  addedRowModified: function(id) {
-    if(this.state.partialRows[this.state.partialRows.length - 1] === id) {
-      this.state.partialRows.push(uuid());
-      this.setState({partialRows: this.state.partialRows})
-    }
-  },
-  addColumn: function() {
-    dispatch("addColumnToTable", {table: this.props.table});
-  },
-  render: function() {
-    var self = this;
-    var fields = code.viewToFields(this.props.table);
-    var rows = ixer.facts(this.props.table);
-    var numColumns = fields.length;
-    var headers = fields.map(function(cur) {
-      return tableHeader({field: code.name(cur[0]), id: cur[0]});
-    });
-    var rowIds = ixer.index("editId")[this.props.table];
-    if(rowIds) {
-      rows.sort(function(a, b) {
-        return rowIds[JSON.stringify(a)] - rowIds[JSON.stringify(b)];
-      });
-    }
-    var rowComponents = rows.map(function(cur, ix) {
-      return tableRow({table: self.props.table, row: cur, length: numColumns, key: JSON.stringify(cur) + ix, editable: true});
-    });
-    this.state.partialRows.forEach(function(cur) {
-      rowComponents.push(tableRow({table: self.props.table, row: [], length: numColumns, editable: true, isNewRow: true, onRowAdded: self.rowAdded, onRowModified: self.addedRowModified, key: cur, id: cur}));
-    });
-    return JSML(["div", {className: "tableWrapper"},
-                 ["table",
-                  ["thead", ["tr", headers]],
-                  ["tbody", rowComponents]],
-                ["div", {className: "addColumn", onClick: this.addColumn}, "+"]]);
-  }
-});
->>>>>>> abfc3489
 
 //---------------------------------------------------------
 // View components
