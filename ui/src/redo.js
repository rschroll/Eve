--- conflicted
+++ resolved
@@ -1599,7 +1599,6 @@
 
 
 function initIndexer() {
-<<<<<<< HEAD
   var add = function(name, info, fields, id, tags) {
     ixer.handleDiffs(code.diffs.addView(name, info, fields, id, tags));
   }
@@ -1614,61 +1613,6 @@
 
   add("adderRow", {tx: "id", id: "id", table: "id", row: "tuple"}, undefined, "adderRow", ["table"]);
   add("remove", {id: "id"}, undefined, "remove", ["table"]);
-=======
-  ixer.handleDiffs(code.diffs.addView("transaction", {id: "id"}, undefined, "transaction", ["table"]));
-  ixer.handleDiffs(code.diffs.addView("remove", {id: "id"}, undefined, "remove", ["table"]));
-  ixer.handleDiffs(
-    code.diffs.addView("schema", {id: "id"}, [], "schema", ["table"]));
-  ixer.handleDiffs(
-    code.diffs.addView("field", {schema: "id", ix: "int", id: "id", type: "type"}, [], "field", ["table"]));
-  ixer.handleDiffs(
-    code.diffs.addView("primitive", {id: "id", inSchema: "id", outSchema: "id"}, [], "primitive", ["table"]));
-  ixer.handleDiffs(
-    code.diffs.addView("view", {id: "id", schema: "id", kind: "query|union"}, [], "view", ["table"]));
-  ixer.handleDiffs(
-    code.diffs.addView("source", {view: "id", ix: "int", id: "id", data: "data", action: "get-tuple|get-relation"}, [], "source", ["table"]));
-  ixer.handleDiffs(
-    code.diffs.addView("constraint", {left: "reference", op: "op", right: "reference"}, [], "constraint", ["table"]));
-  ixer.handleDiffs(code.diffs.addView("tag", {id: "id", tag: "string"}, undefined, "tag", ["table"]));
-  ixer.handleDiffs(code.diffs.addView("displayName", {tx: "number", id: "string", name: "string"}, undefined, "displayName", ["table"]));
-  ixer.handleDiffs(code.diffs.addView("tableTile", {id: "string", view: "string"}, undefined, "tableTile", ["table"]));
-  ixer.handleDiffs(code.diffs.addView("viewTile", {id: "string", view: "string"}, undefined, "viewTile", ["table"]));
-
-
-  ixer.handleDiffs(code.diffs.addView("adderRow", {tx: "id", id: "id", table: "id", row: "tuple"}, undefined, "adderRow", ["table"]));
-  ixer.handleDiffs(code.diffs.addView("tileOutline", {tx: "id", client: "id", x: "number", y: "number", w: "number", h: "number"}, undefined, "tileOutline", ["table"]));
-
-  ixer.handleDiffs(
-    code.diffs.addView("searchValue", {tx: "number", id: "id", value: "string"}, [], "searchValue", ["table"]));
-  ixer.handleDiffs(
-    code.diffs.addView("modal", {tx: "number", id: "id", type: "string"}, [], "modal", ["table"]));
-  ixer.handleDiffs(
-    code.diffs.addView("searchModal", {tx: "number", id: "id", type: "string"}, [], "searchModal", ["table"]));
-
-  ixer.handleDiffs(code.diffs.addView("zomg", {
-    a: "string",
-    e: "number",
-    f: "number"
-  }, [
-    ["a", "b", "c"],
-    ["d", "e", "f"]
-  ], "zomg", ["table"]));
-
-  ixer.handleDiffs(code.diffs.addView("foo", {
-    a: "string",
-    b: "number",
-  }, [
-    ["a", "b"],
-    ["d", "e"]
-  ], "foo", ["table"]));
-
-  //example tables
-  ixer.handleDiffs(
-    code.diffs.addView("employees", {department: "string", name: "string", salary: "float"}, [], false, ["table"]));
-  ixer.handleDiffs(
-    code.diffs.addView("department heads", {department: "string", head: "string"}, [], false, ["table"]));
-
->>>>>>> c3c39554
 
   // grid views
   add("gridTile", {tx: "number", tile: "string", grid: "string", type: "string", x: "number", y: "number", w: "number", h: "number"}, [], "gridTile", ["table"]);
@@ -1688,6 +1632,8 @@
 
   //misc transient state
   add("searchValue", {tx: "number", id: "id", value: "string"}, [], "searchValue", ["table"]);
+  add("modal", {tx: "number", id: "id", type: "string"}, [], "modal", ["table"]);
+  add("searchModal", {tx: "number", id: "id", type: "string"}, [], "searchModal", ["table"]);
 
   //example tables
   add("zomg", {a: "string", e: "number", f: "number"}, [["a", "b", "c"], ["d", "e", "f"]], "zomg", ["table"]);
