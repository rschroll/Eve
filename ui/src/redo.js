--- conflicted
+++ resolved
@@ -684,8 +684,9 @@
       diffs.push(["field", "inserted", [schema, fields.length, fieldId, "unknown"]],
                  ["displayName", "inserted", [{"eid": "auto"}, fieldId, alphabet[fields.length]]]);
       break;
-<<<<<<< HEAD
-
+    case "remove":
+      diffs.push(["remove", "inserted", [info.tx]]);
+      break;
     case "addViewSource":
       var viewId = info.view;
       var sourceId = uuid();
@@ -696,12 +697,6 @@
       diffs.push(["field", "inserted", view[1], nextIx, sourceId, "tuple"]);
       diffs.push(["source", "inserted", [viewId, nextIx, sourceId, ["view", info.source], "get-tuple"]]);
       break;
-
-=======
-    case "remove":
-      diffs.push(["remove", "inserted", [info.tx]]);
-      break;
->>>>>>> 0b172a13
     default:
       console.error("Dispatch for unknown event: ", event, info);
       return;
