var queryEditor = (function(window, microReact, api) {
  var document = window.document;
  var ixer = api.ixer;
  var code = api.code;
  var diff = api.diff;
  var localState = api.localState;
  var clone = api.clone;

  if(window.queryEditor) {
    try {
      document.body.removeChild(window.queryEditor.container);
    } catch (err) {
      // meh
    }
  }

  window.addEventListener("resize", render);
  document.body.addEventListener("drop", preventDefault);


  var renderer = new microReact.Renderer();
  document.body.appendChild(renderer.content);
  renderer.queued = false;
  function render() {
    if(renderer.queued === false) {
      renderer.queued = true;
      requestAnimationFrame(function() {
        renderer.queued = false;
        renderer.render(root());
      });
    }
  }

  function preventDefault(evt) {
    evt.preventDefault();
  }

  function focusOnce(node, elem) {
    if(!elem.__focused) {
      setTimeout(function() { node.focus(); }, 5);
      elem.__focused = true;
    }
  }

  //---------------------------------------------------------
  // utils
  //---------------------------------------------------------

  var alphabet = ["A", "B", "C", "D", "E", "F", "G", "H", "I", "J", "K", "L", "M",
                  "N", "O", "P", "Q", "R", "S", "T", "U", "V", "W", "X", "Y", "Z"];

  var KEYS = {UP: 38,
              DOWN: 40,
              ENTER: 13,
              Z: 90};

  function coerceInput(input) {
    if(input.match(/^-?[\d]+$/gim)) {
      return parseInt(input);
    } else if(input.match(/^-?[\d]+\.[\d]+$/gim)) {
      return parseFloat(input);
    }
    return input;
  }


  function reverseDiff(diff) {
    var neue = [];
    for(var diffIx = 0, diffLen = diff.length; diffIx < diffLen; diffIx++) {
      var copy = diff[diffIx].slice();
      neue[diffIx] = copy
      if(copy[1] === "inserted") {
        copy[1] = "removed";
      } else {
        copy[1] = "inserted";
      }
    }
    return neue;
  }

  //---------------------------------------------------------
  // Local state
  //---------------------------------------------------------
  var eventStack = {root: true, children: [], localState: clone(localState)};

  function scaryUndoEvent() {
    if(!eventStack.parent || !eventStack.diffs) return {};

    var old = eventStack;
    eventStack = old.parent;
    localState = clone(eventStack.localState);
    api.localState = localState;
    return reverseDiff(old.diffs);
  }

  function scaryRedoEvent() {
    if(!eventStack.children.length) return {};

    eventStack = eventStack.children[eventStack.children.length - 1];
    localState = clone(eventStack.localState);
    return eventStack.diffs;
  }

  //---------------------------------------------------------
  // Dispatch
  //---------------------------------------------------------

  function dispatch(evt, info) {
    //         console.info("[dispatch]", evt, info);
    var storeEvent = true;
    var sendToServer = true;
    var txId = ++localState.txId;

    var diffs = [];
    switch(evt) {
      case "addTable":
        var id = uuid();
        var fieldId = uuid();
        diffs.push(["editor item", "inserted", [id, "table"]],
                   ["view", "inserted", [id, "table"]],
                   ["field", "inserted", [id, fieldId, "output"]],
                   ["display order", "inserted", [fieldId, 0]],
                   ["display name", "inserted", [id, "Untitled Table"]],
                   ["display name", "inserted", [fieldId, "A"]]);
        localState.activeItem = id;
        localState.adderRows = [[], []];
        break;
      case "addQuery":
        var id = uuid();
        diffs.push(["editor item", "inserted", [id, "query"]],
                   ["display name", "inserted", [id, "Untitled Query"]]);
        localState.activeItem = id;
        break;
      case "addUi":
        var id = uuid();
        var layerId = uuid();
        diffs.push(["editor item", "inserted", [id, "ui"]],
                   ["display name", "inserted", [id, "Untitled Page"]],
                   ["uiComponentLayer", "inserted", [txId, layerId, id, 0, false, false, id]],
                   ["display name", "inserted", [layerId, "Page"]]);
        localState.activeItem = id;
        localState.uiActiveLayer = layerId;
        localState.openLayers[layerId] = true;
        break;
      case "addUiLayer":
        var layerId = uuid();
        var groupNum = ixer.index("uiComponentToLayers")[info.componentId].length;
        var groupIx = (ixer.index("parentLayerToLayers")[info.parentLayer] || []).length;
        diffs.push(["uiComponentLayer", "inserted", [txId, layerId, info.componentId, groupIx, false, false, info.parentLayer]],
                   ["display name", "inserted", [layerId, "Group " + groupNum]]);
        localState.uiActiveLayer = layerId;
        localState.openLayers[layerId] = true;
        break;

      case "updateUiLayer":
        var subLayers = code.layerToChildLayers(info.neue);
        var neueLocked = info.neue[4];
        var neueHidden = info.neue[5];
        subLayers.forEach(function(sub) {
          if(sub[4] !== neueLocked || sub[5] !== neueHidden) {
            var neue = sub.slice();
            neue[4] = neueLocked;
            neue[5] = neueHidden;
            diffs.push(["uiComponentLayer", "inserted", neue],
                       ["uiComponentLayer", "removed", sub])
          }
        });
        diffs.push(["uiComponentLayer", "inserted", info.neue],
                   ["uiComponentLayer", "removed", info.old])
        break;

      case "deleteLayer":
        var subLayers = code.layerToChildLayers(info.layer);
        var elementsLookup = ixer.index("uiLayerToElements");
        subLayers.push(info.layer);
        subLayers.forEach(function(sub) {
          diffs.push(["uiComponentLayer", "removed", sub]);
          var elements = elementsLookup[sub[1]];
          if(elements) {
            elements.forEach(function(element) {
              diffs.push(["uiComponentElement", "removed", element]);
            });
          }
        });
        break;

      case "changeParentLayer":
        var layer = ixer.index("uiComponentLayer")[info.layerId];
        if(layer[6] !== info.parentLayerId) {
          var neue = layer.slice();
          neue[0] = txId;
          neue[6] = info.parentLayerId;
          diffs.push(["uiComponentLayer", "inserted", neue],
                     ["uiComponentLayer", "removed", layer])
        }
        break;
      case "changeElementLayer":
        var elem = ixer.index("uiComponentElement")[info.elementId];
        if(elem[3] !== info.parentLayerId) {
          var neue = elem.slice();
          neue[0] = txId;
          neue[3] = info.parentLayerId;
          diffs.push(["uiComponentElement", "inserted", neue],
                     ["uiComponentElement", "removed", elem])
        }
        break;
      case "rename":
        var id = info.id;
        sendToServer = !!info.sendToServer;
        if(info.value === undefined || info.value === info.initial[1]) { return; }
        diffs.push(["display name", "inserted", [id, info.value]],
                   ["display name", "removed", info.initial])
        break;

      case "addField":
        var fieldId = uuid();
        var ix = ixer.index("view to fields")[info.table].length;
        diffs.push(["field", "inserted", [info.table, fieldId, "output"]], // @NOTE: Can this be any other kind?
                   ["display name", "inserted", [fieldId, alphabet[ix]]],
                   ["display order", "inserted", [fieldId, ix]]);
        break;
      case "addRow":
        var ix = ixer.facts(info.table).length;
        diffs.push([info.table, "inserted", info.neue],
                   ["display order", "inserted", [info.table + JSON.stringify(info.neue), ix]]);
        break;
      case "updateRow":
        sendToServer = info.submit;
        var oldString = info.table + JSON.stringify(info.old);
        var ix = info.ix;
        var neueString = info.table + JSON.stringify(info.neue);
        if(oldString === neueString) return;
        diffs.push([info.table, "inserted", info.neue],
                   [info.table, "removed", info.old],
                   ["display order", "removed", [oldString, ix]],
                   ["display order", "inserted", [neueString, ix]]);
        break;
      case "addViewBlock":
        var queryId = (info.queryId !== undefined) ? info.queryId: code.activeItemId();
        diffs = diff.addViewBlock(queryId, info.sourceId, info.kind);
        break;
      case "addAggregateBlock":
        var queryId = (info.queryId !== undefined) ? info.queryId: code.activeItemId();
        diffs = diff.addAggregateBlock(queryId, info.kind);
        break;
      case "addUnionBlock":
        var queryId = (info.queryId !== undefined) ? info.queryId: code.activeItemId();
        diffs = diff.addUnionBlock(queryId);
        break;
      case "removeViewBlock":
        var view = ixer.index("view")[info.viewId];
        var blockId = ixer.index("view to block")[info.viewId];
        var block = ixer.index("block")[blockId];
        var sources = ixer.index("view to sources")[info.viewId] || [];
        diffs = [["view", "removed", view],
                 ["block", "removed", block]];
        for(var ix = 0; ix < sources.length; ix++) {
          var sourceId = sources[ix][code.ix("source", "source")];
          diffs = diffs.concat(diff.removeViewSource(info.viewId, sourceId));
        }
        if(view[code.ix("view", "kind")] === "aggregate") {
          console.warn("@FIXME: Remove aggregate entries for view on removal.");
        }
        break;
      case "addViewSelection":
        diffs = diff.addViewSelection(info.viewId, info.sourceId, info.sourceFieldId, info.fieldId);
        break;
      case "addUnionSelection":
        diffs = diff.addViewSelection(info.viewId, info.sourceId, info.sourceFieldId, info.fieldId);

        // do not send to server unless selects.length = fields.length * sources.length
        var sourceIdIx = code.ix("source", "source");
        var numSources = (ixer.index("view to sources")[info.viewId] || []).reduce(function(memo, source) {
          if(source[sourceIdIx] !== info.sourceId) { return memo + 1; }
          return memo;
        }, 1);
        var fieldIdIx = code.ix("field", "field");
        var numFields = (ixer.index("view to fields")[info.viewId] || []).reduce(function(memo, field) {
          if(field[fieldIdIx] !== info.fieldId) { return memo + 1; }
          return memo;
        }, 1);
        var selectSourceIx = code.ix("select", "source");
        var selectFieldIx = code.ix("select", "view field");
        var selects = (ixer.index("view to selects")[info.viewId] || []);
        var numSelects = selects.reduce(function(memo, select) {
          if(select[selectSourceIx] !== info.sourceId
             || select[selectFieldIx] !== info.fieldId) { return memo + 1; }
          return memo;
        }, 1);

        // @FIXME: This went from okay to bad fast.
        if(numSelects !== numFields * numSources) {
          sendToServer = false;
        } else {
          diffs = diffs.concat(selects.map(function(select) {
            return ["select", "inserted", select];
          }));
          var sources = ixer.index("view to sources")[info.viewId] || [];
          diffs = diffs.concat(sources.map(function(source) {
            return ["source", "inserted", source];
          }));
          var blockFields = ixer.index("view and source to block fields")[info.viewId]["selection"] || [];
          diffs = diffs.concat(blockFields.map(function(blockField) {
            return ["block field", "inserted", blockField];
          }));
          var fields = ixer.index("view to fields")[info.viewId] || [];
          diffs = diffs.concat(fields.map(function(field) {
            return ["field", "inserted", field];
          }));
          var fieldIdIx = code.ix("field", "field");
          diffs = diffs.concat(fields.map(function(field) {
            var id = field[fieldIdIx];
            return ["display name", "inserted", [id, code.name(id)]];
          }));
        }
        break;
      case "addViewSource":
        diffs = diff.addViewSource(info.viewId, info.sourceId, info.kind);
        var view = ixer.index("view")[info.viewId];
        var kind = view[code.ix("view", "kind")];
        if(kind === "union") {
          var selects = (ixer.index("view to selects")[info.viewId] || []);
          if(selects.length) {
            sendToServer = false;
          }
        }
        if(kind === "aggregate") {
          diffs.push(["view", "inserted", view]);
        }
        break;
      case "removeViewSource":
        diffs = diff.removeViewSource(info.viewId, info.sourceId);
        break;
      case "addViewConstraint":
        diffs = diff.addViewConstraint(info.viewId, {operation: "=", leftSource: info.leftSource, leftField: info.leftField});
        sendToServer = false;
        break;
      case "updateAggregateSort":
        var params = {};
        params[info.key] = info.value;
        diffs = diff.updateAggregateSort(info.viewId, params.field, params.direction);
        var neue = diffs[0][2];
        sendToServer = neue[code.ix("aggregate sorting", "inner field")]
        && neue[code.ix("aggregate sorting", "direction")];
        break;
      case "updateAggregateLimit":
        var table = (info.key === "from") ? "aggregate limit from" : "aggregate limit to";
        var old = ixer.index("view to " + table)[info.viewId];
        // @FIXME: Hard-coded to work with constants only.
        if(info.value) {
          var constantId = uuid();
          diffs = [["constant", "inserted", [constantId, info.value]],
                   [table, "inserted", [info.viewId, "constant", constantId]]];
        }
        if(old) {
          diffs.push([table, "removed", old]);
        }
        break;
      case "groupView":
        var old = ixer.index("grouped by")[info.inner];
        if(old) { throw new Error("Cannot group by multiple views."); }
        var left = ixer.index("constraint left")[info.constraintId] || [];
        var innerField = left[code.ix("constraint left", "left field")];
        diffs = [["grouped by", "inserted", [info.inner, innerField, info.outer, info.outerField]]];
        diffs = diffs.concat(diff.removeViewConstraint(info.constraintId));
        break;
      case "addUiComponentElement":
        var elemId = uuid();
        var neue = [txId, elemId, info.componentId, info.layerId, info.control, info.left, info.top, info.right, info.bottom];
        var appStyleId = uuid();
        var typStyleId = uuid();
        diffs.push(["uiComponentElement", "inserted", neue]);
        diffs.push(["uiStyle", "inserted", [txId, appStyleId, "appearance", elemId, false]],
                   ["uiStyle", "inserted", [txId, typStyleId, "typography", elemId, false]],
                   ["uiStyle", "inserted", [txId, typStyleId, "content", elemId, false]]);

        // @TODO: Instead of hardcoding, have a map of special element diff handlers.
        if(info.control === "map") {
          var mapId = uuid();
          diffs.push(["uiMap", "inserted", [txId, mapId, elemId, 0, 0, 4]],
                     ["uiMapAttr", "inserted", [txId, mapId, "lat", 0]],
                     ["uiMapAttr", "inserted", [txId, mapId, "lng", 0]],
                     ["uiMapAttr", "inserted", [txId, mapId, "zoom", 0]]);
        }
        localState.uiSelection = [elemId];
        break;
      case "resizeSelection":
        storeEvent = false;
        sendToServer = false;
        var sel = localState.uiSelection;
        var elementIndex = ixer.index("uiComponentElement");
        var ratioX = info.widthRatio;
        var ratioY = info.heightRatio;
        var oldBounds = info.oldBounds;
        var neueBounds = info.neueBounds;
        sel.forEach(function(cur) {
          var elem = elementIndex[cur];
          var neue = elem.slice();
          neue[0] = txId;
          //We first find out the relative position of the item in the selection
          //then adjust by the given ratio and finall add the position of the selection
          //back in to get the new absolute coordinates
          neue[5] = Math.floor(((neue[5] - oldBounds.left) * ratioX) + neueBounds.left); //left
          neue[7] = Math.floor(((neue[7] - oldBounds.right) * ratioX) + neueBounds.right); //right
          neue[6] = Math.floor(((neue[6] - oldBounds.top) * ratioY) + neueBounds.top); //top
          neue[8] = Math.floor(((neue[8] - oldBounds.bottom) * ratioY) + neueBounds.bottom); //bottom
          diffs.push(["uiComponentElement", "inserted", neue], ["uiComponentElement", "removed", elem]);
        });
        break;
      case "moveSelection":
        storeEvent = false;
        sendToServer = false;
        var sel = localState.uiSelection;
        var elementIndex = ixer.index("uiComponentElement");
        var elem = elementIndex[info.elemId];
        var diffX = info.x !== undefined ? info.x - elem[5] : 0;
        var diffY = info.y !== undefined ? info.y - elem[6] : 0;
        if(diffX || diffY) {
          sel.forEach(function(cur) {
            var elem = elementIndex[cur];
            var neue = elem.slice();
            neue[0] = txId;
            neue[3] = info.layer || neue[3];
            neue[5] += diffX; //left
            neue[7] += diffX; //right
            neue[6] += diffY; //top
            neue[8] += diffY; //bottom
            diffs.push(["uiComponentElement", "inserted", neue],
                       ["uiComponentElement", "removed", elem]);
          });
        }
        break;
      case "bindGroup":
        var prev = ixer.index("groupToBinding")[info.groupId];
        if(prev) {
          diffs.push(["uiGroupBinding", "removed", [info.groupId, prev]]);
        }
        diffs.push(["uiGroupBinding", "inserted", [info.groupId, info.itemId]]);
        break;
      case "bindAttr":
        var elemId = info.elementId;
        var attr = info.attr;
        var field = info.field;
        var prev = (ixer.index("elementAttrToBinding")[elemId] || {})[attr];
        if(prev) {
          diffs.push(["uiAttrBinding", "removed", [elemId, attr, prev]]);
        }
        diffs.push(["uiAttrBinding", "inserted", [elemId, attr, field]]);
        break;
      case "stopChangingSelection":
        var sel = localState.uiSelection;
        var elementIndex = ixer.index("uiComponentElement");
        var elem = elementIndex[info.elemId];
        var oldElements = info.oldElements;
        sel.forEach(function(cur, ix) {
          var elem = elementIndex[cur];
          var old = oldElements[ix];
          diffs.push(["uiComponentElement", "inserted", elem],
                     ["uiComponentElement", "removed", old]);
        });
        break;
      case "offsetSelection":
        storeEvent = false;
        sendToServer = false;
        var sel = localState.uiSelection;
        var elementIndex = ixer.index("uiComponentElement");
        var diffX = info.diffX;
        var diffY = info.diffY;
        if(diffX || diffY) {
          sel.forEach(function(cur) {
            var elem = elementIndex[cur];
            var neue = elem.slice();
            neue[0] = txId;
            neue[3] = info.layer || neue[3];
            neue[5] += diffX; //left
            neue[7] += diffX; //right
            neue[6] += diffY; //top
            neue[8] += diffY; //bottom
            diffs.push(["uiComponentElement", "inserted", neue],
                       ["uiComponentElement", "removed", elem]);
          });
        }
        break;
      case "deleteSelection":
        var sel = localState.uiSelection;
        var elementIndex = ixer.index("uiComponentElement");
        sel.forEach(function(cur) {
          var elem = elementIndex[cur];
          diffs.push(["uiComponentElement", "removed", elem]);
        });
        localState.uiSelection = null;
        break;
      case "setAttributeForSelection":
        storeEvent = info.storeEvent;
        sendToServer = info.storeEvent;
        var style = getUiPropertyType(info.property);
        if(!style) { throw new Error("Unknown attribute type for property:", info.property, "known types:", uiProperties); }

        var sel = localState.uiSelection;
        sel.forEach(function(cur) {
          var id = cur;
          var styleId = ixer.index("uiElementToStyle")[id][style][1];
          var oldProps = ixer.index("uiStyleToAttr")[styleId];
          if(oldProps && oldProps[info.property]) {
            diffs.push(["uiComponentAttribute", "removed", oldProps[info.property]]);
          }
          diffs.push(["uiComponentAttribute", "inserted", [0, styleId, info.property, info.value, false]]);
        });
        break;
      case "stopSetAttributeForSelection":
        var style = getUiPropertyType(info.property);
        if(!style) { throw new Error("Unknown attribute type for property:", info.property, "known types:", uiProperties); }

        var sel = localState.uiSelection;
        var oldAttrs = info.oldAttrs;
        sel.forEach(function(cur, ix) {
          var id = cur;
          var styleId = ixer.index("uiElementToStyle")[id][style][1];
          var oldProps = ixer.index("uiStyleToAttr")[styleId];
          if(oldProps && oldProps[info.property]) {
            diffs.push(["uiComponentAttribute", "inserted", oldProps[info.property]]);
          }
          if(oldAttrs[ix]) {
            diffs.push(["uiComponentAttribute", "removed", oldAttrs[ix]]);
          }
        });
        break;
      case "setSelectionStyle":
        var styleId = info.id;
        var type = info.type;
        var sel = localState.uiSelection;
        sel.forEach(function(id) {
          var prevStyle = ixer.index("uiElementToStyle")[id][type];
          diffs.push(["uiStyle", "inserted", [txId, styleId, type, id, info.shared]],
                     ["uiStyle", "removed", prevStyle]);
        });
        break;
      case "duplicateSelection":
        var sel = localState.uiSelection;
        var elementIndex = ixer.index("uiComponentElement");
        sel.forEach(function(cur) {
          var elem = elementIndex[cur];
          var neueId = uuid();
          diffs.push.apply(diffs, diff.duplicateElement(elem, neueId, localState.txId++));
        });
        break;
      case "updateViewConstraint":
        var viewId = ixer.index("constraint to view")[info.constraintId];

        // @TODO: redesign this to pass in opts directly.
        var opts = {};
        if(info.type === "left") {
          opts.leftField = info.value;
          opts.leftSource = info.source;
        } else if(info.type === "right") {
          opts.rightField = info.value;
          opts.rightSource = info.source;
        } else if(info.type === "operation") {
          opts.operation = info.value;
        }
        diffs = diff.updateViewConstraint(info.constraintId, opts);

        var constraint = ixer.index("constraint")[info.constraintId];
        var constraintLeft = ixer.index("constraint left")[info.constraintId] || [];
        var constraintRight = ixer.index("constraint right")[info.constraintId] || [];
        var constraintOperation = ixer.index("constraint operation")[info.constraintId] || [];

        var constraintFieldIx = code.ix("constraint left", "left field");
        var constraintSourceIx = code.ix("constraint left", "left source");
        var constraintOperationIx = code.ix("constraint operation", "operation");
        opts.leftField = opts.leftField || constraintLeft[constraintFieldIx];
        opts.leftSource = opts.leftSource || constraintLeft[constraintSourceIx];
        opts.RightField = opts.RightField || constraintRight[constraintFieldIx];
        opts.RightSource = opts.RightSource || constraintRight[constraintSourceIx];
        opts.operation = opts.operation || constraintOperation[constraintOperationIx];

        if(opts.leftField && opts.leftSource && opts.rightField && opts.rightSource && opts.operation) {
          diffs.push(["constraint", "inserted", constraint]);
          if(info.type !== "left") { diffs.push(["constraint left", "inserted", constraintLeft]); }
          if(info.type !== "right") { diffs.push(["constraint right", "inserted", constraintRight]); }
          if(info.type !== "operation") { diffs.push(["constraint operation", "inserted", constraintOperation]); }
        } else {
          sendToServer = false;
          console.log("incomplete");
        }

        break;
      case "removeViewConstraint":
        diffs = diff.removeViewConstraint(info.constraintId);
        break;
      case "undo":
        storeEvent = false;
        diffs = scaryUndoEvent();
        break;
      case "redo":
        storeEvent = false;
        diffs = scaryRedoEvent();
        break;
      default:
        console.error("Unhandled dispatch:", evt, info);
        break;
    }


    if(diffs && diffs.length) {
      if(storeEvent) {
        var eventItem = {event: event, diffs: diffs, children: [], parent: eventStack, localState: clone(localState)};
        eventStack.children.push(eventItem);
        eventStack = eventItem;
      }

      ixer.handleDiffs(diffs);
      if(sendToServer) {
        window.client.sendToServer(diffs);
      }
      render();
    } else {
      //       console.warn("No diffs to index, skipping.");
    }
  }

  //---------------------------------------------------------
  // Root
  //---------------------------------------------------------

  function root() {
    var itemId = code.activeItemId();
    var type = ixer.index("editor item to type")[itemId];

    var workspace;
    if(type === "query") {
      workspace = queryWorkspace(itemId);
    } else if(type === "ui") {
      workspace = uiWorkspace(itemId);
    } else if(type === "table") {
      workspace = tableWorkspace(itemId);
    }
    var arrowDir = localState.showMenu ? "left" : "right";
    return {id: "root", c: "root", children: [
      editorItemList(itemId),
      {c: "items-toggle ion-ios-arrow-" + arrowDir, click: toggleMenu},
      workspace,
    ]};
  }

  function editorItemList(itemId) {
    var views = ixer.facts("editor item");
    // @TODO: filter me based on tags local and compiler.
    var items = views.map(function(cur) {
      var id = cur[0];
      var kind = cur[1];
      var type = ixer.index("editor item to type")[id];
      var klass = "editor-item " + type;
      var icon = "ion-grid";
      if(type === "query") {
        icon = "ion-cube";
      } else if(type === "ui") {
        icon = "ion-image";
      }
      if(itemId === id) {
        klass += " selected";
      }

<<<<<<< HEAD
      var name = code.name(id) || "";
      if(!code.name(id)) { console.log(id); }
      return {c: klass, name: name, click: selectEditorItem, dblclick: closeSelectEditorItem, dragData: {value: id, type: "view"}, itemId: id, draggable: true, dragstart: dragItem, children: [
=======
      return {c: klass, click: selectEditorItem, dblclick: closeSelectEditorItem, dragData: {value: id, type: "view"}, itemId: id, draggable: true, dragstart: dragItem, children: [
>>>>>>> 8cc600c6
        {c: "icon " + icon},
        {text: name},
      ]};
    })
    items.sort(function(a, b) {
      return a.name.localeCompare(b.name);
    });
    var width = 0;
    if(localState.showMenu) {
      width = 200;
    }
    return {c: "editor-item-list", width:width, children: [
      {c: "adder", children: [
        {c: "button table", click: addItem, event: "addTable", children: [
          {c: "ion-grid"},
          {c: "ion-plus"},
        ]},
        {c: "button query", click: addItem, event: "addQuery", children: [
          {c: "ion-cube"},
          {c: "ion-plus"},
        ]},
        {c: "button ui", click: addItem, event: "addUi", children: [
          {c: "ion-image"},
          {c: "ion-plus"},
        ]},
      ]},
      {c: "items", children: items}
    ]};
  }

  function addItem(e, elem) {
    dispatch(elem.event, {});
  }

  function selectEditorItem(e, elem) {
    localState.activeItem = elem.itemId;
    var type = ixer.index("editor item to type")[elem.itemId];
    if(type === "table") {
      localState.adderRows = [[], []];
    } else if(type === "ui") {
      var layer = ixer.index("parentLayerToLayers")[elem.itemId][0];
      localState.uiActiveLayer = layer[1];
    }
    render();
  }

  function closeSelectEditorItem(e, elem) {
    localState.showMenu = false;
    selectEditorItem(e, elem);
  }

  function genericWorkspace(klass, itemId, content) {
//     var finalControls = controls;
//     if(!localState.showMenu) {
//       var finalControls = [{c: "menu-toggle", click: toggleMenu, text: "items"}].concat(controls);
//     }
    var title = input(code.name(itemId), itemId, rename, rename);
    title.c += " title";
    return {id: "workspace",
            c: "workspace-container " + klass,
            children: [
              title,
              {c: "content", children: [content]}
            ]};
  }

  function toggleMenu() {
    localState.showMenu = !localState.showMenu;
    render();
  }

  function controlGroup(controls) {
    return {c: "control-group", children: controls};
  }

  //---------------------------------------------------------
  // Table workspace
  //---------------------------------------------------------

  function tableWorkspace(tableId) {
    var fields = ixer.index("view to fields")[tableId].map(function(cur) {
      return {name: code.name(cur[1]), id: cur[1]};
    });
    var rows = ixer.facts(tableId);
    var order = ixer.index("display order");
    rows.sort(function(a, b) {
      var aIx = order[tableId + JSON.stringify(a)];
      var bIx = order[tableId + JSON.stringify(b)];
      return aIx - bIx;
    });
    return genericWorkspace("",
                            tableId,
                            {c: "table-editor",
                             children: [
                               virtualizedTable(tableId, fields, rows, true)
                             ]});
  }

  function rename(e, elem, sendToServer) {
    var value = e.currentTarget.textContent;
    if(value !== undefined) {
      dispatch("rename", {value: value, id: elem.key, sendToServer: sendToServer, initial: [localState.initialKey, localState.initialValue]});
    }
  }

  function virtualizedTable(id, fields, rows, isEditable) {
    var ths = fields.map(function(cur) {
      var oninput, onsubmit;
      if(cur.id) {
        oninput = onsubmit = rename;
      }
      return {c: "header", children: [input(cur.name, cur.id, oninput, onsubmit)]};
    });
    if(isEditable) {
      ths.push({c: "header add-column ion-plus", click: addField, table: id});
    }
    var trs = [];
    rows.forEach(function(cur, rowIx) {
      var tds = [];
      for(var tdIx = 0, len = fields.length; tdIx < len; tdIx++) {
        tds[tdIx] = {c: "field"};

        // @NOTE: We can hoist this if perf is an issue.
        if(isEditable) {
          tds[tdIx].children = [input(cur[tdIx], {rowIx: rowIx, row: cur, ix: tdIx, view: id}, updateRow, submitRow)];
        } else {
          tds[tdIx].text = cur[tdIx];
        }
      }
      trs.push({c: "row", children: tds});
    })
    if(isEditable) {
      var adderRows = localState.adderRows;
      adderRows.forEach(function(cur, rowNum) {
        var tds = [];
        for(var i = 0, len = fields.length; i < len; i++) {
          tds[i] = {c: "field", children: [input(cur[i], {row: cur, numFields:len, rowNum: rowNum, ix: i, view: id}, updateAdder, maybeSubmitAdder)]};
        }
        trs.push({c: "row", children: tds});
      });
    }
    //   trs.push({id: "spacer2", c: "spacer", height: Math.max(totalRows - start - numRows, 0) * itemHeight});
    return {c: "table", children: [
      {c: "headers", children: ths},
      {c: "rows", children: trs}
    ]};
  }

  function addField(e, elem) {
    dispatch("addField", {table: elem.table});
  }

  function updateAdder(e, elem) {
    var key = elem.key;
    var row = localState.adderRows[key.rowNum];
    row[key.ix] = coerceInput(e.currentTarget.textContent);
  }

  function maybeSubmitAdder(e, elem, type) {
    var key = elem.key;
    var row = localState.adderRows[key.rowNum];
    row[key.ix] = coerceInput(e.currentTarget.textContent);
    if(row.length !== key.numFields) { return; }
    var isValid = row.every(function(cell) {
      return cell !== undefined;
    });
    if(!isValid) { return; }

    localState.adderRows.splice(key.rowNum, 1);
    if(localState.adderRows.length <= 1) {
      localState.adderRows.push([]);
    }
    dispatch("addRow", {table: key.view, neue: row});
  }

  function updateRow(e, elem) {
    var neue = elem.key.row.slice();
    neue[elem.key.ix] = coerceInput(e.currentTarget.textContent);
    dispatch("updateRow", {table: elem.key.view, ix:localState.initialKey.rowIx, old: elem.key.row.slice(), neue: neue, submit: false})
  }

  function submitRow(e, elem, type) {
    var neue = elem.key.row.slice();
    neue[elem.key.ix] = coerceInput(e.currentTarget.textContent);
    dispatch("updateRow", {table: elem.key.view, ix:localState.initialKey.rowIx, old: localState.initialKey.row.slice(), neue: neue, submit: true})
  }

  function input(value, key, oninput, onsubmit) {
    var blur, keydown;
    if(onsubmit) {
      blur = function inputBlur(e, elem) {
        onsubmit(e, elem, "blurred");
      }
      keydown = function inputKeyDown(e, elem) {
        if(e.keyCode === KEYS.ENTER) {
          onsubmit(e, elem, "enter");
        }
      }
    }
    return {c: "input text-input", contentEditable: true, input: oninput, focus: storeInitialInput, text: value, key: key, blur: blur, keydown: keydown};
  }

  function storeInitialInput(e, elem) {
    localState.initialKey = elem.key;
    localState.initialValue = elem.text;
  }

  function selectInput(value, key, options, onsubmit) {
    var blur, input;
    if(onsubmit) {
      blur = function inputBlur(e, elem) {
        onsubmit(e, elem, "blurred");
      }
      input = function inputInput(e, elem) {
        onsubmit(e, elem, "enter");
      }
    }
    var children = [];
    for(var val in options) {
      var name = options[val];
      children.push({t: "option", value: val, text: name, selected: val === value});
    }

    return {t: "select", c: "input", key: key, input: input, focus: storeInitialInput, blur: blur, children: children};
  }

  //---------------------------------------------------------
  // UI workspace
  //---------------------------------------------------------

  function uiWorkspace(componentId) {
    var elements = ixer.index("uiComponentToElements")[componentId] || [];
    var layers = ixer.index("uiComponentToLayers")[componentId] || [];
    var layerLookup = ixer.index("uiComponentLayer");
    var activeLayerId = localState.uiActiveLayer;
    if(activeLayerId && layerLookup[activeLayerId]) {
      activeLayer = layerLookup[activeLayerId];
    }

    var selectionInfo = getSelectionInfo(componentId, true);
    var canvasLayers = (ixer.index("parentLayerToLayers")[componentId] || []).map(function(layer) {
      return canvasLayer(layer, selectionInfo);
    });

    if(selectionInfo) {
      canvasLayers.push(selection(selectionInfo));
    }
    if(localState.boxSelectStart) {
      var rect = boxSelectRect();
      canvasLayers.push({c: "box-selection", top: rect.top, left: rect.left, width: rect.width, height: rect.height});
    }
    return genericWorkspace("query",
                            componentId,
                            {c: "ui-editor",
                             children: [
                               layersBox(componentId, layers, activeLayer),
                               {c: "ui-canvas-container", children: [
                                 uiControls(componentId, activeLayer),
                                 {c: "row", children: [
                                   {c: "ui-canvas", componentId: componentId, children: canvasLayers, mousedown: startBoxSelection, mouseup: stopBoxSelection, mousemove: adjustBoxSelection},
                                   {c: "attributes", children: uiInspectors(componentId, selectionInfo, layers, activeLayer)},
                                 ]},
                               ]},
                             ]});
  }

  function canvasLayer(layer, selectionInfo) {
    var layerId = layer[1];
    var subLayers = (ixer.index("parentLayerToLayers")[layerId] || []).map(function(sub) {
      return canvasLayer(sub, selectionInfo);
    });
    if(selectionInfo && layerId === localState.uiActiveLayer) {
      subLayers.unshift(uiGrid());
    }
    var elements = ixer.index("uiLayerToElements")[layerId] || [];
    var attrsIndex = ixer.index("uiStyleToAttrs");
    var stylesIndex = ixer.index("uiElementToStyles");
    var els = elements.map(function(cur) {
      var id = cur[1];
      var selected = selectionInfo ? selectionInfo.selectedIds[id] : false;

      var attrs = [];
      var styles = stylesIndex[id] || [];
      for(var ix = 0, len = styles.length; ix < len; ix++) {
        var style = styles[ix];
        attrs.push.apply(attrs, attrsIndex[style[1]]);
      }

      return control(cur, attrs, selected, layer);
    });
    return {c: "ui-canvas-layer", id: layer[1], zIndex: layer[3] + 1, children: subLayers.concat(els)};
  }

  function layersBox(componentId, layers, activeLayer) {
    var parentIndex = ixer.index("parentLayerToLayers");
    var rootLayers = parentIndex[componentId] || [];
    rootLayers.sort(function(a, b) {
      return a[3] - b[3];
    });
    var items = rootLayers.map(function(cur) {
      return layerListItem(cur, 0)
    });
    return {c: "layers-box", children: [
      {c: "controls", children: [
        {c: "add-layer ion-plus", click: addLayer, componentId: componentId},
        {c: "add-layer ion-ios-trash", click: deleteLayer, componentId: componentId},
      ]},
      {c: "layers-list", children: items}
    ]};
  }


  function addLayer(e, elem) {
    localState.openLayers[localState.uiActiveLayer] = true;
    dispatch("addUiLayer", {componentId: elem.componentId, parentLayer: localState.uiActiveLayer})
  }

  function deleteLayer(e, elem) {
    var layerId = localState.uiActiveLayer;
    var layer = ixer.index("uiComponentLayer")[layerId];
    localState.uiActiveLayer = layer[6];
    localState.uiSelection = false;
    dispatch("deleteLayer", {layer: layer});
  }

  function layerListItem(layer, depth) {
    var layerId = layer[1];
    var isOpen = localState.openLayers[layerId];
    var subItems = [];
    var indent = 15;
    if(isOpen) {
      var binding = ixer.index("groupToBinding")[layerId];
      if(binding) {
        var fieldItems = code.sortedViewFields(binding).map(function(field) {
          return {c: "layer-element group-binding", children: [
          {c: "layer-row", draggable:true, dragstart: layerDrag, type: "binding", itemId: field, children:[
            {c: "icon ion-ios-arrow-thin-right"},
            {text: code.name(field)}
          ]},
        ]}
        });
        subItems.push({c: "layer-element group-binding", children: [
          {c: "layer-row", children:[
            {c: "icon ion-ios-photos"},
            {text: code.name(binding)}
          ]},
          {c: "layer-items", children: fieldItems}
        ]});
      }

      var subLayers = ixer.index("parentLayerToLayers")[layerId];
      if(subLayers) {
        subLayers.sort(function(a, b) {
          return a[3] - b[3];
        });
        subLayers.forEach(function(cur) {
          subItems.push(layerListItem(cur, depth+1));
        });
      }
      var elements = ixer.index("uiLayerToElements")[layerId] || [];
      elements.forEach(function(cur) {
        var elemId = cur[1];
        var selectedClass = "";
        if(localState.uiSelection && localState.uiSelection.indexOf(elemId) > -1) {
          selectedClass = " selected";
        }
        subItems.push({c: "layer-element depth-" + (depth + 1) + selectedClass, control: cur, click: addToSelection, children: [
          {c: "layer-row", itemId: elemId, draggable:true, dragstart: layerDrag, type: "element", children:[
            {c: "icon ion-ios-crop" + (selectedClass ? "-strong" : "")},
            {text: cur[4]}
          ]}
        ]});
      });
    }
    var icon = isOpen ? "ion-ios-arrow-down" : "ion-ios-arrow-right";
    var activeClass = localState.uiActiveLayer === layerId ? " active" : "";
    var lockedClass = layer[4] ? "ion-locked" : "ion-unlocked";
    var hiddenClass = layer[5] ? "ion-eye-disabled" : "ion-eye";
    return {c: "layer-item depth-" + depth + activeClass, layerId: layerId, dragover: preventDefault, drop: layerDrop, click: activateLayer, dblclick: selectAllFromLayer, children: [
      {c: "layer-row", draggable: true, itemId: layerId, dragstart: layerDrag, type: "layer", children:[
        {c: "icon " + icon, click: toggleOpenLayer, layerId: layerId},
        input(code.name(layerId), layerId, rename, rename),
        {c: "controls", children: [
          {c: hiddenClass, click: toggleHidden, dblclick:stopPropagation, layer: layer},
          {c: lockedClass, click: toggleLocked, dblclick:stopPropagation, layer: layer},
        ]}
      ]},
      {c: "layer-items", children: subItems}
    ]};
  }

  function toggleOpenLayer(e, elem) {
    localState.openLayers[elem.layerId] = !localState.openLayers[elem.layerId];
    render();
  }

  function layerDrag(e, elem) {
    e.dataTransfer.setData("type", elem.type);
    e.dataTransfer.setData("itemId", elem.itemId);
    e.stopPropagation();
  }

  function layerDrop(e, elem) {
    e.stopPropagation();
    var type = e.dataTransfer.getData("type");
    if(type === "view" || type === "table" || type === "query") {
      //if it's a data item, then we need to setup a binding
      dispatch("bindGroup", {groupId: elem.layerId, itemId: e.dataTransfer.getData("value")});
    } else if(type === "layer") {
      //if it's a layer, we need to reparent it
      var layerId = e.dataTransfer.getData("itemId");
      if(layerId === elem.layerId) return;
      dispatch("changeParentLayer", {parentLayerId: elem.layerId, layerId: layerId});
    } else if(type === "element") {
      //if it's an element, set the layer
      var elementId = e.dataTransfer.getData("itemId");
      dispatch("changeElementLayer", {parentLayerId: elem.layerId, elementId: elementId});
    }
  }

  function activateLayer(e, elem) {
    e.stopPropagation();
    if(localState.uiActiveLayer !== elem.layerId) {
      localState.uiActiveLayer = elem.layerId;
      clearSelection();
    }
  }

  function selectAllFromLayer(e, elem) {
    e.stopPropagation();
    var layer = ixer.index("uiComponentLayer")[elem.layerId];
    if(layer[4] || layer[5]) return;
    var elements = ixer.index("uiLayerToElements")[elem.layerId] || [];
    var sel = e.shiftKey ? localState.uiSelection : [];
    elements.forEach(function(cur) {
      sel.push(cur[1]);
    });
    if(sel.length) {
      localState.uiSelection = sel;
    } else {
      localState.uiSelection = false;
    }
    render();
  }

  function toggleHidden(e, elem) {
    e.stopPropagation();
    //@TODO: this needs to recursively hide or unhide sub groups
    var neue = elem.layer.slice();
    neue[5] = !neue[5];
    dispatch("updateUiLayer", {neue: neue, old: elem.layer});
  }

  function toggleLocked(e, elem) {
    e.stopPropagation();
    //@TODO: this needs to recursively lock or unlock sub groups
    var neue = elem.layer.slice();
    neue[4] = !neue[4];
    dispatch("updateUiLayer", {neue: neue, old: elem.layer});
  }


  function boxSelectRect() {
    var start = localState.boxSelectStart;
    var stop = localState.boxSelectStop;
    var topBottom = start[1] < stop[1] ? [start[1], stop[1]] : [stop[1], start[1]];
    var leftRight = start[0] < stop[0] ? [start[0], stop[0]] : [stop[0], start[0]];
    var width = leftRight[1] - leftRight[0];
    var height = topBottom[1] - topBottom[0];
    return {top: topBottom[0], bottom: topBottom[1], left: leftRight[0], right: leftRight[1], width: width, height: height};
  }

  function startBoxSelection(e, elem) {
    if(!e.shiftKey) { clearSelection(e, elem); }
    var x = e.clientX;
    var y = e.clientY;
    var canvasRect = e.currentTarget.getBoundingClientRect();
    x -= Math.floor(canvasRect.left);
    y -= Math.floor(canvasRect.top);
    localState.boxSelectStart = [x, y];
    localState.boxSelectStop = [x, y];
    render();
  }

  function adjustBoxSelection(e, elem) {
    if(!localState.boxSelectStart) return;
    var x = e.clientX;
    var y = e.clientY;
    var canvasRect = e.currentTarget.getBoundingClientRect();
    x -= Math.floor(canvasRect.left);
    y -= Math.floor(canvasRect.top);
    localState.boxSelectStop[0] = x;
    localState.boxSelectStop[1] = y;
    render();
  }

  function elementIntersects(elem, rect) {
    var left = elem[5];
    var top = elem[6];
    var right = elem[7];
    var bottom = elem[8];
    return !(rect.left > right
             || rect.right < left
             || rect.top > bottom
             || rect.bottom < top);
  }

  function stopBoxSelection(e, elem) {
    if(!localState.boxSelectStart) return;
    var sel = e.shiftKey ? localState.uiSelection : [];
    var rect = boxSelectRect();
    var componentId = elem.componentId;
    var elems = ixer.index("uiComponentToElements")[componentId];
    var layerLookup = ixer.index("uiComponentLayer");
    if(elems) {
      elems.forEach(function(cur) {
        // @TODO: this allows you to select from layers that are either hidden or locked
        var elemId = cur[1];
        var layer = layerLookup[cur[3]];
        if(layer[4] || layer[5]) return;
        if(elementIntersects(cur, rect)) {
          sel.push(elemId);
        }
      });
    }
    localState.boxSelectStart = null;
    localState.boxSelectStop = null;
    if(sel.length) {
      localState.uiSelection = sel;
    } else {
      localState.uiSelection = false;
    }
    render();
  }

  function canvasRatio(context) {
    var devicePixelRatio = window.devicePixelRatio || 1;
    var backingStoreRatio = context.webkitBackingStorePixelRatio ||
        context.mozBackingStorePixelRatio ||
        context.msBackingStorePixelRatio ||
        context.oBackingStorePixelRatio ||
        context.backingStorePixelRatio || 1;

    return devicePixelRatio / backingStoreRatio;
  }

  function uiGrid() {
    return {c: "grid", id: "ui-editor-grid", t: "canvas", top: 0, left: 0,
            postRender: function(canvas) {
              var uiGridCount = 3000;
              if(canvas._rendered) return;

              var bounds = document.querySelector(".ui-canvas").getBoundingClientRect();
              var ctx = canvas.getContext("2d");
              var ratio = canvasRatio(ctx);
              canvas.width = bounds.width * ratio;
              canvas.height = bounds.height * ratio;
              canvas.style.width = bounds.width;
              canvas.style.height = bounds.height;
              ctx.scale(ratio, ratio);
              ctx.lineWidth = 1;
              ctx.strokeStyle = "#999999";
              for(var i = 0; i < uiGridCount; i++) {
                if(i % localState.uiGridSize === 0) {
                  ctx.globalAlpha = 0.3;
                } else {
                  ctx.globalAlpha = 0.1;
                }
                ctx.beginPath();
                ctx.moveTo(i * localState.uiGridSize, 0);
                ctx.lineTo(i * localState.uiGridSize, bounds.height * 2);
                ctx.stroke();
                ctx.beginPath();
                ctx.moveTo(0, i * localState.uiGridSize);
                ctx.lineTo(bounds.width * 2, i * localState.uiGridSize);
                ctx.stroke();
              }
              canvas._rendered = true;
            }};
  }

  var resizeHandleSize = 7;
  function resizeHandle(componentId, bounds, y, x) {
    var top, left;
    var halfSize = Math.floor(resizeHandleSize / 2);
    var height = bounds.bottom - bounds.top;
    var width = bounds.right - bounds.left;
    if(x === "left") {
      left = 0 - halfSize - 1;
    } else if(x === "right") {
      left = width - halfSize - 2;
    } else {
      left = (width / 2) - halfSize;
    }

    if(y === "top") {
      top = 0 - halfSize - 1;
    } else if(y === "bottom") {
      top = height - halfSize - 2;
    } else {
      top = (height / 2) - halfSize;
    }
    return {c: "resize-handle", y: y, x: x, top: top, left: left, width: resizeHandleSize, height: resizeHandleSize,  componentId: componentId,
            draggable: true, drag: resizeSelection, dragend: stopResizeSelection, bounds: bounds, dragstart: startResizeSelection, mousedown: stopPropagation};
  }

  function stopPropagation(e) {
    e.stopPropagation();
  }
  function preventDefault(e) {
    e.preventDefault();
  }

  function clearDragImage(e, elem) {
    if(e.dataTransfer) {
      e.dataTransfer.setData("text", "foo");
      e.dataTransfer.setDragImage(document.getElementById("clear-pixel"), 0, 0);
    }
  }

  function startResizeSelection(e, elem) {
    localState.oldElements = selectionToElements();
    clearDragImage(e);
  }

  function stopResizeSelection(e, elem) {
    var elems = localState.oldElements;
    localState.oldElements = null;
    dispatch("stopChangingSelection", {oldElements: elems})
  }

  function resizeSelection(e, elem) {
    var x = Math.floor(e.clientX || __clientX);
    var y = Math.floor(e.clientY || __clientY);
    if(x === 0 && y === 0) return;
    var canvasRect = e.currentTarget.parentNode.parentNode.getBoundingClientRect();
    x -= Math.floor(canvasRect.left);
    y -= Math.floor(canvasRect.top);
    var old = elem.bounds;
    var neueBounds = {left: old.left, right: old.right, top: old.top, bottom: old.bottom};
    if(elem.x === "left") {
      neueBounds.left = toGrid(localState.uiGridSize, x);
    } else if(elem.x === "right") {
      neueBounds.right = toGrid(localState.uiGridSize, x);
    }
    if(elem.y === "top") {
      neueBounds.top = toGrid(localState.uiGridSize, y);
    } else if(elem.y === "bottom") {
      neueBounds.bottom = toGrid(localState.uiGridSize, y);
    }
    var neueWidth = neueBounds.right - neueBounds.left;
    var neueHeight = neueBounds.bottom - neueBounds.top;
    if(neueWidth < 10) {
      neueWidth = 10;
      if(elem.x === "left") { neueBounds.left = neueBounds.right - 10; }
      else { neueBounds.right = neueBounds.left + 10; }
    }
    if(neueHeight < 10) {
      neueHeight = 10;
      if(elem.y === "top") { neueBounds.top = neueBounds.bottom - 10; }
      else { neueBounds.bottom = neueBounds.top + 10; }
    }
    var widthRatio = neueWidth / (old.right - old.left);
    var heightRatio = neueHeight / (old.bottom - old.top);

    if(widthRatio !== 1 || heightRatio !== 1) {
      dispatch("resizeSelection", {widthRatio: widthRatio, heightRatio: heightRatio, oldBounds: old, neueBounds: neueBounds, componentId: elem.componentId});
      elem.bounds = neueBounds;
    }
  }

  function selection(selectionInfo) {
    var componentId = selectionInfo.componentId;
    var bounds = selectionInfo.bounds;
    return {c: "selection", top: bounds.top, left: bounds.left,
            width: bounds.right - bounds.left, height: bounds.bottom - bounds.top,
            children: [
              resizeHandle(componentId, bounds, "top", "left"),
              resizeHandle(componentId, bounds, "top", "center"),
              resizeHandle(componentId, bounds, "top", "right"),
              resizeHandle(componentId, bounds, "middle", "right"),
              resizeHandle(componentId, bounds, "bottom", "right"),
              resizeHandle(componentId, bounds, "bottom", "center"),
              resizeHandle(componentId, bounds, "bottom", "left"),
              resizeHandle(componentId, bounds, "middle", "left"),
              {c: "trash ion-ios-trash", componentId: componentId, mousedown:stopPropagation, click: deleteSelection},
            ]};
  }

  function deleteSelection(e, elem) {
    dispatch("deleteSelection", {componentId: elem.componentId});
  }

  function clearSelection(e, elem) {
    localState.uiSelection = null;
    render();
  }

  function control(cur, attrs, selected, layer) {
    var id = cur[1];
    var type = cur[4];
    var selClass = selected ? " selected" : "";
    var hidden = layer[5] ? " hidden" : "";
    var locked = layer[4] ? " locked" : "";
    var klass = type + " ui-element" + selClass + hidden + locked;
    var elem = {c: klass, id: "elem" + id, left: cur[5], top: cur[6], width: cur[7] - cur[5], height: cur[8] - cur[6],
                control: cur, mousedown: addToSelection, selected: selected, zIndex: layer[3] + 1,
                draggable: true, dragover: preventDefault, drop: dropOnControl, drag: moveSelection, dragend: stopMoveSelection, dragstart: startMoveSelection, dblclick: setModifyingText};
    if(attrs) {
      for(var i = 0, len = attrs.length; i < len; i++) {
        var curAttr = attrs[i];
        var name = attrMappings[curAttr[2]] || curAttr[2];
        if(curAttr[3].constructor !== Array) {
          elem[name] = curAttr[3];
        }
      }
    }


    if(type === "image") {
      elem.attr = "backgroundImage";
    } else {
      elem.attr = "text";
    }

    var binding = (ixer.index("elementAttrToBinding")[id] || {})[elem.attr];
    if(binding) {
      elem.children = [
        {c: "attr-binding", children: [
          {c: "icon ion-ios-arrow-thin-right"},
          {text: code.name(binding)}
        ]}
      ];
      elem.text = undefined;
    }

    if(localState.modifyingUiText === id) {
      if(type === "image") {
        var curInput = input(elem.backgroundImage, {id: id}, updateImage, submitContent);
        curInput.postRender = focusOnce;
        elem.children = [curInput];
        curInput.attr = "backgroundImage";
        elem.text = undefined;
      } else {
        var curInput = input(elem.text, {id: id}, updateContent, submitContent);
        curInput.postRender = focusOnce;
        elem.children = [curInput];
        curInput.attr = "text";
        elem.text = undefined;
      }
    }

    //   if(uiCustomControlRender[type]) {
    //     elem = uiCustomControlRender[type](elem);
    //   }
    return elem;
  }

  function dropOnControl(e, elem) {
    var type = e.dataTransfer.getData("type");
    if(type === "binding") {
      dispatch("bindAttr", {attr: elem.attr, elementId: elem.control[1], field: e.dataTransfer.getData("itemId")})
      e.stopPropagation();
    }
  }

  function setModifyingText(e, elem) {
    localState.modifyingUiText = elem.control[1];
    startAdjustAttr(e, elem);
    render();
  }

  function updateContent(e, elem) {
    dispatch("setAttributeForSelection", {componentId: elem.key.id, property: "text", value: e.currentTarget.textContent});
  }

  function updateImage(e, elem) {
    dispatch("setAttributeForSelection", {componentId: elem.key.id, property: "backgroundImage", value: e.currentTarget.textContent});
  }

  function submitContent(e, elem) {
    localState.modifyingUiText = false;
    dispatch("stopSetAttributeForSelection", {oldAttrs: localState.initialAttrs, property: elem.attr});
    render();
  }

  function addToSelection(e, elem) {
    e.stopPropagation();
    if(elem.selected) return;
    if(!e.shiftKey || !localState.uiSelection) {
      localState.uiSelection = [];
    }
    var layer = ixer.index("uiComponentLayer")[elem.control[3]];
    if(layer[4] || layer[5]) return;
    localState.uiSelection.push(elem.control[1]);
    localState.uiActiveLayer = elem.control[3];
    render();
  }


  var __clientX, __clientY;
  document.body.addEventListener("dragover", function(e) {
    //@HACK: because Firefox is a browser full of sadness, they refuse to
    //set clientX and clientY on drag events. As such we have this ridiculous
    //workaround of tracking position at the body.
    __clientX = e.clientX;
    __clientY = e.clientY;
  });

  function toGrid(size, value) {
    return Math.round(value / size) * size;
  }

  function startMoveSelection(e, elem) {
    var x = e.clientX || __clientX;
    var y = e.clientY || __clientY;
    if(x === 0 && y === 0) return;
    var canvasRect = e.currentTarget.parentNode.getBoundingClientRect();
    localState.dragOffsetX = x - elem.left - canvasRect.left;
    localState.dragOffsetY = y - elem.top - canvasRect.top;
    localState.initialElements = selectionToElements();
    clearDragImage(e);
    if(e.altKey) {
      //@HACK: if you cause a rerender before the event finishes, the drag is killed?
      setTimeout(function() {
        dispatch("duplicateSelection", {componentId: elem.control[2]});
      }, 0);
    }
  }

  function moveSelection(e, elem) {
    var x = Math.floor(e.clientX || __clientX);
    var y = Math.floor(e.clientY || __clientY);
    if(x === 0 && y === 0) return;
    var canvasRect = e.currentTarget.parentNode.getBoundingClientRect();
    x -= Math.floor(canvasRect.left);
    y -= Math.floor(canvasRect.top);
    var neueX = toGrid(localState.uiGridSize, Math.floor(x - localState.dragOffsetX));
    var neueY = toGrid(localState.uiGridSize, Math.floor(y - localState.dragOffsetY));
    dispatch("moveSelection", {x: neueX, y: neueY, elemId: elem.control[1], componentId: elem.control[2]});
  }

  function stopMoveSelection(e, elem) {
    var elems = localState.initialElements;
    localState.initialElements = null;
    dispatch("stopChangingSelection", {oldElements: elems})
  }

  function selectionToElements() {
    if(localState.uiSelection) {
      var elementIndex = ixer.index("uiComponentElement");
      return localState.uiSelection.map(function(cur) {
        return elementIndex[cur];
      });
    }
    return [];
  }

  function getSelectionInfo(componentId, withAttributes) {
    var sel = localState.uiSelection;
    var elements;
    if(sel) {
      var elementIndex = ixer.index("uiComponentElement");
      elements = sel.map(function(cur) {
        return elementIndex[cur];
      });

      var result = getGroupInfo(elements, withAttributes);

      result.componentId = componentId;
      result.selectedIds = result.ids;
      return result;
    }
    return false;
  }

  function getGroupInfo(elements, withAttributes) {
    elements = elements || [];

    var attrsIndex = ixer.index("uiStyleToAttrs");
    var stylesIndex = ixer.index("uiElementToStyles");

    var ids = {};
    var attributes = {};
    var styles = {};
    var els = elements.map(function(cur) {
      var id = cur[1];
      ids[id] = true;
      if(withAttributes !== undefined) {
        var elStyles = stylesIndex[id];
        if(!elStyles) { return cur; }

        var attrs = [];
        for(var ix = 0, len = elStyles.length; ix < len; ix++) {
          var style = elStyles[ix];
          var type = style[2];
          if(styles[type] === undefined) { styles[type] = style; }
          else if(!style || !styles[type] || styles[type][1] !== style[1]) { styles[type] = null; }

          attrs.push.apply(attrs, attrsIndex[style[1]]);
        }

        if(attrs) {
          attrs.forEach(function(cur) {
            var key = cur[2];
            var value = cur[3];
            if(attributes[key] === undefined) {
              attributes[key] = value;
            } else if(attributes[key] !== value) {
              attributes[key] = null;
            }
          });
        }
      }
      return cur;
    });
    var bounds = boundElements(els);
    return {ids: ids, elements: els, bounds: bounds, attributes: attributes, styles: styles};
  }


  function boundElements(elems) {
    var bounds = {top: Infinity, left: Infinity, bottom: -Infinity, right: -Infinity};
    elems.forEach(function(cur) {
      var left = cur[5], top = cur[6], right = cur[7], bottom = cur[8];
      if(left < bounds.left) {
        bounds.left = left;
      }
      if(top < bounds.top) {
        bounds.top = top;
      }
      if(right > bounds.right) {
        bounds.right = right;
      }
      if(bottom > bounds.bottom) {
        bounds.bottom = bottom;
      }
    });
    return bounds;
  }


  var uiControlInfo = [{text: "text", icon: "text-control", iconText: "T"},
                       {text: "image", icon: "ion-image"},
                       {text: "box", icon: "ion-stop"},
                       {text: "button", icon: "ion-share"},
                       {text: "input", icon: "ion-compose"},
                       {text: "map", icon: "ion-ios-location"}
                      ];

  function uiControls(componentId, activeLayer) {
    var items = uiControlInfo.map(function(cur) {
      var icon = {c: "icon " + cur.icon};
      if(cur.iconText) {
        icon.text = cur.iconText;
      }
      return {c: "control", click: addElement, controlType: cur.text, componentId: componentId, layer: activeLayer,
              children: [
                icon,
                {text: cur.text}
              ]};
    })
    return controlGroup(items);
  }

  function addElement(e, elem) {
    dispatch("addUiComponentElement", {componentId: elem.componentId,
                                       layerId: elem.layer[1],
                                       control: elem.controlType,
                                       left: elem.left || 100,
                                       right: elem.right || 200,
                                       top: elem.top || 100,
                                       bottom: elem.bottom || 200})
  }


  var attrMappings = {"content": "text"};
  var uiProperties = {};
  function uiInspectors(componentId, selectionInfo, layers, activeLayer) {
    var inspectors = [];
    var activeLayerId;
    var binding;
    var elements;
    if(activeLayer) {
      activeLayerId = activeLayer[1];
      elements = ixer.index("uiLayerToElements")[activeLayerId];
      binding = ixer.index("groupToBinding")[activeLayerId];
    }
    if(selectionInfo) {
      // @TODO: Only show appropriate inspectors for each type based on trait instead of hardcoding.
      inspectors.push(layoutInspector(selectionInfo, binding),
                      appearanceInspector(selectionInfo, binding),
                      textInspector(selectionInfo, binding));

      //       var showMapInspector = selectionInfo.elements.every(function(cur) {
      //         return cur[4] === "map";
      //       });
      //       if(showMapInspector) {
      //         var mapInfo = getMapGroupInfo(selectionInfo.elements, true)
      //         inspectors.push(mapInspector(selectionInfo, mapInfo, binding));
      //       }
    } else if(activeLayer) {
      inspectors.push(layerInspector(activeLayer, elements));
    }
    return inspectors;
  }

  function adjustable(value, start, stop, step) {
    return {c: "adjustable", mousedown: startAdjusting, adjustHandler: adjustAdjustable,
            value: value, start: start, stop: stop, step: step,  text: value};
  }

  var adjustableShade = document.createElement("div");
  adjustableShade.className = "adjustable-shade";
  adjustableShade.addEventListener("mousemove", function(e) {
    if(adjusterInfo) {
      adjusterInfo.handler(e, renderer.tree[adjusterInfo.elem.id]);
    }
  })

  adjustableShade.addEventListener("mouseup", function(e) {
    if(adjusterInfo.elem.finalizer) {
      adjusterInfo.elem.finalizer(e, renderer.tree[adjusterInfo.elem.id]);
    }
    adjusterInfo = false;
    document.body.removeChild(adjustableShade);
  })

  var adjusterInfo;
  function startAdjusting(e, elem) {
    if(elem.initializer) {
      elem.initializer(e, elem);
    }
    adjusterInfo = {elem: elem, startValue: elem.value, handler: elem.adjustHandler, bounds: {left: e.clientX, top: e.clientY}};
    document.body.appendChild(adjustableShade);
  }

  function adjustAdjustable(e, elem) {
    var x = e.clientX || __clientX;
    var y = e.clientY || __clientY;
    if(x === 0 && y === 0) return;
    var rect = adjusterInfo.bounds;
    var offsetX = Math.floor(x - rect.left);
    var offsetY = Math.floor(y - rect.top);
    var adjusted = Math.floor(adjusterInfo.startValue + offsetX);
    var neue = Math.min(Math.max(elem.start, adjusted), elem.stop);
    if(elem.handler) {
      elem.handler(elem, neue);
    }
  }

  uiProperties.layout = ["top", "left", "width", "height"];
  function layoutInspector(selectionInfo, binding) {
    var componentId = selectionInfo.componentId;
    var bounds = selectionInfo.bounds;
    var width = bounds.right - bounds.left;
    var height = bounds.bottom - bounds.top;
    var widthAdjuster = adjustable(width, 1, 1000, 1);
    widthAdjuster.handler = adjustWidth;
    widthAdjuster.componentId = componentId;
    widthAdjuster.bounds = bounds;
    widthAdjuster.initializer = startResizeSelection;
    widthAdjuster.finalizer = stopResizeSelection;
    var heightAdjuster = adjustable(height, 1, 1000, 1);
    heightAdjuster.handler = adjustHeight;
    heightAdjuster.componentId = componentId;
    heightAdjuster.bounds = bounds;
    heightAdjuster.initializer = startResizeSelection;
    heightAdjuster.finalizer = stopResizeSelection;
    var topAdjuster = adjustable(bounds.top, 0, 100000, 1);
    topAdjuster.handler = adjustPosition;
    topAdjuster.componentId = componentId;
    topAdjuster.coord = "top";
    topAdjuster.initializer = startMoveSelection;
    topAdjuster.finalizer = stopMoveSelection;
    var leftAdjuster = adjustable(bounds.left, 0, 100000, 1);
    leftAdjuster.handler = adjustPosition;
    leftAdjuster.componentId = componentId;
    leftAdjuster.coord = "left";
    leftAdjuster.initializer = startMoveSelection;
    leftAdjuster.finalizer = stopMoveSelection;
    //pos, size
    return {c: "option-group size-attributes", children: [
      {c: "size-outline"},
      {c: "width-outline"},
      {c: "height-outline"},
      {c: "top-left-point", children :[
        leftAdjuster,
        {text: ","},
        topAdjuster,
      ]},
      {c: "width-adjuster", children: [widthAdjuster]},
      {c: "height-adjuster", children: [heightAdjuster]},
    ]};
  }

  uiProperties.appearance = ["backgroundColor", "backgroundImage", "borderColor", "borderWidth", "borderRadius", "opacity"];
  function appearanceInspector(selectionInfo, binding) {
    var attrs = selectionInfo.attributes;
    var componentId = selectionInfo.componentId;
    var styleName;
    if(selectionInfo.styles.appearance && selectionInfo.styles.appearance[4]) {
      styleName = {value:selectionInfo.styles.appearance[1], text: code.name(selectionInfo.styles.appearance[1])};
    } else {
      styleName = {text: "No visual style", value: "none"};
    }

    var borderColorPicker = colorSelector(componentId, "borderColor", attrs["borderColor"]);
    borderColorPicker.backgroundColor = undefined;

    var opacity = attrs["opacity"] == undefined ? 100 : attrs["opacity"] * 100;
    var opacityAdjuster = adjustable(opacity, 0, 100, 1);
    opacityAdjuster.text = Math.floor(opacity) + "%";
    opacityAdjuster.handler = adjustOpacity;
    opacityAdjuster.componentId = componentId;
    opacityAdjuster.initializer = startAdjustAttr;
    opacityAdjuster.finalizer = stopAdjustAttr;
    opacityAdjuster.attr = "opacity";

    var borderWidth = attrs["borderWidth"] === undefined ? 0 : attrs["borderWidth"];
    var borderWidthAdjuster = adjustable(borderWidth, 0, 20, 1);
    borderWidthAdjuster.text = borderWidth;
    borderWidthAdjuster.handler = adjustAttr;
    borderWidthAdjuster.attr = "borderWidth";
    borderWidthAdjuster.componentId = componentId;
    borderWidthAdjuster.initializer = startAdjustAttr;
    borderWidthAdjuster.finalizer = stopAdjustAttr;

    var borderRadius = attrs["borderRadius"] === undefined ? 0 : attrs["borderRadius"];
    var borderRadiusAdjuster = adjustable(borderRadius, 0, 100, 1);
    borderRadiusAdjuster.text = borderRadius;
    borderRadiusAdjuster.handler = adjustAttr;
    borderRadiusAdjuster.attr = "borderRadius";
    borderRadiusAdjuster.componentId = componentId;
    borderRadiusAdjuster.initializer = startAdjustAttr;
    borderRadiusAdjuster.finalizer = stopAdjustAttr;

    if(!localState.addingAppearanceStyle) {
      var sharedAppearance = (ixer.index("stylesBySharedAndType")[true] || {})["appearance"] || [];
      var styles = sharedAppearance.map(function(cur) {
        return {value: cur[1], text: code.name(cur[1])};
      });
      styles.unshift({text: "No text style", value: "none"});
      styles.push({text: "Add a new style", value: "addStyle"});
      var visualStyle = selectable(styleName, styles);
      visualStyle.c += " styleSelector";
      visualStyle.handler = function(elem, value) {
        if(value === "none") {
          dispatch("setSelectionStyle", {type: "appearance", id: uuid(), shared: false});
        } else if(value === "addStyle") {
          localState.addingAppearanceStyle = uuid();
          dispatch("setSelectionStyle", {type: "appearance", id: localState.addingAppearanceStyle, shared: true});
        } else {
          dispatch("setSelectionStyle", {type: "appearance", id: value, shared: true});
        }
        render();
      }
    } else {
      visualStyle = input("", localState.addingAppearanceStyle, rename, doneAddingStyle);
      visualStyle.postRender = focusOnce;
    }

    return {c: "option-group visual-attributes", children: [
      visualStyle,
      {c: "layout-box-filled", backgroundColor: attrs["backgroundColor"], borderRadius: attrs["borderRadius"], children: [
        colorSelector(componentId, "backgroundColor", attrs["backgroundColor"])
      ]},
      opacityAdjuster,
      {c: "border-options", children: [
        {c: "layout-box-outline", borderRadius: attrs["borderRadius"], borderWidth: (borderWidth > 10 ? 10 : borderWidth || 1), borderColor: attrs["borderColor"], children: [borderColorPicker]},
        {c: "border-radius-outline"},
        {c: "border-radius-adjuster", children: [borderRadiusAdjuster]},
      ]},
      borderWidthAdjuster,
    ]};
  }

  function selectable(activeItem, items, setFont) {
    var options = items.map(function(cur) {
      var value, text;
      if(typeof cur === "string") {
        value = cur;
        text = cur;
      } else {
        value = cur.value;
        text = cur.text;
      }
      var item = {t: "option", value: value, text: text};
      if(setFont) {
        item.fontFamily = cur;
      }
      if((activeItem.value || activeItem) === value) {
        item.selected = "selected";
      }
      return item;
    })
    var value = typeof activeItem === "string" ? activeItem : activeItem.text;
    return {c: "selectable", change: selectSelectable, children: [
      {t: "select", children: options},
      {c: "selectable-value", text: value}
    ]}
  }

  function selectSelectable(e, elem) {
    if(elem.handler) {
      elem.handler(elem, e.target.value);
    }
  }

  var alignMapping = {
    "flex-start": "Left",
    "center": "Center",
    "flex-end": "Right",
  }
  var vAlignMapping = {
    "flex-start": "Top",
    "center": "Center",
    "flex-end": "Bottom",
  }
  function selectVerticalAlign(elem, value) {
    var final = "center";
    if(value === "Top") {
      final = "flex-start";
    } else if(value === "Bottom") {
      final = "flex-end";
    }
    dispatch("setAttributeForSelection", {componentId: elem.componentId, property: "verticalAlign", value: final, storeEvent: true});
  }

  function selectAlign(elem, value) {
    var final = "center";
    if(value === "Left") {
      final = "flex-start";
    } else if(value === "Right") {
      final = "flex-end";
    }
    dispatch("setAttributeForSelection", {componentId: elem.componentId, property: "textAlign", value: final, storeEvent: true});
  }

  uiProperties.typography = ["fontFamily", "fontSize", "color", "textAlign", "verticalAlign"];
  uiProperties.content = ["text"];
  function textInspector(selectionInfo, binding) {
    var componentId = selectionInfo.componentId;
    var attrs = selectionInfo.attributes;
    var styleName;
    if(selectionInfo.styles.typography && selectionInfo.styles.typography[4]) {
      styleName = {value:selectionInfo.styles.typography[1], text: code.name(selectionInfo.styles.typography[1])};
    } else {
      styleName = {text: "No text style", value: "none"};
    }

    var font = attrs["fontFamily"] || "Helvetica Neue";
    var fontPicker = selectable(font, ["Times New Roman", "Verdana", "Arial", "Georgia", "Avenir", "Helvetica Neue"], true);
    fontPicker.componentId = componentId;
    fontPicker.handler = adjustAttr;
    fontPicker.attr = "fontFamily";
    fontPicker.storeEvent = true;

    var fontSize = attrs["fontSize"] === undefined ? 16 : attrs["fontSize"];
    var fontSizeAdjuster = adjustable(fontSize, 0, 300, 1);
    fontSizeAdjuster.handler = adjustAttr;
    fontSizeAdjuster.attr = "fontSize";
    fontSizeAdjuster.componentId = componentId;
    fontSizeAdjuster.initializer = startAdjustAttr;
    fontSizeAdjuster.finalizer = stopAdjustAttr;

    var fontColor = colorSelector(componentId, "color", attrs["color"]);
    fontColor.backgroundColor = undefined;
    fontColor.color = attrs["color"];
    fontColor.c += " font-color";
    fontColor.text = "Text";
    fontColor.fontFamily = attrs["fontFamily"];

    var verticalAlign = vAlignMapping[attrs["verticalAlign"]] || "Top";
    var valign = selectable(verticalAlign, ["Top", "Center", "Bottom"]);
    valign.componentId = componentId;
    valign.handler = selectVerticalAlign;

    var textAlign = alignMapping[attrs["textAlign"]] || "Left";
    var align = selectable(textAlign, ["Left", "Center", "Right"]);
    align.componentId = componentId;
    align.handler = selectAlign;

    if(!localState.addingTypographyStyle) {
      var sharedTypography = (ixer.index("stylesBySharedAndType")[true] || {})["typography"] || [];
      var styles = sharedTypography.map(function(cur) {
        return {value: cur[1], text: code.name(cur[1])};
      });
      styles.unshift({text: "No text style", value: "none"});
      styles.push({text: "Add a new style", value: "addStyle"});
      var typographyStyle = selectable(styleName, styles);
      typographyStyle.c += " styleSelector";
      typographyStyle.handler = function(elem, value) {
        if(value === "none") {
          dispatch("setSelectionStyle", {type: "typography", id: uuid(), shared: false});
        } else if(value === "addStyle") {
          localState.addingTypographyStyle = uuid();
          dispatch("setSelectionStyle", {type: "typography", id: localState.addingTypographyStyle, shared: true});
        } else {
          dispatch("setSelectionStyle", {type: "typography", id: value, shared: true});
        }
        render();
      }
    } else {
      typographyStyle = input("", localState.addingTypographyStyle, rename, doneAddingStyle);
      typographyStyle.postRender = focusOnce;
    }

    return {c: "option-group text-attributes", children: [
      typographyStyle,
      {c: "font-color-size", children: [
        fontColor,
        {c: "font-size"},
        fontSizeAdjuster,
      ]},
      {c: "font-family", children: [fontPicker]},
      {c: "font-align", children: [
        valign,
        align,
      ]},
    ]};
  }

  function doneAddingStyle(e, elem) {
    localState.addingTypographyStyle = null;
    localState.addingAppearanceStyle = null;
    render();
  }

  uiProperties.layer = [];
  function layerInspector(layer, elements) {
    var componentId = layer[2];
    var info = getGroupInfo(elements, true);
    var attrs = info.attributes; // @FIXME: Layer attributes.
    var bounds = info.bounds;

    return {c: "inspector-panel", children: []};
  }

  uiProperties.map = [];
  function mapInspector(selectionInfo, mapInfo, binding) {
    var componentId = selectionInfo.componentId;
    var attrs = mapInfo.attributes;
    return {c: "inspector-panel", children: [
      {c: "title", text: "Map"},
      {c: "pair", children: [{c: "label", text: "lat."},
                             inspectorInput(attrs["lat"], [componentId, "lat"], setMapAttribute, binding)]},
      {c: "pair", children: [{c: "label", text: "long."},
                             inspectorInput(attrs["lng"], [componentId, "lng"], setMapAttribute, binding)]},
      {c: "pair", children: [{c: "label", text: "zoom"},
                             inspectorInput(attrs["zoom"], [componentId, "zoom"], setMapAttribute, binding)]},
      {c: "pair", children: [{c: "label", text: "interactive"},
                             inspectorCheckbox(attrs["draggable"], [componentId, "draggable"], setMapAttribute, binding)]},
    ]};
  }

  uiProperties.repeat = [];
  function repeatInspector() {
  }

  // Inputs
  function inspectorInput(value, key, onChange, binding) {
    if(value === null) {
      input.placeholder = "---";
    } else if(typeof value === "number" && !isNaN(value)) {
      value = value.toFixed(2);
    } else if(value && value.constructor === Array) {
      value = "Bound to " + code.name(value[2]);
    }
    var field = input(value, key, onChange, preventDefault);
    field.mousedown = stopPropagation;
    field.editorType = "binding";
    field.binding = binding;
    field.focus = activateTokenEditor;
    field.blur = closeTokenEditor;
    return field;
  }

  function inspectorCheckbox(value, key, onChange, binding) {
    if(value && value.constructor === Array) {
      value = "Bound to " + code.name(value[2]);
    }
    var field = checkboxInput(value, key, onChange);
    field.mousedown = stopPropagation;
    field.editorType = "binding";
    field.binding = binding;
    field.focus = activateTokenEditor;
    field.blur = closeTokenEditor;
    return field;
  }

  function closeBindingEditor(e, elem) {
    if(editorInfo.element === e.currentTarget) {
      setTimeout(function() { editorInfo = false; rerender(); }, 0);
    }
  }

  function bindingEditor(editorInfo) {
    var binding = editorInfo.info.binding;
    if(!binding) return;
    var fields = code.viewToFields(binding).map(function(cur) {
      return ["field", binding, cur[2]];
    });
    return genericEditor(fields, false, false, false, "column", setBinding);
  }

  function setBinding(e, elem) {
    var info = editorInfo.info;
    var componentId = info.key[0];
    var property = info.key[1];
    console.log("SET", componentId, property, elem.cur);
    editorInfo = false;
    dispatch("setAttributeForSelection", {componentId: componentId, property: property, value: ["binding", elem.cur[1], elem.cur[2]]});
  }

  function colorSelector(componentId, attr, value) {
    return {c: "color-picker", backgroundColor: value || "#999999", mousedown: stopPropagation, children: [
      {t: "input", type: "color", key: [componentId, attr],
       value: value, input: setAttribute}
    ]};
  }

  function styleSelector(id, opts, onClose) {
    var options = {};
    if(opts.initial === "---") {
      options["default"] = "---";
    }
    var styles = ixer.index("uiStyles");
    for(var key in styles) {
      var cur = styles[key][0];
      if(cur[2] === opts.type && code.name(cur[1])) {
        options[cur[1]] = code.name(cur[1]);
      }
    }

    return selectInput(opts.initial, opts.id, options, onClose);
  }

  // Layout handlers
  function adjustWidth(elem, value) {
    var componentId = elem.componentId;
    var old = elem.bounds;
    var neue = {left: old.left, right: (old.left + value), top: old.top,  bottom: old.bottom};
    var widthRatio = value / (old.right - old.left);
    if(widthRatio === 1) return;
    dispatch("resizeSelection", {widthRatio: widthRatio, heightRatio: 1, oldBounds: old, neueBounds: neue, componentId: componentId});
    elem.bounds = neue;
  }

  function adjustHeight(elem, value) {
    var componentId = elem.componentId;
    var old = elem.bounds;
    var neue = {left: old.left, right: old.right, top: old.top,  bottom: (old.top + value)};
    var heightRatio = value / (old.bottom - old.top);
    if(heightRatio === 1) return;
    dispatch("resizeSelection", {widthRatio: 1, heightRatio: heightRatio, oldBounds: old, neueBounds: neue, componentId: componentId});
    elem.bounds = neue;
  }

  function adjustPosition(elem, value) {
    var componentId = elem.componentId;
    var coord = elem.coord;
    var diffX = 0, diffY = 0;
    if(coord === "top") {
      diffY = value - elem.value;
    } else {
      diffX = value - elem.value;
    }
    dispatch("offsetSelection", {diffX: diffX, diffY: diffY, componentId: componentId});
    elem.value = value;
  }

  function startAdjustAttr(e, elem) {
    var attrs = []
    var style = getUiPropertyType(elem.attr);
    if(!style) { throw new Error("Unknown attribute type for property:", elem.attr, "known types:", uiProperties); }
    var sel = localState.uiSelection;
    sel.forEach(function(cur) {
      var id = cur;
      var styleId = ixer.index("uiElementToStyle")[id][style][1];
      var oldProps = ixer.index("uiStyleToAttr")[styleId];
      if(oldProps) {
        attrs.push(oldProps[elem.attr]);
      }
    });
    localState.initialAttrs = attrs;
  }

  function stopAdjustAttr(e, elem) {
    var initial = localState.initialAttrs;
    localState.initialAttrs = null;
    dispatch("stopSetAttributeForSelection", {oldAttrs: initial, property: elem.attr});
  }

  function adjustOpacity(elem, value) {
    dispatch("setAttributeForSelection", {componentId: elem.componentId, property: "opacity", value: value / 100, storeEvent: false});
  }
  function adjustAttr(elem, value) {
    dispatch("setAttributeForSelection", {componentId: elem.componentId, property: elem.attr, value: value, storeEvent: elem.storeEvent});
  }

  // Generic attribute handler
  function setAttribute(e, elem) {
    var componentId = elem.key[0];
    var property = elem.key[1];
    var target = e.currentTarget;
    var value = target.value;
    if(target.type === "color") {
      value = target.value;
    } else if(target.type === "checkbox") {
      value = target.checked;
    } else if(target.type === undefined) {
      value = target.textContent;
    }
    dispatch("setAttributeForSelection", {componentId: componentId, property: property, value: value});
  }

  // Map attribute handler
  function setMapAttribute(e, elem) {
    var componentId = elem.key[0];
    var property = elem.key[1];
    var target = e.currentTarget;
    var value = target.checked !== undefined ? target.checked : target.value !== undefined ? target.value : target.textContent;
    dispatch("setMapAttributeForSelection", {componentId: componentId, property: property, value: value});
  }


  function getUiPropertyType(prop) {
    if(uiProperties.typography.indexOf(prop) !== -1) {
      return "typography";
    }
    if(uiProperties.appearance.indexOf(prop) !== -1) {
      return "appearance";
    }
    if(uiProperties.layout.indexOf(prop) !== -1) {
      return "layout";
    }
    if(uiProperties.content.indexOf(prop) !== -1) {
      return "content";
    }
    return undefined;
  }

  //---------------------------------------------------------
  // Query workspace
  //---------------------------------------------------------

  function queryWorkspace(queryId) {
    var controls = queryControls(queryId);
    console.log(controls);
    return genericWorkspace("query", queryId,
                            {c: "query-editor",
                             children: [
                               {c: "query-workspace", children: [
                                 controls,
                                 editor(queryId)
                               ]},
                               queryResult(queryId)
                             ]});
  }

  //---------------------------------------------------------
  // Tree + Toolbar
  //---------------------------------------------------------

  function treeItem(name, value, type, opts) {
    opts = opts || {};
    return {c: "tree-item " + opts.c, dragData: {value: value, type: type}, draggable: true, dragstart: dragItem, children: [
      (opts.icon ? {c: "opts.icon"} : undefined),
      (name ? {text: name} : undefined),
      opts.content
    ]};
  }

  function fieldItem(name, fieldId, opts) {
    opts = opts || {};
    return {c: "tree-item " + opts.c, dragData: {fieldId: fieldId, type: "field"}, draggable: true, dragstart: dragItem, children: [
      (opts.icon ? {c: "opts.icon"} : undefined),
      (name ? {text: name} : undefined),
      opts.content
    ]};
  }

  function dragItem(evt, elem) {
    for(var key in elem.dragData) {
      evt.dataTransfer.setData(key, elem.dragData[key]);
    }
    evt.stopPropagation();
  }

  var queryTools = {
    union: ["merge"],
    aggregate: ["sort+limit", "sum", "count", "min", "max", "empty"]
  };
  function queryControls(queryId) {
    var items = [];
    var toolTypes = Object.keys(queryTools);
    for(var typeIx = 0; typeIx < toolTypes.length; typeIx++) {
      var type = toolTypes[typeIx];
      var tools = queryTools[type];
      for(var toolIx = 0; toolIx < tools.length; toolIx++) {
        var tool = tools[toolIx];
        items.push(treeItem(tool, tool, type, {c: "control tool query-tool"}));
      }
    }
    return controlGroup(items);
  }

  //---------------------------------------------------------
  // Editor
  //---------------------------------------------------------
  function editor(queryId) {
    var blocks = ixer.index("query to blocks")[queryId] || [];
    var items = [];
    for(var ix = 0; ix < blocks.length; ix++) {
      var viewId = blocks[ix][code.ix("block", "view")];
      var viewKind = ixer.index("view to kind")[viewId];
      var editorPane;
      if(viewKind === "join") { editorPane = viewBlock(viewId, ix); }
      if(viewKind === "union") { editorPane = unionBlock(viewId, ix);  }
      if(viewKind === "aggregate") { editorPane = aggregateBlock(viewId, ix); }

      var rows = ixer.facts(viewId) || [];
      var fields = (ixer.index("view to fields")[viewId] || []).map(function(field) {
        var id = field[code.ix("field", "field")];
        return {name: code.name(id), id: id};
      });
      // This is a weird way to use display order.
      var order = ixer.index("display order");
      rows.sort(function(a, b) {
        var aIx = order[viewId + JSON.stringify(a)];
        var bIx = order[viewId + JSON.stringify(b)];
        return aIx - bIx;
      });

      var inspectorPane = {c: "inspector-pane", children: [virtualizedTable(viewId, fields, rows, false)]};

      items.push({c: "block " + viewKind, children: [
        editorPane,
        inspectorPane
      ]});
    }
    if(items.length) {
      items.push({c: "add-aggregate-btn", text: "Add an aggregate by dragging it here...", queryId: queryId});
    }

    return {c: "workspace", queryId: queryId, drop: editorDrop, dragover: preventDefault, children: items.length ? items : [
      {c: "feed", text: "Feed me sources"}
    ]};
  }

  function editorDrop(evt, elem) {
    var type = evt.dataTransfer.getData("type");
    var value = evt.dataTransfer.getData("value");
    if(type === "view") {
      return dispatch("addViewBlock", {queryId: elem.queryId, sourceId: value, kind: "join"});
    }
    if(type === "aggregate") {
      return dispatch("addAggregateBlock", {queryId: elem.queryId, kind: value});
    }
    if(type === "union") {
      return dispatch("addUnionBlock", {queryId: elem.queryId});
    }
  }

  /**
   * View Block
   */
  function viewBlock(viewId, ix) {
    var fields = ixer.index("view and source to block fields")[viewId] || {};
    fields = fields["selection"] || [];
    var selectionItems = fields.map(function(field) {
      var id = field[code.ix("block field", "block field")];
      return fieldItem(code.name(id) || "Untitled", id, {c: "pill field"});
    });
    if(!selectionItems.length) {
      selectionItems.push({text: "Drag local fields into me to make them available in the query."});
    }
    var groupedBy = ixer.index("grouped by")[viewId];

    return {c: "block view-block", viewId: viewId, drop: viewBlockDrop, dragover: preventDefault,
            dragData: {value: viewId, type: "view"}, itemId: viewId, draggable: true, dragstart: dragItem, children: [
      {c: "block-title", children: [
        {t: "h3", text: alphabet[ix]},
        {c: "hover-reveal close-btn ion-android-close", viewId: viewId, click: removeViewBlock}
      ]},
      viewSources(viewId),
      viewConstraints(viewId),
      (groupedBy ? {c: "block-section view-grouping", children: [
        {text: "Grouped by"},
        {text: code.name(groupedBy[code.ix("grouped by", "inner field")])},
        {text: "="},
        {text: code.name(groupedBy[code.ix("grouped by", "outer field")])},
      ]} : undefined),
      {c: "block-section view-selections tree bar", viewId: viewId, drop: viewSelectionsDrop, dragover: preventDefault, children: selectionItems}
    ]};
  }

  function viewBlockDrop(evt, elem) {
    var viewId = elem.viewId;
    var type = evt.dataTransfer.getData("type");
    var value = evt.dataTransfer.getData("value");
    if(type === "view") {
      if(viewId === value) { return console.error("Cannot join view with parent."); }
      dispatch("addViewSource", {viewId: viewId, sourceId: value});
      evt.stopPropagation();
      return;
    }
  }

  function removeViewBlock(evt, elem) {
    dispatch("removeViewBlock", {viewId: elem.viewId});
  }

  function viewSelectionsDrop(evt, elem) {
    var type = evt.dataTransfer.getData("type");
    if(type !== "field") { return; }
    var id = evt.dataTransfer.getData("fieldId");
    var blockField = ixer.index("block field")[id];
    if(blockField[code.ix("block field", "view")] !== elem.viewId) { return; }
    var fieldId = blockField[code.ix("block field", "field")];
    var sourceId = blockField[code.ix("block field", "source")];
    dispatch("addViewSelection", {viewId: elem.viewId, sourceFieldId: fieldId, sourceId: sourceId});
    evt.stopPropagation();
  }

  // Sources
  function viewSources(viewId) {
    var sourceIdIx = code.ix("source", "source");
    var sources = ixer.index("view to sources")[viewId] || [];
    var sourceIds = sources.map(function(source) {
      return source[sourceIdIx];
    });

    sources.sort(function(idA, idB) {
      var orderA = ixer.index("display order")[idA];
      var orderB = ixer.index("display order")[idB];
      if(orderB - orderA) { return orderB - orderA; }
      else { return idA > idB }
    });
    var sourceItems = sourceIds.map(function(sourceId) {
      return viewSource(viewId, sourceId);
    });

    return {c: "block-section view-sources", children: sourceItems};
  }

  function viewSource(viewId, sourceId) {
    var fields = ixer.index("view and source to block fields")[viewId] || {};
    fields = fields[sourceId] || [];
    var fieldItems = fields.map(function(field) {
      var id = field[code.ix("block field", "block field")];
      var fieldId = field[code.ix("block field", "field")];
      return fieldItem(code.name(fieldId) || "Untitled", id, {c: "pill field"});
    });

    var sourceName;

    if(sourceId == "inner" || sourceId === "outer" || sourceId === "insert" || sourceId === "remove") {
      sourceName = code.name(viewId + "-" + sourceId);
    } else {
      sourceName = code.name(sourceId);
    }

    var children = [
      {c: "view-source-title", children: [
        {t: "h4", text: sourceName || "Untitled"},
        {c: "hover-reveal close-btn ion-android-close", viewId: viewId, sourceId: sourceId, click: removeSource}
      ]}
    ].concat(fieldItems);
    return {c: "tree bar view-source", children: children};
  }

  function removeSource(evt, elem) {
    dispatch("removeViewSource", {viewId: elem.viewId, sourceId: elem.sourceId});
  }

  // Constraints
  function viewConstraints(viewId) {
    var constraintIdIx = code.ix("constraint", "constraint");
    var constraints = ixer.index("view to constraints")[viewId] || [];

    var constraintItems = constraints.map(function(constraint) {
      var id = constraint[constraintIdIx];
      var op = ixer.index("constraint operation")[id] || [];
      var operation = op[code.ix("constraint operation", "operation")];
      var left = ixer.index("constraint left")[id] || [];
      var leftSource = left[code.ix("constraint left", "left source")];
      var leftField = left[code.ix("constraint left", "left field")];
      var right = ixer.index("constraint right")[id] || [];
      var rightSource = right[code.ix("constraint right", "right source")];
      var rightField = right[code.ix("constraint right", "right field")];

      return {c: "view-constraint", children: [
        {c: "hover-reveal grip", children: [{c: "ion-android-more-vertical"}, {c: "ion-android-more-vertical"}]},
        token.blockField({key: "left", parentId: id, source: leftSource, field: leftField}, updateViewConstraint, dropConstraintField),
        token.operation({key: "operation", parentId: id, operation: operation}, updateViewConstraint),
        token.blockField({key: "right", parentId: id, source: rightSource, field: rightField}, updateViewConstraint, dropConstraintField),
        {c: "hover-reveal close-btn ion-android-close", constraintId: id, click: removeConstraint}
      ]};
    });
    return {c: "block-section view-constraints", viewId: viewId, drop: viewConstraintsDrop, dragover: preventDefault, children: constraintItems};
  }

  function viewConstraintsDrop(evt, elem) {
    var viewId = elem.viewId;
    var type = evt.dataTransfer.getData("type");
    var value = evt.dataTransfer.getData("value");
    if(type === "tool" && value === "filter") {
      dispatch("addViewConstraint", {viewId: viewId});
      evt.stopPropagation();
      return;
    }

    if(type === "field") {
      var id = evt.dataTransfer.getData("fieldId");
      var blockField = ixer.index("block field")[id];
      if(blockField[code.ix("block field", "view")] !== viewId) { return; }
      var fieldId = blockField[code.ix("block field", "field")];
      var sourceId = blockField[code.ix("block field", "source")];
      dispatch("addViewConstraint", {viewId: viewId, leftSource: sourceId, leftField: fieldId});
    }
  }

  function updateViewConstraint(evt, elem) {
    var id = elem.parentId;
    dispatch("updateViewConstraint", {constraintId: id, type: elem.key, value: elem.value});
    stopEditToken(evt, elem);
    evt.stopPropagation();
  }

  function dropConstraintField(evt, elem) {
    var type = evt.dataTransfer.getData("type");
    if(type !== "field") { return; }
    var viewId = ixer.index("constraint to view")[elem.parentId];
    var id = evt.dataTransfer.getData("fieldId");
    var blockField = ixer.index("block field")[id];
    var draggedViewId = blockField[code.ix("block field", "view")];
    var fieldId = blockField[code.ix("block field", "field")];
    var sourceId = blockField[code.ix("block field", "source")];

    if(draggedViewId === viewId) {
      // If the field is block local, add it as a constraint.
      dispatch("updateViewConstraint", {constraintId: elem.parentId, type: elem.key, value: fieldId, source: sourceId});
      evt.stopPropagation();
    } else if(elem.key === "right") {
      // If the field is accessible in the query, use it for grouping.
      var select = ixer.index("view and source field to select")[draggedViewId] || {};
      select = select[fieldId];
      if(!select) { return; }
      if(ixer.index("view to query")[viewId] !== ixer.index("view to query")[draggedViewId]) { return; }
      console.warn("@TODO: group by", draggedViewId, fieldId);
      dispatch("groupView", {constraintId: elem.parentId, inner: viewId, outer: draggedViewId, outerField: fieldId});
      evt.stopPropagation();
    }
  }

  function removeConstraint(evt, elem) {
    dispatch("removeViewConstraint", {constraintId: elem.constraintId});
  }


  //---------------------------------------------------------
  // Tokens
  //---------------------------------------------------------

  var tokenState = {};

  var token = {
    operation: function(params, onChange, onDrop) {
      var state = tokenState[params.parentId];
      if(state) { state = state[params.key]; }

      return {c: "token operation",
              key: params.key,
              parentId: params.parentId,
              children: [{c: "name", text: params.operation || "<op>"},
                         (state === 1) ? tokenEditor.operation(params, onChange) : undefined],
              click: editToken};
    },
    blockField: function(params, onChange, onDrop) {
      var state = tokenState[params.parentId];
      if(state) { state = state[params.key]; }
      var name = "<field>";
      var source;
      if(params.field) {
        name = code.name(params.field);
        if(params.source) {
          source = code.name(params.source);
        }
      }

      return {c: "token field",
              key: params.key,
              parentId: params.parentId,
              children: [{c: "name", text: name},
                         (source ? {c: "source", text: "(" + source +")"} : undefined),
                         (state === 1) ? tokenEditor.blockField(params, onChange) : undefined],
              click: editToken,
              dragover: preventDefault,
              drop: onDrop};
    }
  };

  function editToken(evt, elem) {
    var state = tokenState[elem.parentId];
    if(!state) { state = tokenState[elem.parentId] = {}; }
    state[elem.key] = 1;
    render();
  }

  function stopEditToken(evt, elem) {
    var state = tokenState[elem.parentId];
    state[elem.key] = 0;
    render();
  }

  var tokenEditor = {
    operation: function(params, onChange) {
      var items = ["=", "<", "≤", ">", "≥", "≠"].map(function(rel) {
        var item = selectorItem({c: "operation", key: params.key, name: rel, value: rel}, onChange);
        item.parentId = params.parentId;
        return item;
      });
      var select = selector(items, {c: "operation", key: params.key, tabindex: -1, focus: true}, stopEditToken);
      select.parentId = params.parentId;
      return select;
    },
    blockField: function(params, onChange) {
      var viewId = ixer.index("constraint to view")[params.parentId];
      var fields = getBlockFields(viewId);
      var items = fields.map(function(field) {
        var fieldId = field[code.ix("field", "field")];
        var item = selectorItem({c: "field", key: params.key, name: code.name(fieldId) || "Untitled", value: fieldId}, onChange);
        item.parentId = params.parentId;
        return item;
      });
      var select = selector(items, {c: "field", key: params.key, tabindex: -1, focus: true}, stopEditToken);
      select.parentId = params.parentId;
      return select;
    }
  };

  function getSourceFields(viewId, sourceId) {
    var source = ixer.index("source")[viewId][sourceId];
    var sourceViewId = source[code.ix("source", "source view")];
    return ixer.index("view to fields")[sourceViewId] || [];
  }

  function getBlockFields(viewId) {
    var sources = ixer.index("view to sources")[viewId] || [];
    return sources.reduce(function(memo, source) {
      var sourceViewId = source[code.ix("source", "source view")];
      memo.push.apply(memo, ixer.index("view to fields")[sourceViewId]);
      return memo;
    }, []);
  }

  function getQueryFields(queryId, exclude) {
    var viewIds = ixer.index("query to views")[queryId] || [];
    return viewIds.reduce(function(memo, viewId) {
      if(viewId !== exclude && viewId) {
        memo.push.apply(memo, getBlockFields(viewId));
      }

      return memo;
    }, []);
  }

  /**
   * Union Block
   */
  function unionBlock(viewId, ix) {
    var fields = ixer.index("view and source to block fields")[viewId] || {};
    fields = fields.selection || [];
    var selectSources = ixer.index("view and source and field to select")[viewId] || {};
    var sources = ixer.index("source")[viewId] || {};
    var sourceIds = Object.keys(sources);

    var sourceItems = [];
    var fieldMappingItems = [];
    for(var sourceIx = 0; sourceIx < sourceIds.length; sourceIx++) {
      var sourceId = sourceIds[sourceIx];
      var source = sources[sourceId];
      var sourceFields = ixer.index("view and source to block fields")[viewId] || {};
      sourceFields = sourceFields[sourceId] || [];
      var fieldItems = [];
      for(var fieldIx = 0; fieldIx < sourceFields.length; fieldIx++) {
        var field = sourceFields[fieldIx];
        var blockFieldId = field[code.ix("block field", "block field")];
        var fieldId = field[code.ix("block field", "field")];
        fieldItems.push(fieldItem(code.name(fieldId) || "Untitled", blockFieldId, {c: "pill field"}));
      }
      sourceItems.push({c: "union-source", children: [
        {text: code.name(sourceId)},
        {c: "tree bar union-source-fields", children: fieldItems}
      ]});

      if(!fields.length) { continue; }
      var selectFields = selectSources[sourceId] || [];

      var mappingPairs = [];
      for(var fieldIx = 0; fieldIx < fields.length; fieldIx++) {
        var field = fields[fieldIx];
        var fieldId = field[code.ix("block field", "field")];
        var selectField = selectFields[fieldId] || [];
        var mappedFieldId = selectField[code.ix("select", "source field")];
        mappingPairs.push({c: "mapping-pair", viewId: viewId, sourceId: sourceId, fieldId: fieldId, dragover: preventDefault, drop: unionSourceMappingDrop, children: [
          {c: "mapping-header", text: code.name(fieldId) || "Untitled"}, // @FIXME: code.name(fieldId) not set?
          (mappedFieldId ? {c: "mapping-row", text: code.name(mappedFieldId) || "Untitled"}
           : {c: "mapping-row", text: "---"})
        ]});
      }
      fieldMappingItems.push({c: "field-mapping", children: mappingPairs});
    }

    if(!fields.length) {
      fieldMappingItems.push({c: "field-mapping", children: [{text: "drag fields to begin mapping; or"},
                                                             {text: "drag an existing union to begin merging"}]});
    }

    return {c: "block union-block", viewId: viewId, dragover: preventDefault, drop: viewBlockDrop,
            dragData: {value: viewId, type: "view"}, itemId: viewId, draggable: true, dragstart: dragItem, children: [
      {c: "block-title", children: [
        {t: "h3", text: alphabet[ix]},
        {c: "hover-reveal close-btn ion-android-close", viewId: viewId, click: removeViewBlock}
      ]},
      {c: "content", children: [
        {c: "block-pane", children: sourceItems},
        {c: "block-pane mapping", viewId: viewId, dragover: preventDefault, drop: unionSourceMappingDrop, children: fieldMappingItems},
      ]}
    ]};
  }

  function unionSourceMappingDrop(evt, elem) {
    var type = evt.dataTransfer.getData("type");
    if(type !== "field") { return; }
    var blockFieldId = evt.dataTransfer.getData("fieldId");
    var blockField = ixer.index("block field")[blockFieldId];
    var fieldId = blockField[code.ix("block field", "field")];
    var viewId = blockField[code.ix("block field", "view")];
    var sourceId = blockField[code.ix("block field", "source")];
    if(viewId !== elem.viewId) { return; }
    dispatch("addUnionSelection", {viewId: viewId, sourceFieldId: fieldId, sourceId: sourceId, fieldId: elem.fieldId});
    evt.stopPropagation();
  }

  /**
   * Aggregate Block
   */
  function aggregateBlock(viewId) {
    var blockAggregate = ixer.index("block aggregate")[viewId];

    var sources = ixer.index("source")[viewId] || {};
    var outerSource = sources.outer;
    var innerSource = sources.inner;

    var groupBy = ixer.index("grouped by")[innerSource] || [];
    // console.log(blockAggregate, sources, groupBy);
    var aggregateKind = blockAggregate[code.ix("block aggregate", "kind")];


    var fields = ixer.index("view and source to block fields")[viewId] || {};
    fields = fields["selection"] || [];
    var selectionItems = fields.map(function(field) {
      var id = field[code.ix("block field", "block field")];
      return fieldItem(code.name(id) || "Untitled", id, {c: "pill field"});
    });
    if(!selectionItems.length) {
      selectionItems.push({text: "Drag local fields into me to make them available in the query."});
    }

    var content;
    if(aggregateKind === "sort+limit") {
      content = sortLimitAggregate(viewId, outerSource, innerSource);
    } else {
      content = primitiveAggregate(viewId, outerSource, innerSource, aggregateKind);
    }

    return {c: "block aggregate-block", viewId: viewId, children: [
      {c: "block-title", children: [
        {t: "h3", text: "Untitled Agg. Block"},
        {c: "hover-reveal close-btn ion-android-close", viewId: viewId, click: removeViewBlock}
      ]},
      {text: "With"},
      {c: "block-section view-sources", viewId: viewId, sourceId: "inner", drop: aggregateSourceDrop, dragover: preventDefault, children: [
        innerSource ? viewSource(viewId, "inner") : undefined
      ]},
      content,
      {c: "block-section view-selections tree bar", viewId: viewId, drop: viewSelectionsDrop, dragover: preventDefault, children: selectionItems},
    ]};
  }

  function sortLimitAggregate(viewId, outerSource, innerSource) {
    var sortSource = "inner";
    var sortField, sortDir;
    var aggregateSorting = ixer.index("view to aggregate sorting")[viewId];
    if(aggregateSorting) {
      sortField = aggregateSorting[code.ix("aggregate sorting", "inner field")];
      sortDir = aggregateSorting[code.ix("aggregate sorting", "direction")];
    }

    // @FIXME: hard coded to work with constants only.
    var limitFrom = ixer.index("view to aggregate limit from")[viewId] || [];
    var limitFromValue = ixer.index("constant to value")[limitFrom[code.ix("aggregate limit from", "from field")]];
    var limitTo = ixer.index("view to aggregate limit to")[viewId] || [];
    var limitToValue = ixer.index("constant to value")[limitTo[code.ix("aggregate limit to", "to field")]];

    var fromLimitInput = input(limitFromValue, "from", updateAggregateLimit);
    fromLimitInput.parentId = viewId;
    var toLimitInput = input(limitToValue, "to", updateAggregateLimit);
    toLimitInput.parentId = viewId;
    return {c: "sort-limit-aggregate", viewId: viewId, children: [
      {c: "block-section aggregate-sort", children: [
        {text: "Sort by"},
        token.blockField({key: "field", parentId: viewId, source: sortSource, field: sortField}, updateAggregateSort, dropAggregateField),
        selectInput(sortDir || "ascending", "direction", {ascending: "▲", descending: "▼"}, updateAggregateSort)
      ]},
      {c: "block-section aggregate-limit", children: [
        {text: "Limit"},
        fromLimitInput,
        {text: "-"},
        toLimitInput,
      ]},
    ]};
  }

  function updateAggregateLimit(evt, elem, value) {
    dispatch("updateAggregateLimit", {viewId: elem.parentId, key: elem.key, value:  evt.target.value || evt.currentTarget.textContent});
  }

  function updateAggregateSort(evt, elem) {
    var info = {viewId: elem.parentId, key: elem.key, value: evt.target.value || evt.currentTarget.textContent};
    dispatch("updateAggregateSort", info);
  }

  function dropAggregateField(evt, elem) {
    var type = evt.dataTransfer.getData("type");
    if(type !== "field") { return; }
    var viewId = elem.parentId;
    var id = evt.dataTransfer.getData("fieldId");
    var blockField = ixer.index("block field")[id];
    var fieldId = blockField[code.ix("block field", "field")];
    var draggedViewId = blockField[code.ix("block field", "view")];
    if(viewId !== draggedViewId) { return; }

    var info = {viewId: elem.parentId, key: elem.key, value: fieldId};
    dispatch("updateAggregateSort", info);
  }

  function primitiveAggregate(viewId, outerSource, innerSource) {
    return {c: "primitive-aggregate", viewId: viewId, children: [
      {text: "Where"},
      viewConstraints(viewId),
    ]};
  }

  function aggregateSourceDrop(evt, elem) {
    var viewId = elem.viewId;
    var sourceId = elem.sourceId;
    var type = evt.dataTransfer.getData("type");
    var value = evt.dataTransfer.getData("value");
    if(type === "view") {
      if(viewId === value) { return console.error("Cannot join view with parent."); }
      dispatch("addViewSource", {viewId: viewId, sourceId: value, kind: sourceId});
      evt.stopPropagation();
      return;
    }

  }


  function selector(options, opts, onBlur) {
    return {t: "ul", c: "selector " + opts.c, tabindex: opts.tabindex, key: opts.key,
            postRender: (opts.focus ? focusOnce : undefined), blur: onBlur, children: options};
  }

  function selectorItem(opts, onChange) {
    return {t: "li", c: "selector-item field " + opts.c, key: opts.key, text: opts.name, value: opts.value, click: onChange};
  }

  //---------------------------------------------------------
  // Inspector
  //---------------------------------------------------------

  function inspectorPane(queryId) {
    return {c: "inspector pane"};
  }

  //---------------------------------------------------------
  // Result
  //---------------------------------------------------------

  function queryResult(queryId) {
    return {c: "query-result"};
  }


  //---------------------------------------------------------
  // Global key handling
  //---------------------------------------------------------

  document.addEventListener("keydown", function(e) {
    //Don't capture keys if they are
    if(e.defaultPrevented
       || e.target.nodeName === "INPUT"
       || e.target.getAttribute("contentEditable")) {
      return;
    }

    //undo + redo
    if((e.metaKey || e.ctrlKey) && e.shiftKey && e.keyCode === KEYS.Z) {
      dispatch("redo");
    } else if((e.metaKey || e.ctrlKey) && e.keyCode === KEYS.Z) {
      dispatch("undo");
    }

  });

  //---------------------------------------------------------
  // Go
  //---------------------------------------------------------

  if(window.queryEditor) { render(); }

  return { container: renderer.content, localState: localState, renderer: renderer, render: render, eventStack: eventStack };
})(window, microReact, api);<|MERGE_RESOLUTION|>--- conflicted
+++ resolved
@@ -661,13 +661,8 @@
         klass += " selected";
       }
 
-<<<<<<< HEAD
       var name = code.name(id) || "";
-      if(!code.name(id)) { console.log(id); }
       return {c: klass, name: name, click: selectEditorItem, dblclick: closeSelectEditorItem, dragData: {value: id, type: "view"}, itemId: id, draggable: true, dragstart: dragItem, children: [
-=======
-      return {c: klass, click: selectEditorItem, dblclick: closeSelectEditorItem, dragData: {value: id, type: "view"}, itemId: id, draggable: true, dragstart: dragItem, children: [
->>>>>>> 8cc600c6
         {c: "icon " + icon},
         {text: name},
       ]};
@@ -2221,11 +2216,7 @@
     return genericWorkspace("query", queryId,
                             {c: "query-editor",
                              children: [
-                               {c: "query-workspace", children: [
-                                 controls,
-                                 editor(queryId)
-                               ]},
-                               queryResult(queryId)
+                               editor(queryId)
                              ]});
   }
 
@@ -2280,16 +2271,12 @@
   // Editor
   //---------------------------------------------------------
   function editor(queryId) {
+    localState.queryEditorActive = 0;
     var blocks = ixer.index("query to blocks")[queryId] || [];
     var items = [];
     for(var ix = 0; ix < blocks.length; ix++) {
       var viewId = blocks[ix][code.ix("block", "view")];
       var viewKind = ixer.index("view to kind")[viewId];
-      var editorPane;
-      if(viewKind === "join") { editorPane = viewBlock(viewId, ix); }
-      if(viewKind === "union") { editorPane = unionBlock(viewId, ix);  }
-      if(viewKind === "aggregate") { editorPane = aggregateBlock(viewId, ix); }
-
       var rows = ixer.facts(viewId) || [];
       var fields = (ixer.index("view to fields")[viewId] || []).map(function(field) {
         var id = field[code.ix("field", "field")];
@@ -2303,18 +2290,52 @@
         return aIx - bIx;
       });
 
+      var editorPane;
       var inspectorPane = {c: "inspector-pane", children: [virtualizedTable(viewId, fields, rows, false)]};
+      if(viewKind === "join") {
+        editorPane = viewBlock(viewId, ix);
+        inspectorPane.viewId = viewId;
+        inspectorPane.drop = viewSelectionsDrop;
+        inspectorPane.dragOver = preventDefault;
+      }
+      if(viewKind === "union") { editorPane = unionBlock(viewId, ix);  }
+      if(viewKind === "aggregate") { editorPane = aggregateBlock(viewId, ix); }
+      var controls;
+      if(localState.queryEditorActive === ix) {
+        controls = {c: "query-editor-controls", children: [
+          {c: "control", text: "add constraint"},
+          {c: "control", text: "add calculation"},
+        ]};
+      }
 
       items.push({c: "block " + viewKind, children: [
-        editorPane,
-        inspectorPane
+        {c: "full-flex", children: [
+          editorPane,
+          controls,
+          inspectorPane,
+        ]},
+        {c: "block-title", children: [
+          {t: "h3", text: alphabet[ix]},
+          //                 {c: "hover-reveal close-btn ion-android-close", viewId: viewId, click: removeViewBlock},
+        ]},
       ]});
     }
+    items.push({c: "block new-block", children: [
+      {c: "block unused", children: [
+        {c: "block-title", children: [
+          {t: "h3", text: alphabet[ix]},
+          //                 {c: "hover-reveal close-btn ion-android-close", viewId: viewId, click: removeViewBlock},
+        ]},
+        {c: "block-lines", children: []},
+      ]},
+      {c: "inspector-pane"}
+    ]});
+
     if(items.length) {
       items.push({c: "add-aggregate-btn", text: "Add an aggregate by dragging it here...", queryId: queryId});
     }
 
-    return {c: "workspace", queryId: queryId, drop: editorDrop, dragover: preventDefault, children: items.length ? items : [
+    return {c: "query-workspace", queryId: queryId, drop: editorDrop, dragover: preventDefault, children: items.length ? items : [
       {c: "feed", text: "Feed me sources"}
     ]};
   }
@@ -2348,22 +2369,16 @@
     }
     var groupedBy = ixer.index("grouped by")[viewId];
 
+    var lines = viewSources(viewId).concat(viewConstraints(viewId));
     return {c: "block view-block", viewId: viewId, drop: viewBlockDrop, dragover: preventDefault,
-            dragData: {value: viewId, type: "view"}, itemId: viewId, draggable: true, dragstart: dragItem, children: [
-      {c: "block-title", children: [
-        {t: "h3", text: alphabet[ix]},
-        {c: "hover-reveal close-btn ion-android-close", viewId: viewId, click: removeViewBlock}
-      ]},
-      viewSources(viewId),
-      viewConstraints(viewId),
-      (groupedBy ? {c: "block-section view-grouping", children: [
-        {text: "Grouped by"},
-        {text: code.name(groupedBy[code.ix("grouped by", "inner field")])},
-        {text: "="},
-        {text: code.name(groupedBy[code.ix("grouped by", "outer field")])},
-      ]} : undefined),
-      {c: "block-section view-selections tree bar", viewId: viewId, drop: viewSelectionsDrop, dragover: preventDefault, children: selectionItems}
-    ]};
+            dragData: {value: viewId, type: "view"}, itemId: viewId, draggable: true, dragstart: dragItem,
+            children: [
+//               {c: "block-title", children: [
+//                 {t: "h3", text: alphabet[ix]},
+// //                 {c: "hover-reveal close-btn ion-android-close", viewId: viewId, click: removeViewBlock},
+//               ]},
+              {c: "block-lines", children: lines},
+            ]};
   }
 
   function viewBlockDrop(evt, elem) {
@@ -2412,17 +2427,21 @@
       return viewSource(viewId, sourceId);
     });
 
-    return {c: "block-section view-sources", children: sourceItems};
+    return sourceItems;
   }
 
   function viewSource(viewId, sourceId) {
     var fields = ixer.index("view and source to block fields")[viewId] || {};
     fields = fields[sourceId] || [];
-    var fieldItems = fields.map(function(field) {
+    var fieldItems = [];
+    fields.forEach(function(field) {
       var id = field[code.ix("block field", "block field")];
       var fieldId = field[code.ix("block field", "field")];
-      return fieldItem(code.name(fieldId) || "Untitled", id, {c: "pill field"});
+      fieldItems.push(fieldItem(code.name(fieldId) || "Untitled", id, {c: "pill field"}));
+      fieldItems.push({t: "pre", text: ", "});
     });
+    fieldItems.pop();
+    fieldItems.push({text: ")"});
 
     var sourceName;
 
@@ -2435,8 +2454,9 @@
     var children = [
       {c: "view-source-title", children: [
         {t: "h4", text: sourceName || "Untitled"},
-        {c: "hover-reveal close-btn ion-android-close", viewId: viewId, sourceId: sourceId, click: removeSource}
-      ]}
+//         {c: "hover-reveal close-btn ion-android-close", viewId: viewId, sourceId: sourceId, click: removeSource}
+      ]},
+      {text: "("}
     ].concat(fieldItems);
     return {c: "tree bar view-source", children: children};
   }
@@ -2469,7 +2489,7 @@
         {c: "hover-reveal close-btn ion-android-close", constraintId: id, click: removeConstraint}
       ]};
     });
-    return {c: "block-section view-constraints", viewId: viewId, drop: viewConstraintsDrop, dragover: preventDefault, children: constraintItems};
+    return constraintItems;
   }
 
   function viewConstraintsDrop(evt, elem) {
