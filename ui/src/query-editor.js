var queryEditor = (function(window, microReact, api) {
  var document = window.document;
  var ixer = api.ixer;
  var code = api.code;
  var diff = api.diff;
  var localState = api.localState;
  var clone = api.clone;

  if(window.queryEditor) {
    try {
      document.body.removeChild(window.queryEditor.container);
    } catch (err) {
      // meh
    }
  }

  window.addEventListener("resize", render);
  document.body.addEventListener("drop", preventDefault);


  var renderer = new microReact.Renderer();
  document.body.appendChild(renderer.content);
  renderer.queued = false;
  function render() {
    if(renderer.queued === false) {
      renderer.queued = true;
      requestAnimationFrame(function() {
        renderer.queued = false;
        renderer.render(root());
      });
    }
  }

  function preventDefault(evt) {
    evt.preventDefault();
  }

  function focusOnce(node, elem) {
    if(!elem.__focused) {
      setTimeout(function() { node.focus(); }, 5);
      elem.__focused = true;
    }
  }

  //---------------------------------------------------------
  // utils
  //---------------------------------------------------------

  var alphabet = ["A", "B", "C", "D", "E", "F", "G", "H", "I", "J", "K", "L", "M",
                  "N", "O", "P", "Q", "R", "S", "T", "U", "V", "W", "X", "Y", "Z"];

  var KEYS = {UP: 38,
              DOWN: 40,
              ENTER: 13,
              Z: 90};

  function coerceInput(input) {
    if(input.match(/^-?[\d]+$/gim)) {
      return parseInt(input);
    } else if(input.match(/^-?[\d]+\.[\d]+$/gim)) {
      return parseFloat(input);
    }
    return input;
  }


  function reverseDiff(diff) {
    var neue = [];
    for(var diffIx = 0, diffLen = diff.length; diffIx < diffLen; diffIx++) {
      var copy = diff[diffIx].slice();
      neue[diffIx] = copy
      if(copy[1] === "inserted") {
        copy[1] = "removed";
      } else {
        copy[1] = "inserted";
      }
    }
    return neue;
  }

  //---------------------------------------------------------
  // Local state
  //---------------------------------------------------------
  var eventStack = {root: true, children: [], localState: clone(localState)};

  function scaryUndoEvent() {
    if(!eventStack.parent || !eventStack.diffs) return {};

    var old = eventStack;
    eventStack = old.parent;
    localState = clone(eventStack.localState);
    api.localState = localState;
    return reverseDiff(old.diffs);
  }

  function scaryRedoEvent() {
    if(!eventStack.children.length) return {};

    eventStack = eventStack.children[eventStack.children.length - 1];
    localState = clone(eventStack.localState);
    return eventStack.diffs;
  }

  //---------------------------------------------------------
  // Dispatch
  //---------------------------------------------------------

  function dispatch(evt, info) {
    //         console.info("[dispatch]", evt, info);
    var storeEvent = true;
    var sendToServer = true;
    var txId = ++localState.txId;

    var diffs = [];
    switch(evt) {
      case "addTable":
        var id = uuid();
        var fieldId = uuid();
        diffs.push(["editor item", "inserted", [id, "table"]],
                   ["view", "inserted", [id, "table"]],
                   ["field", "inserted", [id, fieldId, "output"]],
                   ["display order", "inserted", [fieldId, 0]],
                   ["display name", "inserted", [id, "Untitled Table"]],
                   ["display name", "inserted", [fieldId, "A"]]);
        localState.activeItem = id;
        localState.adderRows = [[], []];
        break;
      case "addQuery":
        var id = uuid();
        diffs.push(["editor item", "inserted", [id, "query"]],
                   ["display name", "inserted", [id, "Untitled Query"]]);
        localState.activeItem = id;
        break;
      case "addUi":
        var id = uuid();
        var layerId = uuid();
        diffs.push(["editor item", "inserted", [id, "ui"]],
                   ["display name", "inserted", [id, "Untitled Page"]],
                   ["uiComponentLayer", "inserted", [txId, layerId, id, 0, false, false, id]],
                   ["display name", "inserted", [layerId, "Page"]]);
        localState.activeItem = id;
        localState.uiActiveLayer = layerId;
        localState.openLayers[layerId] = true;
        break;
      case "addUiLayer":
        var layerId = uuid();
        var groupNum = ixer.index("uiComponentToLayers")[info.componentId].length;
        var groupIx = (ixer.index("parentLayerToLayers")[info.parentLayer] || []).length;
        diffs.push(["uiComponentLayer", "inserted", [txId, layerId, info.componentId, groupIx, false, false, info.parentLayer]],
                   ["display name", "inserted", [layerId, "Group " + groupNum]]);
        localState.uiActiveLayer = layerId;
        localState.openLayers[layerId] = true;
        break;

      case "updateUiLayer":
        var subLayers = code.layerToChildLayers(info.neue);
        var neueLocked = info.neue[4];
        var neueHidden = info.neue[5];
        subLayers.forEach(function(sub) {
          if(sub[4] !== neueLocked || sub[5] !== neueHidden) {
            var neue = sub.slice();
            neue[4] = neueLocked;
            neue[5] = neueHidden;
            diffs.push(["uiComponentLayer", "inserted", neue],
                       ["uiComponentLayer", "removed", sub])
          }
        });
        diffs.push(["uiComponentLayer", "inserted", info.neue],
                   ["uiComponentLayer", "removed", info.old])
        break;

      case "deleteLayer":
        var subLayers = code.layerToChildLayers(info.layer);
        var elementsLookup = ixer.index("uiLayerToElements");
        subLayers.push(info.layer);
        subLayers.forEach(function(sub) {
          diffs.push(["uiComponentLayer", "removed", sub]);
          var elements = elementsLookup[sub[1]];
          if(elements) {
            elements.forEach(function(element) {
              diffs.push(["uiComponentElement", "removed", element]);
            });
          }
        });
        break;

      case "changeParentLayer":
        var layer = ixer.index("uiComponentLayer")[info.layerId];
        if(layer[6] !== info.parentLayerId) {
          var neue = layer.slice();
          neue[0] = txId;
          neue[6] = info.parentLayerId;
          diffs.push(["uiComponentLayer", "inserted", neue],
                     ["uiComponentLayer", "removed", layer])
        }
        break;
      case "changeElementLayer":
        var elem = ixer.index("uiComponentElement")[info.elementId];
        if(elem[3] !== info.parentLayerId) {
          var neue = elem.slice();
          neue[0] = txId;
          neue[3] = info.parentLayerId;
          diffs.push(["uiComponentElement", "inserted", neue],
                     ["uiComponentElement", "removed", elem])
        }
        break;
      case "rename":
        var id = info.id;
        sendToServer = !!info.sendToServer;
        if(info.value === undefined || info.value === info.initial[1]) { return; }
        diffs.push(["display name", "inserted", [id, info.value]],
                   ["display name", "removed", info.initial])
        break;

      case "addField":
        var fieldId = uuid();
        var ix = ixer.index("view to fields")[info.table].length;
        diffs.push(["field", "inserted", [info.table, fieldId, "output"]], // @NOTE: Can this be any other kind?
                   ["display name", "inserted", [fieldId, alphabet[ix]]],
                   ["display order", "inserted", [fieldId, ix]]);
        break;
      case "addRow":
        var ix = ixer.facts(info.table).length;
        diffs.push([info.table, "inserted", info.neue],
                   ["display order", "inserted", [info.table + JSON.stringify(info.neue), ix]]);
        break;
      case "updateRow":
        sendToServer = info.submit;
        var oldString = info.table + JSON.stringify(info.old);
        var ix = info.ix;
        var neueString = info.table + JSON.stringify(info.neue);
        if(oldString === neueString) return;
        diffs.push([info.table, "inserted", info.neue],
                   [info.table, "removed", info.old],
                   ["display order", "removed", [oldString, ix]],
                   ["display order", "inserted", [neueString, ix]]);
        break;
      case "addViewBlock":
        var queryId = (info.queryId !== undefined) ? info.queryId: code.activeItemId();
        var viewId = uuid();
        diffs = diff.addViewBlock(queryId, info.sourceId, info.kind, viewId);
        break;
      case "addAggregateBlock":
        var queryId = (info.queryId !== undefined) ? info.queryId: code.activeItemId();
        diffs = diff.addAggregateBlock(queryId, info.kind);
        var primitive = ixer.index("primitive")[info.kind];
        if(primitive) {
          var viewId = diffs[0][2][0];
          dispatch("addPrimitiveSource", {viewId: viewId, primitiveId: info.kind}); // @FIXME: Hacky, I know, but I need to send half to the server.
        }
        break;
      case "addUnionBlock":
        var queryId = (info.queryId !== undefined) ? info.queryId: code.activeItemId();
        diffs = diff.addUnionBlock(queryId);
        break;
      case "removeViewBlock":
        var view = ixer.index("view")[info.viewId];
        var blockId = ixer.index("view to block")[info.viewId];
        var block = ixer.index("block")[blockId];
        var sources = ixer.index("view to sources")[info.viewId] || [];
        diffs = [["view", "removed", view],
                 ["block", "removed", block]];
        for(var ix = 0; ix < sources.length; ix++) {
          var sourceId = sources[ix][code.ix("source", "source")];
          diffs = diffs.concat(diff.removeViewSource(info.viewId, sourceId));
        }
        if(view[code.ix("view", "kind")] === "aggregate") {
          console.warn("@FIXME: Remove aggregate entries for view on removal.");
        }
        break;
      case "addViewSelection":
        diffs = diff.addViewSelection(info.viewId, info.sourceId, info.sourceFieldId, info.fieldId);
        break;
      case "addUnionSelection":
        diffs = diff.addViewSelection(info.viewId, info.sourceId, info.sourceFieldId, info.fieldId);

        // do not send to server unless selects.length = fields.length * sources.length
        var sourceIdIx = code.ix("source", "source");
        var numSources = (ixer.index("view to sources")[info.viewId] || []).reduce(function(memo, source) {
          if(source[sourceIdIx] !== info.sourceId) { return memo + 1; }
          return memo;
        }, 1);
        var fieldIdIx = code.ix("field", "field");
        var numFields = (ixer.index("view to fields")[info.viewId] || []).reduce(function(memo, field) {
          if(field[fieldIdIx] !== info.fieldId) { return memo + 1; }
          return memo;
        }, 1);
        var selectSourceIx = code.ix("select", "source");
        var selectFieldIx = code.ix("select", "view field");
        var selects = (ixer.index("view to selects")[info.viewId] || []);
        var numSelects = selects.reduce(function(memo, select) {
          if(select[selectSourceIx] !== info.sourceId
             || select[selectFieldIx] !== info.fieldId) { return memo + 1; }
          return memo;
        }, 1);

        // @FIXME: This went from okay to bad fast.
        if(numSelects !== numFields * numSources) {
          sendToServer = false;
        } else {
          diffs = diffs.concat(selects.map(function(select) {
            return ["select", "inserted", select];
          }));
          var sources = ixer.index("view to sources")[info.viewId] || [];
          diffs = diffs.concat(sources.map(function(source) {
            return ["source", "inserted", source];
          }));
          var blockFields = ixer.index("view and source to block fields")[info.viewId]["selection"] || [];
          diffs = diffs.concat(blockFields.map(function(blockField) {
            return ["block field", "inserted", blockField];
          }));
          var fields = ixer.index("view to fields")[info.viewId] || [];
          diffs = diffs.concat(fields.map(function(field) {
            return ["field", "inserted", field];
          }));
          var fieldIdIx = code.ix("field", "field");
          diffs = diffs.concat(fields.map(function(field) {
            var id = field[fieldIdIx];
            return ["display name", "inserted", [id, code.name(id)]];
          }));
        }
        break;
      case "addViewSource":
        diffs = diff.addViewSource(info.viewId, info.sourceId, info.kind);
        var view = ixer.index("view")[info.viewId];
        var kind = view[code.ix("view", "kind")];
        if(kind === "union") {
          var selects = (ixer.index("view to selects")[info.viewId] || []);
          if(selects.length) {
            sendToServer = false;
          }
        }
        break;
      case "removeViewSource":
        diffs = diff.removeViewSource(info.viewId, info.sourceId);
        break;
      case "addViewConstraint":
        diffs = diff.addViewConstraint(info.viewId, {operation: "=", leftSource: info.leftSource, leftField: info.leftField});
        sendToServer = false;
        break;
      case "updateViewConstraint":
        var viewId = ixer.index("constraint to view")[info.constraintId];

        // @TODO: redesign this to pass in opts directly.
        var opts = code.getConstraint(info.constraintId);
        if(info.type === "left") {
          opts.leftField = info.value.field[code.ix("field", "field")];
          opts.leftSource = info.value.source[code.ix("source", "source")];
        } else if(info.type === "right") {
          opts.rightField = info.value.field[code.ix("field", "field")];
          opts.rightSource = info.value.source[code.ix("source", "source")];
        } else if(info.type === "operation") {
          opts.operation = info.value;
        }


        var complete = code.isConstraintComplete(opts);
        var constraints = ixer.index("source to constraints")[opts.leftSource] || [];
        var constraintOpts = constraints.map(function(constraint) {
          var constraintId = constraint[0];
          if(constraintId === info.constraintId) { return; }
          var opts = code.getConstraint(constraintId);

          if(!code.isConstraintComplete(opts)) {
            complete = false;
          }
          return [constraintId, opts];
        });

        console.log(opts, complete);

        diffs = diff.updateViewConstraint(info.constraintId, opts);
        if(complete) {
          diffs = constraintOpts.reduce(function(memo, constraintPair) {
            if(!constraintPair) { return memo; }
            return memo.concat(diff.updateViewConstraint(constraintPair[0], constraintPair[1]));
          }, diffs);
          diffs.push(["source", "inserted", ixer.index("source")[viewId][opts.leftSource]]);
          //@FIXME: Chris added this because the server was never being sent the actual constraint entry
          //I suspect this is supposed to work some other way?
          diffs.push(["constraint", "inserted", [info.constraintId, viewId]])

        } else {
          sendToServer = false;
          console.log("incomplete", diffs);
        }

        break;
      case "removeViewConstraint":
        diffs = diff.removeViewConstraint(info.constraintId);
        break;
      case "updateAggregateSort":
        var params = {};
        params[info.key] = info.value;
        diffs = diff.updateAggregateSort(info.viewId, params.field, params.direction);
        var neue = diffs[0][2];
        sendToServer = neue[code.ix("aggregate sorting", "inner field")]
        && neue[code.ix("aggregate sorting", "direction")];
        break;
      case "updateAggregateLimit":
        sendToServer = info.sendToServer;
        var table = (info.key === "from") ? "aggregate limit from" : "aggregate limit to";

        // @FIXME: Hard-coded to work with constants only.
        var constantId = uuid();
        var limit = ixer.index("view to " + table)[info.viewId];
        if(!limit) { limit = [info.viewId, "constant", constantId]; }
        else {
          constantId = limit[2];
          var oldConstant = ixer.index("constant")[constantId];
          if(oldConstant && oldConstant[1] !== info.value) {
            diffs.push(["constant", "removed", oldConstant]);
          }
        }

        if(info.value) {
          diffs.push(["constant", "inserted", [constantId, info.value]],
                     [table, "inserted", limit]);
        } else {
          diffs.push([table, "removed", limit]);
        }
        if(sendToServer && localState.initialValue && localState.initialValue !== info.value) {
          diffs.push(["constant", "removed", [constantId, localState.initialValue]]);
        }
        break;
      case "updateAggregateGrouping":
        console.log(info);
        diffs = diff.updateAggregateGrouping(info.aggregate, info.source, info.field);
        if(diffs.length) {
          var neue = diffs[0][2];//@FIXME: Hacky.
          sendToServer = neue[code.ix("aggregate grouping", "inner field")] && neue[code.ix("aggregate grouping", "outer field")];
        }
        break;
      case "groupView":
        var old = ixer.index("grouped by")[info.inner];
        if(old) { throw new Error("Cannot group by multiple views."); }
        var left = ixer.index("constraint left")[info.constraintId] || [];
        var innerField = left[code.ix("constraint left", "left field")];
        diffs = [["grouped by", "inserted", [info.inner, innerField, info.outer, info.outerField]]];
        diffs = diffs.concat(diff.removeViewConstraint(info.constraintId));
        break;
      case "addPrimitiveSource":
        diffs = diff.addPrimitiveSource(info.viewId, info.primitiveId);

        sendToServer = false;
        break;
      case "addUiComponentElement":
        var elemId = uuid();
        var neue = [txId, elemId, info.componentId, info.layerId, info.control, info.left, info.top, info.right, info.bottom];
        var appStyleId = uuid();
        var typStyleId = uuid();
        diffs.push(["uiComponentElement", "inserted", neue]);
        diffs.push(["uiStyle", "inserted", [txId, appStyleId, "appearance", elemId, false]],
                   ["uiStyle", "inserted", [txId, typStyleId, "typography", elemId, false]],
                   ["uiStyle", "inserted", [txId, typStyleId, "content", elemId, false]]);

        // @TODO: Instead of hardcoding, have a map of special element diff handlers.
        if(info.control === "map") {
          var mapId = uuid();
          diffs.push(["uiMap", "inserted", [txId, mapId, elemId, 0, 0, 4]],
                     ["uiMapAttr", "inserted", [txId, mapId, "lat", 0]],
                     ["uiMapAttr", "inserted", [txId, mapId, "lng", 0]],
                     ["uiMapAttr", "inserted", [txId, mapId, "zoom", 0]]);
        }
        localState.uiSelection = [elemId];
        break;
      case "resizeSelection":
        storeEvent = false;
        sendToServer = false;
        var sel = localState.uiSelection;
        var elementIndex = ixer.index("uiComponentElement");
        var ratioX = info.widthRatio;
        var ratioY = info.heightRatio;
        var oldBounds = info.oldBounds;
        var neueBounds = info.neueBounds;
        sel.forEach(function(cur) {
          var elem = elementIndex[cur];
          var neue = elem.slice();
          neue[0] = txId;
          //We first find out the relative position of the item in the selection
          //then adjust by the given ratio and finall add the position of the selection
          //back in to get the new absolute coordinates
          neue[5] = Math.floor(((neue[5] - oldBounds.left) * ratioX) + neueBounds.left); //left
          neue[7] = Math.floor(((neue[7] - oldBounds.right) * ratioX) + neueBounds.right); //right
          neue[6] = Math.floor(((neue[6] - oldBounds.top) * ratioY) + neueBounds.top); //top
          neue[8] = Math.floor(((neue[8] - oldBounds.bottom) * ratioY) + neueBounds.bottom); //bottom
          diffs.push(["uiComponentElement", "inserted", neue], ["uiComponentElement", "removed", elem]);
        });
        break;
      case "moveSelection":
        storeEvent = false;
        sendToServer = false;
        var sel = localState.uiSelection;
        var elementIndex = ixer.index("uiComponentElement");
        var elem = elementIndex[info.elemId];
        var diffX = info.x !== undefined ? info.x - elem[5] : 0;
        var diffY = info.y !== undefined ? info.y - elem[6] : 0;
        if(diffX || diffY) {
          sel.forEach(function(cur) {
            var elem = elementIndex[cur];
            var neue = elem.slice();
            neue[0] = txId;
            neue[3] = info.layer || neue[3];
            neue[5] += diffX; //left
            neue[7] += diffX; //right
            neue[6] += diffY; //top
            neue[8] += diffY; //bottom
            diffs.push(["uiComponentElement", "inserted", neue],
                       ["uiComponentElement", "removed", elem]);
          });
        }
        break;
      case "bindGroup":
        var prev = ixer.index("groupToBinding")[info.groupId];
        if(prev) {
          diffs.push(["uiGroupBinding", "removed", [info.groupId, prev]]);
        }
        diffs.push(["uiGroupBinding", "inserted", [info.groupId, info.itemId]]);
        break;
      case "bindAttr":
        var elemId = info.elementId;
        var attr = info.attr;
        var field = info.field;
        var prev = (ixer.index("elementAttrToBinding")[elemId] || {})[attr];
        if(prev) {
          diffs.push(["uiAttrBinding", "removed", [elemId, attr, prev]]);
        }
        diffs.push(["uiAttrBinding", "inserted", [elemId, attr, field]]);
        break;
      case "stopChangingSelection":
        var sel = localState.uiSelection;
        var elementIndex = ixer.index("uiComponentElement");
        var elem = elementIndex[info.elemId];
        var oldElements = info.oldElements;
        sel.forEach(function(cur, ix) {
          var elem = elementIndex[cur];
          var old = oldElements[ix];
          diffs.push(["uiComponentElement", "inserted", elem],
                     ["uiComponentElement", "removed", old]);
        });
        break;
      case "offsetSelection":
        storeEvent = false;
        sendToServer = false;
        var sel = localState.uiSelection;
        var elementIndex = ixer.index("uiComponentElement");
        var diffX = info.diffX;
        var diffY = info.diffY;
        if(diffX || diffY) {
          sel.forEach(function(cur) {
            var elem = elementIndex[cur];
            var neue = elem.slice();
            neue[0] = txId;
            neue[3] = info.layer || neue[3];
            neue[5] += diffX; //left
            neue[7] += diffX; //right
            neue[6] += diffY; //top
            neue[8] += diffY; //bottom
            diffs.push(["uiComponentElement", "inserted", neue],
                       ["uiComponentElement", "removed", elem]);
          });
        }
        break;
      case "deleteSelection":
        var sel = localState.uiSelection;
        var elementIndex = ixer.index("uiComponentElement");
        sel.forEach(function(cur) {
          var elem = elementIndex[cur];
          diffs.push(["uiComponentElement", "removed", elem]);
        });
        localState.uiSelection = null;
        break;
      case "setAttributeForSelection":
        storeEvent = info.storeEvent;
        sendToServer = info.storeEvent;
        var style = getUiPropertyType(info.property);
        if(!style) { throw new Error("Unknown attribute type for property:", info.property, "known types:", uiProperties); }

        var sel = localState.uiSelection;
        sel.forEach(function(cur) {
          var id = cur;
          var styleId = ixer.index("uiElementToStyle")[id][style][1];
          var oldProps = ixer.index("uiStyleToAttr")[styleId];
          if(oldProps && oldProps[info.property]) {
            diffs.push(["uiComponentAttribute", "removed", oldProps[info.property]]);
          }
          diffs.push(["uiComponentAttribute", "inserted", [0, styleId, info.property, info.value, false]]);
        });
        break;
      case "stopSetAttributeForSelection":
        var style = getUiPropertyType(info.property);
        if(!style) { throw new Error("Unknown attribute type for property:", info.property, "known types:", uiProperties); }

        var sel = localState.uiSelection;
        var oldAttrs = info.oldAttrs;
        sel.forEach(function(cur, ix) {
          var id = cur;
          var styleId = ixer.index("uiElementToStyle")[id][style][1];
          var oldProps = ixer.index("uiStyleToAttr")[styleId];
          if(oldProps && oldProps[info.property]) {
            diffs.push(["uiComponentAttribute", "inserted", oldProps[info.property]]);
          }
          if(oldAttrs[ix]) {
            diffs.push(["uiComponentAttribute", "removed", oldAttrs[ix]]);
          }
        });
        break;
      case "setSelectionStyle":
        var styleId = info.id;
        var type = info.type;
        var sel = localState.uiSelection;
        sel.forEach(function(id) {
          var prevStyle = ixer.index("uiElementToStyle")[id][type];
          diffs.push(["uiStyle", "inserted", [txId, styleId, type, id, info.shared]],
                     ["uiStyle", "removed", prevStyle]);
        });
        break;
      case "duplicateSelection":
        var sel = localState.uiSelection;
        var elementIndex = ixer.index("uiComponentElement");
        sel.forEach(function(cur) {
          var elem = elementIndex[cur];
          var neueId = uuid();
          diffs.push.apply(diffs, diff.duplicateElement(elem, neueId, localState.txId++));
        });
        break;

      case "undo":
        storeEvent = false;
        diffs = scaryUndoEvent();
        break;
      case "redo":
        storeEvent = false;
        diffs = scaryRedoEvent();
        break;
      default:
        console.error("Unhandled dispatch:", evt, info);
        break;
    }


    if(diffs && diffs.length) {
      if(storeEvent) {
        var eventItem = {event: event, diffs: diffs, children: [], parent: eventStack, localState: clone(localState)};
        eventStack.children.push(eventItem);
        eventStack = eventItem;
      }

      ixer.handleDiffs(diffs);
      if(sendToServer) {
        window.client.sendToServer(diffs);
      }
      render();
    } else {
      //       console.warn("No diffs to index, skipping.");
    }
  }

  //---------------------------------------------------------
  // Root
  //---------------------------------------------------------

  function root() {
    var itemId = code.activeItemId();
    var type = ixer.index("editor item to type")[itemId];

    var workspace;
    if(type === "query") {
      workspace = queryWorkspace(itemId);
    } else if(type === "ui") {
      workspace = uiWorkspace(itemId);
    } else if(type === "table") {
      workspace = tableWorkspace(itemId);
    }
    var arrowDir = localState.showMenu ? "left" : "right";
    return {id: "root", c: "root", children: [
      editorItemList(itemId),
      {c: "items-toggle ion-ios-arrow-" + arrowDir, click: toggleMenu},
      workspace,
    ]};
  }

  function editorItemList(itemId) {
    var views = ixer.facts("editor item");
    // @TODO: filter me based on tags local and compiler.
    var items = ixer.facts("editor item").map(function(cur) {
      var id = cur[0];
      var type = cur[1];
      var klass = "editor-item " + type;
      var icon = "ion-grid";
      if(type === "query") {
        icon = "ion-cube";
      } else if(type === "ui") {
        icon = "ion-image";
      }
      if(itemId === id) {
        klass += " selected";
      }

      var name = code.name(id) || "";
      return {c: klass, name: name, click: selectEditorItem, dblclick: closeSelectEditorItem, dragData: {value: id, type: "view"}, itemId: id, draggable: true, dragstart: dragItem, children: [
        {c: "icon " + icon},
        {text: name},
      ]};
    })
    items.sort(function(a, b) {
      return a.name.localeCompare(b.name);
    });
    var width = 0;
    if(localState.showMenu) {
      width = 200;
    }
    return {c: "editor-item-list", width:width, children: [
      {c: "adder", children: [
        {c: "button table", click: addItem, event: "addTable", children: [
          {c: "ion-grid"},
          {c: "ion-plus"},
        ]},
        {c: "button query", click: addItem, event: "addQuery", children: [
          {c: "ion-cube"},
          {c: "ion-plus"},
        ]},
        {c: "button ui", click: addItem, event: "addUi", children: [
          {c: "ion-image"},
          {c: "ion-plus"},
        ]},
      ]},
      {c: "items", children: items}
    ]};
  }

  function addItem(e, elem) {
    dispatch(elem.event, {});
  }

  function selectEditorItem(e, elem) {
    localState.activeItem = elem.itemId;
    var type = ixer.index("editor item to type")[elem.itemId];
    if(type === "table") {
      localState.adderRows = [[], []];
    } else if(type === "ui") {
      var layer = ixer.index("parentLayerToLayers")[elem.itemId][0];
      localState.uiActiveLayer = layer[1];
    }
    render();
  }

  function closeSelectEditorItem(e, elem) {
    localState.showMenu = false;
    selectEditorItem(e, elem);
  }

  function genericWorkspace(klass, itemId, content) {
//     var finalControls = controls;
//     if(!localState.showMenu) {
//       var finalControls = [{c: "menu-toggle", click: toggleMenu, text: "items"}].concat(controls);
//     }
    var title = input(code.name(itemId), itemId, rename, rename);
    title.c += " title";
    return {id: "workspace",
            c: "workspace-container " + klass,
            children: [
              title,
              {c: "content", children: [content]}
            ]};
  }

  function toggleMenu() {
    localState.showMenu = !localState.showMenu;
    render();
  }

  function controlGroup(controls) {
    return {c: "control-group", children: controls};
  }

  //---------------------------------------------------------
  // Table workspace
  //---------------------------------------------------------

  function tableWorkspace(tableId) {
    var order = ixer.index("display order");
    var fields = (ixer.index("view to fields")[tableId] || []).map(function(field) {
      var id = field[code.ix("field", "field")];
      return {name: code.name(id), id: id, priority: order[id] || 0};
    });
    fields.sort(function(a, b) {
      var delta = b.priority - a.priority;
      if(delta) { return delta; }
      else { return a.id.localeCompare(b.id); }
    });

    var rows = ixer.facts(tableId);
    rows.sort(function(a, b) {
      var aIx = order[tableId + JSON.stringify(a)];
      var bIx = order[tableId + JSON.stringify(b)];
      return aIx - bIx;
    });
    return genericWorkspace("",
                            tableId,
                            {c: "table-editor",
                             children: [
                               virtualizedTable(tableId, fields, rows, true)
                             ]});
  }

  function rename(e, elem, sendToServer) {
    var value = e.currentTarget.textContent;
    if(value !== undefined) {
      dispatch("rename", {value: value, id: elem.key, sendToServer: sendToServer, initial: [localState.initialKey, localState.initialValue]});
    }
  }

  function virtualizedTable(id, fields, rows, isEditable) {
    var ths = fields.map(function(cur) {
      var oninput, onsubmit;
      if(cur.id) {
        oninput = onsubmit = rename;
      }
      return {c: "header", children: [input(cur.name, cur.id, oninput, onsubmit)]};
    });
    if(isEditable) {
      ths.push({c: "header add-column ion-plus", click: addField, table: id});
    }
    var trs = [];
    rows.forEach(function(cur, rowIx) {
      var tds = [];
      for(var tdIx = 0, len = fields.length; tdIx < len; tdIx++) {
        tds[tdIx] = {c: "field"};

        // @NOTE: We can hoist this if perf is an issue.
        if(isEditable) {
          tds[tdIx].children = [input(cur[tdIx], {rowIx: rowIx, row: cur, ix: tdIx, view: id}, updateRow, submitRow)];
        } else {
          tds[tdIx].text = cur[tdIx];
        }
      }
      trs.push({c: "row", children: tds});
    })
    if(isEditable) {
      var adderRows = localState.adderRows;
      adderRows.forEach(function(cur, rowNum) {
        var tds = [];
        for(var i = 0, len = fields.length; i < len; i++) {
          tds[i] = {c: "field", children: [input(cur[i], {row: cur, numFields:len, rowNum: rowNum, ix: i, view: id}, updateAdder, maybeSubmitAdder)]};
        }
        trs.push({c: "row", children: tds});
      });
    }
    //   trs.push({id: "spacer2", c: "spacer", height: Math.max(totalRows - start - numRows, 0) * itemHeight});
    return {c: "table", children: [
      {c: "headers", children: ths},
      {c: "rows", children: trs}
    ]};
  }

  function addField(e, elem) {
    dispatch("addField", {table: elem.table});
  }

  function updateAdder(e, elem) {
    var key = elem.key;
    var row = localState.adderRows[key.rowNum];
    row[key.ix] = coerceInput(e.currentTarget.textContent);
  }

  function maybeSubmitAdder(e, elem, type) {
    var key = elem.key;
    var row = localState.adderRows[key.rowNum];
    row[key.ix] = coerceInput(e.currentTarget.textContent);
    if(row.length !== key.numFields) { return; }
    var isValid = row.every(function(cell) {
      return cell !== undefined;
    });
    if(!isValid) { return; }

    localState.adderRows.splice(key.rowNum, 1);
    if(localState.adderRows.length <= 1) {
      localState.adderRows.push([]);
    }
    dispatch("addRow", {table: key.view, neue: row});
  }

  function updateRow(e, elem) {
    var neue = elem.key.row.slice();
    neue[elem.key.ix] = coerceInput(e.currentTarget.textContent);
    dispatch("updateRow", {table: elem.key.view, ix:localState.initialKey.rowIx, old: elem.key.row.slice(), neue: neue, submit: false})
  }

  function submitRow(e, elem, type) {
    var neue = elem.key.row.slice();
    neue[elem.key.ix] = coerceInput(e.currentTarget.textContent);
    dispatch("updateRow", {table: elem.key.view, ix:localState.initialKey.rowIx, old: localState.initialKey.row.slice(), neue: neue, submit: true})
  }

  function input(value, key, oninput, onsubmit) {
    var blur, keydown;
    if(onsubmit) {
      blur = function inputBlur(e, elem) {
        onsubmit(e, elem, "blurred");
      }
      keydown = function inputKeyDown(e, elem) {
        if(e.keyCode === KEYS.ENTER) {
          onsubmit(e, elem, "enter");
        }
      }
    }
    return {c: "input text-input", contentEditable: true, input: oninput, focus: storeInitialInput, text: value, key: key, blur: blur, keydown: keydown};
  }

  function storeInitialInput(e, elem) {
    localState.initialKey = elem.key;
    localState.initialValue = elem.text;
  }

  function selectInput(value, key, options, onsubmit) {
    var blur, input;
    if(onsubmit) {
      blur = function inputBlur(e, elem) {
        onsubmit(e, elem, "blurred");
      }
      input = function inputInput(e, elem) {
        onsubmit(e, elem, "enter");
      }
    }
    var children = [];
    for(var val in options) {
      var name = options[val];
      children.push({t: "option", value: val, text: name, selected: val === value});
    }

    return {t: "select", c: "input", key: key, input: input, focus: storeInitialInput, blur: blur, children: children};
  }

  //---------------------------------------------------------
  // UI workspace
  //---------------------------------------------------------

  function uiWorkspace(componentId) {
    var elements = ixer.index("uiComponentToElements")[componentId] || [];
    var layers = ixer.index("uiComponentToLayers")[componentId] || [];
    var layerLookup = ixer.index("uiComponentLayer");
    var activeLayerId = localState.uiActiveLayer;
    if(activeLayerId && layerLookup[activeLayerId]) {
      activeLayer = layerLookup[activeLayerId];
    }

    var selectionInfo = getSelectionInfo(componentId, true);
    var canvasLayers = (ixer.index("parentLayerToLayers")[componentId] || []).map(function(layer) {
      return canvasLayer(layer, selectionInfo);
    });

    if(selectionInfo) {
      canvasLayers.push(selection(selectionInfo));
    }
    if(localState.boxSelectStart) {
      var rect = boxSelectRect();
      canvasLayers.push({c: "box-selection", top: rect.top, left: rect.left, width: rect.width, height: rect.height});
    }
    return genericWorkspace("query",
                            componentId,
                            {c: "ui-editor",
                             children: [
                               layersBox(componentId, layers, activeLayer),
                               {c: "ui-canvas-container", children: [
                                 uiControls(componentId, activeLayer),
                                 {c: "row", children: [
                                   {c: "ui-canvas", componentId: componentId, children: canvasLayers, mousedown: startBoxSelection, mouseup: stopBoxSelection, mousemove: adjustBoxSelection},
                                   {c: "attributes", children: uiInspectors(componentId, selectionInfo, layers, activeLayer)},
                                 ]},
                               ]},
                             ]});
  }

  function canvasLayer(layer, selectionInfo) {
    var layerId = layer[1];
    var subLayers = (ixer.index("parentLayerToLayers")[layerId] || []).map(function(sub) {
      return canvasLayer(sub, selectionInfo);
    });
    if(selectionInfo && layerId === localState.uiActiveLayer) {
      subLayers.unshift(uiGrid());
    }
    var elements = ixer.index("uiLayerToElements")[layerId] || [];
    var attrsIndex = ixer.index("uiStyleToAttrs");
    var stylesIndex = ixer.index("uiElementToStyles");
    var els = elements.map(function(cur) {
      var id = cur[1];
      var selected = selectionInfo ? selectionInfo.selectedIds[id] : false;

      var attrs = [];
      var styles = stylesIndex[id] || [];
      for(var ix = 0, len = styles.length; ix < len; ix++) {
        var style = styles[ix];
        attrs.push.apply(attrs, attrsIndex[style[1]]);
      }

      return control(cur, attrs, selected, layer);
    });
    return {c: "ui-canvas-layer", id: layer[1], zIndex: layer[3] + 1, children: subLayers.concat(els)};
  }

  function layersBox(componentId, layers, activeLayer) {
    var parentIndex = ixer.index("parentLayerToLayers");
    var rootLayers = parentIndex[componentId] || [];
    rootLayers.sort(function(a, b) {
      return a[3] - b[3];
    });
    var items = rootLayers.map(function(cur) {
      return layerListItem(cur, 0)
    });
    return {c: "layers-box", children: [
      {c: "controls", children: [
        {c: "add-layer ion-plus", click: addLayer, componentId: componentId},
        {c: "add-layer ion-ios-trash", click: deleteLayer, componentId: componentId},
      ]},
      {c: "layers-list", children: items}
    ]};
  }


  function addLayer(e, elem) {
    localState.openLayers[localState.uiActiveLayer] = true;
    dispatch("addUiLayer", {componentId: elem.componentId, parentLayer: localState.uiActiveLayer})
  }

  function deleteLayer(e, elem) {
    var layerId = localState.uiActiveLayer;
    var layer = ixer.index("uiComponentLayer")[layerId];
    localState.uiActiveLayer = layer[6];
    localState.uiSelection = false;
    dispatch("deleteLayer", {layer: layer});
  }

  function layerListItem(layer, depth) {
    var layerId = layer[1];
    var isOpen = localState.openLayers[layerId];
    var subItems = [];
    var indent = 15;
    if(isOpen) {
      var binding = ixer.index("groupToBinding")[layerId];
      if(binding) {
        var fieldItems = code.sortedViewFields(binding).map(function(field) {
          return {c: "layer-element group-binding", children: [
          {c: "layer-row", draggable:true, dragstart: layerDrag, type: "binding", itemId: field, children:[
            {c: "icon ion-ios-arrow-thin-right"},
            {text: code.name(field)}
          ]},
        ]}
        });
        subItems.push({c: "layer-element group-binding", children: [
          {c: "layer-row", children:[
            {c: "icon ion-ios-photos"},
            {text: code.name(binding)}
          ]},
          {c: "layer-items", children: fieldItems}
        ]});
      }

      var subLayers = ixer.index("parentLayerToLayers")[layerId];
      if(subLayers) {
        subLayers.sort(function(a, b) {
          return a[3] - b[3];
        });
        subLayers.forEach(function(cur) {
          subItems.push(layerListItem(cur, depth+1));
        });
      }
      var elements = ixer.index("uiLayerToElements")[layerId] || [];
      elements.forEach(function(cur) {
        var elemId = cur[1];
        var selectedClass = "";
        if(localState.uiSelection && localState.uiSelection.indexOf(elemId) > -1) {
          selectedClass = " selected";
        }
        subItems.push({c: "layer-element depth-" + (depth + 1) + selectedClass, control: cur, click: addToSelection, children: [
          {c: "layer-row", itemId: elemId, draggable:true, dragstart: layerDrag, type: "element", children:[
            {c: "icon ion-ios-crop" + (selectedClass ? "-strong" : "")},
            {text: cur[4]}
          ]}
        ]});
      });
    }
    var icon = isOpen ? "ion-ios-arrow-down" : "ion-ios-arrow-right";
    var activeClass = localState.uiActiveLayer === layerId ? " active" : "";
    var lockedClass = layer[4] ? "ion-locked" : "ion-unlocked";
    var hiddenClass = layer[5] ? "ion-eye-disabled" : "ion-eye";
    return {c: "layer-item depth-" + depth + activeClass, layerId: layerId, dragover: preventDefault, drop: layerDrop, click: activateLayer, dblclick: selectAllFromLayer, children: [
      {c: "layer-row", draggable: true, itemId: layerId, dragstart: layerDrag, type: "layer", children:[
        {c: "icon " + icon, click: toggleOpenLayer, layerId: layerId},
        input(code.name(layerId), layerId, rename, rename),
        {c: "controls", children: [
          {c: hiddenClass, click: toggleHidden, dblclick:stopPropagation, layer: layer},
          {c: lockedClass, click: toggleLocked, dblclick:stopPropagation, layer: layer},
        ]}
      ]},
      {c: "layer-items", children: subItems}
    ]};
  }

  function toggleOpenLayer(e, elem) {
    localState.openLayers[elem.layerId] = !localState.openLayers[elem.layerId];
    render();
  }

  function layerDrag(e, elem) {
    e.dataTransfer.setData("type", elem.type);
    e.dataTransfer.setData("itemId", elem.itemId);
    e.stopPropagation();
  }

  function layerDrop(e, elem) {
    e.stopPropagation();
    var type = e.dataTransfer.getData("type");
    if(type === "view" || type === "table" || type === "query") {
      //if it's a data item, then we need to setup a binding
      dispatch("bindGroup", {groupId: elem.layerId, itemId: e.dataTransfer.getData("value")});
    } else if(type === "layer") {
      //if it's a layer, we need to reparent it
      var layerId = e.dataTransfer.getData("itemId");
      if(layerId === elem.layerId) return;
      dispatch("changeParentLayer", {parentLayerId: elem.layerId, layerId: layerId});
    } else if(type === "element") {
      //if it's an element, set the layer
      var elementId = e.dataTransfer.getData("itemId");
      dispatch("changeElementLayer", {parentLayerId: elem.layerId, elementId: elementId});
    }
  }

  function activateLayer(e, elem) {
    e.stopPropagation();
    if(localState.uiActiveLayer !== elem.layerId) {
      localState.uiActiveLayer = elem.layerId;
      clearSelection();
    }
  }

  function selectAllFromLayer(e, elem) {
    e.stopPropagation();
    var layer = ixer.index("uiComponentLayer")[elem.layerId];
    if(layer[4] || layer[5]) return;
    var elements = ixer.index("uiLayerToElements")[elem.layerId] || [];
    var sel = e.shiftKey ? localState.uiSelection : [];
    elements.forEach(function(cur) {
      sel.push(cur[1]);
    });
    if(sel.length) {
      localState.uiSelection = sel;
    } else {
      localState.uiSelection = false;
    }
    render();
  }

  function toggleHidden(e, elem) {
    e.stopPropagation();
    //@TODO: this needs to recursively hide or unhide sub groups
    var neue = elem.layer.slice();
    neue[5] = !neue[5];
    dispatch("updateUiLayer", {neue: neue, old: elem.layer});
  }

  function toggleLocked(e, elem) {
    e.stopPropagation();
    //@TODO: this needs to recursively lock or unlock sub groups
    var neue = elem.layer.slice();
    neue[4] = !neue[4];
    dispatch("updateUiLayer", {neue: neue, old: elem.layer});
  }


  function boxSelectRect() {
    var start = localState.boxSelectStart;
    var stop = localState.boxSelectStop;
    var topBottom = start[1] < stop[1] ? [start[1], stop[1]] : [stop[1], start[1]];
    var leftRight = start[0] < stop[0] ? [start[0], stop[0]] : [stop[0], start[0]];
    var width = leftRight[1] - leftRight[0];
    var height = topBottom[1] - topBottom[0];
    return {top: topBottom[0], bottom: topBottom[1], left: leftRight[0], right: leftRight[1], width: width, height: height};
  }

  function startBoxSelection(e, elem) {
    if(!e.shiftKey) { clearSelection(e, elem); }
    var x = e.clientX;
    var y = e.clientY;
    var canvasRect = e.currentTarget.getBoundingClientRect();
    x -= Math.floor(canvasRect.left);
    y -= Math.floor(canvasRect.top);
    localState.boxSelectStart = [x, y];
    localState.boxSelectStop = [x, y];
    render();
  }

  function adjustBoxSelection(e, elem) {
    if(!localState.boxSelectStart) return;
    var x = e.clientX;
    var y = e.clientY;
    var canvasRect = e.currentTarget.getBoundingClientRect();
    x -= Math.floor(canvasRect.left);
    y -= Math.floor(canvasRect.top);
    localState.boxSelectStop[0] = x;
    localState.boxSelectStop[1] = y;
    render();
  }

  function elementIntersects(elem, rect) {
    var left = elem[5];
    var top = elem[6];
    var right = elem[7];
    var bottom = elem[8];
    return !(rect.left > right
             || rect.right < left
             || rect.top > bottom
             || rect.bottom < top);
  }

  function stopBoxSelection(e, elem) {
    if(!localState.boxSelectStart) return;
    var sel = e.shiftKey ? localState.uiSelection : [];
    var rect = boxSelectRect();
    var componentId = elem.componentId;
    var elems = ixer.index("uiComponentToElements")[componentId];
    var layerLookup = ixer.index("uiComponentLayer");
    if(elems) {
      elems.forEach(function(cur) {
        // @TODO: this allows you to select from layers that are either hidden or locked
        var elemId = cur[1];
        var layer = layerLookup[cur[3]];
        if(layer[4] || layer[5]) return;
        if(elementIntersects(cur, rect)) {
          sel.push(elemId);
        }
      });
    }
    localState.boxSelectStart = null;
    localState.boxSelectStop = null;
    if(sel.length) {
      localState.uiSelection = sel;
    } else {
      localState.uiSelection = false;
    }
    render();
  }

  function canvasRatio(context) {
    var devicePixelRatio = window.devicePixelRatio || 1;
    var backingStoreRatio = context.webkitBackingStorePixelRatio ||
        context.mozBackingStorePixelRatio ||
        context.msBackingStorePixelRatio ||
        context.oBackingStorePixelRatio ||
        context.backingStorePixelRatio || 1;

    return devicePixelRatio / backingStoreRatio;
  }

  function uiGrid() {
    return {c: "grid", id: "ui-editor-grid", t: "canvas", top: 0, left: 0,
            postRender: function(canvas) {
              var uiGridCount = 3000;
              if(canvas._rendered) return;

              var bounds = document.querySelector(".ui-canvas").getBoundingClientRect();
              var ctx = canvas.getContext("2d");
              var ratio = canvasRatio(ctx);
              canvas.width = bounds.width * ratio;
              canvas.height = bounds.height * ratio;
              canvas.style.width = bounds.width;
              canvas.style.height = bounds.height;
              ctx.scale(ratio, ratio);
              ctx.lineWidth = 1;
              ctx.strokeStyle = "#999999";
              for(var i = 0; i < uiGridCount; i++) {
                if(i % localState.uiGridSize === 0) {
                  ctx.globalAlpha = 0.3;
                } else {
                  ctx.globalAlpha = 0.1;
                }
                ctx.beginPath();
                ctx.moveTo(i * localState.uiGridSize, 0);
                ctx.lineTo(i * localState.uiGridSize, bounds.height * 2);
                ctx.stroke();
                ctx.beginPath();
                ctx.moveTo(0, i * localState.uiGridSize);
                ctx.lineTo(bounds.width * 2, i * localState.uiGridSize);
                ctx.stroke();
              }
              canvas._rendered = true;
            }};
  }

  var resizeHandleSize = 7;
  function resizeHandle(componentId, bounds, y, x) {
    var top, left;
    var halfSize = Math.floor(resizeHandleSize / 2);
    var height = bounds.bottom - bounds.top;
    var width = bounds.right - bounds.left;
    if(x === "left") {
      left = 0 - halfSize - 1;
    } else if(x === "right") {
      left = width - halfSize - 2;
    } else {
      left = (width / 2) - halfSize;
    }

    if(y === "top") {
      top = 0 - halfSize - 1;
    } else if(y === "bottom") {
      top = height - halfSize - 2;
    } else {
      top = (height / 2) - halfSize;
    }
    return {c: "resize-handle", y: y, x: x, top: top, left: left, width: resizeHandleSize, height: resizeHandleSize,  componentId: componentId,
            draggable: true, drag: resizeSelection, dragend: stopResizeSelection, bounds: bounds, dragstart: startResizeSelection, mousedown: stopPropagation};
  }

  function stopPropagation(e) {
    e.stopPropagation();
  }
  function preventDefault(e) {
    e.preventDefault();
  }

  function clearDragImage(e, elem) {
    if(e.dataTransfer) {
      e.dataTransfer.setData("text", "foo");
      e.dataTransfer.setDragImage(document.getElementById("clear-pixel"), 0, 0);
    }
  }

  function startResizeSelection(e, elem) {
    localState.oldElements = selectionToElements();
    clearDragImage(e);
  }

  function stopResizeSelection(e, elem) {
    var elems = localState.oldElements;
    localState.oldElements = null;
    dispatch("stopChangingSelection", {oldElements: elems})
  }

  function resizeSelection(e, elem) {
    var x = Math.floor(e.clientX || __clientX);
    var y = Math.floor(e.clientY || __clientY);
    if(x === 0 && y === 0) return;
    var canvasRect = e.currentTarget.parentNode.parentNode.getBoundingClientRect();
    x -= Math.floor(canvasRect.left);
    y -= Math.floor(canvasRect.top);
    var old = elem.bounds;
    var neueBounds = {left: old.left, right: old.right, top: old.top, bottom: old.bottom};
    if(elem.x === "left") {
      neueBounds.left = toGrid(localState.uiGridSize, x);
    } else if(elem.x === "right") {
      neueBounds.right = toGrid(localState.uiGridSize, x);
    }
    if(elem.y === "top") {
      neueBounds.top = toGrid(localState.uiGridSize, y);
    } else if(elem.y === "bottom") {
      neueBounds.bottom = toGrid(localState.uiGridSize, y);
    }
    var neueWidth = neueBounds.right - neueBounds.left;
    var neueHeight = neueBounds.bottom - neueBounds.top;
    if(neueWidth < 10) {
      neueWidth = 10;
      if(elem.x === "left") { neueBounds.left = neueBounds.right - 10; }
      else { neueBounds.right = neueBounds.left + 10; }
    }
    if(neueHeight < 10) {
      neueHeight = 10;
      if(elem.y === "top") { neueBounds.top = neueBounds.bottom - 10; }
      else { neueBounds.bottom = neueBounds.top + 10; }
    }
    var widthRatio = neueWidth / (old.right - old.left);
    var heightRatio = neueHeight / (old.bottom - old.top);

    if(widthRatio !== 1 || heightRatio !== 1) {
      dispatch("resizeSelection", {widthRatio: widthRatio, heightRatio: heightRatio, oldBounds: old, neueBounds: neueBounds, componentId: elem.componentId});
      elem.bounds = neueBounds;
    }
  }

  function selection(selectionInfo) {
    var componentId = selectionInfo.componentId;
    var bounds = selectionInfo.bounds;
    return {c: "selection", top: bounds.top, left: bounds.left,
            width: bounds.right - bounds.left, height: bounds.bottom - bounds.top,
            children: [
              resizeHandle(componentId, bounds, "top", "left"),
              resizeHandle(componentId, bounds, "top", "center"),
              resizeHandle(componentId, bounds, "top", "right"),
              resizeHandle(componentId, bounds, "middle", "right"),
              resizeHandle(componentId, bounds, "bottom", "right"),
              resizeHandle(componentId, bounds, "bottom", "center"),
              resizeHandle(componentId, bounds, "bottom", "left"),
              resizeHandle(componentId, bounds, "middle", "left"),
              {c: "trash ion-ios-trash", componentId: componentId, mousedown:stopPropagation, click: deleteSelection},
            ]};
  }

  function deleteSelection(e, elem) {
    dispatch("deleteSelection", {componentId: elem.componentId});
  }

  function clearSelection(e, elem) {
    localState.uiSelection = null;
    render();
  }

  function control(cur, attrs, selected, layer) {
    var id = cur[1];
    var type = cur[4];
    var selClass = selected ? " selected" : "";
    var hidden = layer[5] ? " hidden" : "";
    var locked = layer[4] ? " locked" : "";
    var klass = type + " ui-element" + selClass + hidden + locked;
    var elem = {c: klass, id: "elem" + id, left: cur[5], top: cur[6], width: cur[7] - cur[5], height: cur[8] - cur[6],
                control: cur, mousedown: addToSelection, selected: selected, zIndex: layer[3] + 1,
                draggable: true, dragover: preventDefault, drop: dropOnControl, drag: moveSelection, dragend: stopMoveSelection, dragstart: startMoveSelection, dblclick: setModifyingText};
    if(attrs) {
      for(var i = 0, len = attrs.length; i < len; i++) {
        var curAttr = attrs[i];
        var name = attrMappings[curAttr[2]] || curAttr[2];
        if(curAttr[3].constructor !== Array) {
          elem[name] = curAttr[3];
        }
      }
    }


    if(type === "image") {
      elem.attr = "backgroundImage";
    } else {
      elem.attr = "text";
    }

    var binding = (ixer.index("elementAttrToBinding")[id] || {})[elem.attr];
    if(binding) {
      elem.children = [
        {c: "attr-binding", children: [
          {c: "icon ion-ios-arrow-thin-right"},
          {text: code.name(binding)}
        ]}
      ];
      elem.text = undefined;
    }

    if(localState.modifyingUiText === id) {
      if(type === "image") {
        var curInput = input(elem.backgroundImage, {id: id}, updateImage, submitContent);
        curInput.postRender = focusOnce;
        elem.children = [curInput];
        curInput.attr = "backgroundImage";
        elem.text = undefined;
      } else {
        var curInput = input(elem.text, {id: id}, updateContent, submitContent);
        curInput.postRender = focusOnce;
        elem.children = [curInput];
        curInput.attr = "text";
        elem.text = undefined;
      }
    }

    //   if(uiCustomControlRender[type]) {
    //     elem = uiCustomControlRender[type](elem);
    //   }
    return elem;
  }

  function dropOnControl(e, elem) {
    var type = e.dataTransfer.getData("type");
    if(type === "binding") {
      dispatch("bindAttr", {attr: elem.attr, elementId: elem.control[1], field: e.dataTransfer.getData("itemId")})
      e.stopPropagation();
    }
  }

  function setModifyingText(e, elem) {
    localState.modifyingUiText = elem.control[1];
    startAdjustAttr(e, elem);
    render();
  }

  function updateContent(e, elem) {
    dispatch("setAttributeForSelection", {componentId: elem.key.id, property: "text", value: e.currentTarget.textContent});
  }

  function updateImage(e, elem) {
    dispatch("setAttributeForSelection", {componentId: elem.key.id, property: "backgroundImage", value: e.currentTarget.textContent});
  }

  function submitContent(e, elem) {
    localState.modifyingUiText = false;
    dispatch("stopSetAttributeForSelection", {oldAttrs: localState.initialAttrs, property: elem.attr});
    render();
  }

  function addToSelection(e, elem) {
    e.stopPropagation();
    if(elem.selected) return;
    if(!e.shiftKey || !localState.uiSelection) {
      localState.uiSelection = [];
    }
    var layer = ixer.index("uiComponentLayer")[elem.control[3]];
    if(layer[4] || layer[5]) return;
    localState.uiSelection.push(elem.control[1]);
    localState.uiActiveLayer = elem.control[3];
    render();
  }


  var __clientX, __clientY;
  document.body.addEventListener("dragover", function(e) {
    //@HACK: because Firefox is a browser full of sadness, they refuse to
    //set clientX and clientY on drag events. As such we have this ridiculous
    //workaround of tracking position at the body.
    __clientX = e.clientX;
    __clientY = e.clientY;
  });

  function toGrid(size, value) {
    return Math.round(value / size) * size;
  }

  function startMoveSelection(e, elem) {
    var x = e.clientX || __clientX;
    var y = e.clientY || __clientY;
    if(x === 0 && y === 0) return;
    var canvasRect = e.currentTarget.parentNode.getBoundingClientRect();
    localState.dragOffsetX = x - elem.left - canvasRect.left;
    localState.dragOffsetY = y - elem.top - canvasRect.top;
    localState.initialElements = selectionToElements();
    clearDragImage(e);
    if(e.altKey) {
      //@HACK: if you cause a rerender before the event finishes, the drag is killed?
      setTimeout(function() {
        dispatch("duplicateSelection", {componentId: elem.control[2]});
      }, 0);
    }
  }

  function moveSelection(e, elem) {
    var x = Math.floor(e.clientX || __clientX);
    var y = Math.floor(e.clientY || __clientY);
    if(x === 0 && y === 0) return;
    var canvasRect = e.currentTarget.parentNode.getBoundingClientRect();
    x -= Math.floor(canvasRect.left);
    y -= Math.floor(canvasRect.top);
    var neueX = toGrid(localState.uiGridSize, Math.floor(x - localState.dragOffsetX));
    var neueY = toGrid(localState.uiGridSize, Math.floor(y - localState.dragOffsetY));
    dispatch("moveSelection", {x: neueX, y: neueY, elemId: elem.control[1], componentId: elem.control[2]});
  }

  function stopMoveSelection(e, elem) {
    var elems = localState.initialElements;
    localState.initialElements = null;
    dispatch("stopChangingSelection", {oldElements: elems})
  }

  function selectionToElements() {
    if(localState.uiSelection) {
      var elementIndex = ixer.index("uiComponentElement");
      return localState.uiSelection.map(function(cur) {
        return elementIndex[cur];
      });
    }
    return [];
  }

  function getSelectionInfo(componentId, withAttributes) {
    var sel = localState.uiSelection;
    var elements;
    if(sel) {
      var elementIndex = ixer.index("uiComponentElement");
      elements = sel.map(function(cur) {
        return elementIndex[cur];
      });

      var result = getGroupInfo(elements, withAttributes);

      result.componentId = componentId;
      result.selectedIds = result.ids;
      return result;
    }
    return false;
  }

  function getGroupInfo(elements, withAttributes) {
    elements = elements || [];

    var attrsIndex = ixer.index("uiStyleToAttrs");
    var stylesIndex = ixer.index("uiElementToStyles");

    var ids = {};
    var attributes = {};
    var styles = {};
    var els = elements.map(function(cur) {
      var id = cur[1];
      ids[id] = true;
      if(withAttributes !== undefined) {
        var elStyles = stylesIndex[id];
        if(!elStyles) { return cur; }

        var attrs = [];
        for(var ix = 0, len = elStyles.length; ix < len; ix++) {
          var style = elStyles[ix];
          var type = style[2];
          if(styles[type] === undefined) { styles[type] = style; }
          else if(!style || !styles[type] || styles[type][1] !== style[1]) { styles[type] = null; }

          attrs.push.apply(attrs, attrsIndex[style[1]]);
        }

        if(attrs) {
          attrs.forEach(function(cur) {
            var key = cur[2];
            var value = cur[3];
            if(attributes[key] === undefined) {
              attributes[key] = value;
            } else if(attributes[key] !== value) {
              attributes[key] = null;
            }
          });
        }
      }
      return cur;
    });
    var bounds = boundElements(els);
    return {ids: ids, elements: els, bounds: bounds, attributes: attributes, styles: styles};
  }


  function boundElements(elems) {
    var bounds = {top: Infinity, left: Infinity, bottom: -Infinity, right: -Infinity};
    elems.forEach(function(cur) {
      var left = cur[5], top = cur[6], right = cur[7], bottom = cur[8];
      if(left < bounds.left) {
        bounds.left = left;
      }
      if(top < bounds.top) {
        bounds.top = top;
      }
      if(right > bounds.right) {
        bounds.right = right;
      }
      if(bottom > bounds.bottom) {
        bounds.bottom = bottom;
      }
    });
    return bounds;
  }


  var uiControlInfo = [{text: "text", icon: "text-control", iconText: "T"},
                       {text: "image", icon: "ion-image"},
                       {text: "box", icon: "ion-stop"},
                       {text: "button", icon: "ion-share"},
                       {text: "input", icon: "ion-compose"},
                       {text: "map", icon: "ion-ios-location"}
                      ];

  function uiControls(componentId, activeLayer) {
    var items = uiControlInfo.map(function(cur) {
      var icon = {c: "icon " + cur.icon};
      if(cur.iconText) {
        icon.text = cur.iconText;
      }
      return {c: "control", click: addElement, controlType: cur.text, componentId: componentId, layer: activeLayer,
              children: [
                icon,
                {text: cur.text}
              ]};
    })
    return controlGroup(items);
  }

  function addElement(e, elem) {
    dispatch("addUiComponentElement", {componentId: elem.componentId,
                                       layerId: elem.layer[1],
                                       control: elem.controlType,
                                       left: elem.left || 100,
                                       right: elem.right || 200,
                                       top: elem.top || 100,
                                       bottom: elem.bottom || 200})
  }


  var attrMappings = {"content": "text"};
  var uiProperties = {};
  function uiInspectors(componentId, selectionInfo, layers, activeLayer) {
    var inspectors = [];
    var activeLayerId;
    var binding;
    var elements;
    if(activeLayer) {
      activeLayerId = activeLayer[1];
      elements = ixer.index("uiLayerToElements")[activeLayerId];
      binding = ixer.index("groupToBinding")[activeLayerId];
    }
    if(selectionInfo) {
      // @TODO: Only show appropriate inspectors for each type based on trait instead of hardcoding.
      inspectors.push(layoutInspector(selectionInfo, binding),
                      appearanceInspector(selectionInfo, binding),
                      textInspector(selectionInfo, binding));

      //       var showMapInspector = selectionInfo.elements.every(function(cur) {
      //         return cur[4] === "map";
      //       });
      //       if(showMapInspector) {
      //         var mapInfo = getMapGroupInfo(selectionInfo.elements, true)
      //         inspectors.push(mapInspector(selectionInfo, mapInfo, binding));
      //       }
    } else if(activeLayer) {
      inspectors.push(layerInspector(activeLayer, elements));
    }
    return inspectors;
  }

  function adjustable(value, start, stop, step) {
    return {c: "adjustable", mousedown: startAdjusting, adjustHandler: adjustAdjustable,
            value: value, start: start, stop: stop, step: step,  text: value};
  }

  var adjustableShade = document.createElement("div");
  adjustableShade.className = "adjustable-shade";
  adjustableShade.addEventListener("mousemove", function(e) {
    if(adjusterInfo) {
      adjusterInfo.handler(e, renderer.tree[adjusterInfo.elem.id]);
    }
  })

  adjustableShade.addEventListener("mouseup", function(e) {
    if(adjusterInfo.elem.finalizer) {
      adjusterInfo.elem.finalizer(e, renderer.tree[adjusterInfo.elem.id]);
    }
    adjusterInfo = false;
    document.body.removeChild(adjustableShade);
  })

  var adjusterInfo;
  function startAdjusting(e, elem) {
    if(elem.initializer) {
      elem.initializer(e, elem);
    }
    adjusterInfo = {elem: elem, startValue: elem.value, handler: elem.adjustHandler, bounds: {left: e.clientX, top: e.clientY}};
    document.body.appendChild(adjustableShade);
  }

  function adjustAdjustable(e, elem) {
    var x = e.clientX || __clientX;
    var y = e.clientY || __clientY;
    if(x === 0 && y === 0) return;
    var rect = adjusterInfo.bounds;
    var offsetX = Math.floor(x - rect.left);
    var offsetY = Math.floor(y - rect.top);
    var adjusted = Math.floor(adjusterInfo.startValue + offsetX);
    var neue = Math.min(Math.max(elem.start, adjusted), elem.stop);
    if(elem.handler) {
      elem.handler(elem, neue);
    }
  }

  uiProperties.layout = ["top", "left", "width", "height"];
  function layoutInspector(selectionInfo, binding) {
    var componentId = selectionInfo.componentId;
    var bounds = selectionInfo.bounds;
    var width = bounds.right - bounds.left;
    var height = bounds.bottom - bounds.top;
    var widthAdjuster = adjustable(width, 1, 1000, 1);
    widthAdjuster.handler = adjustWidth;
    widthAdjuster.componentId = componentId;
    widthAdjuster.bounds = bounds;
    widthAdjuster.initializer = startResizeSelection;
    widthAdjuster.finalizer = stopResizeSelection;
    var heightAdjuster = adjustable(height, 1, 1000, 1);
    heightAdjuster.handler = adjustHeight;
    heightAdjuster.componentId = componentId;
    heightAdjuster.bounds = bounds;
    heightAdjuster.initializer = startResizeSelection;
    heightAdjuster.finalizer = stopResizeSelection;
    var topAdjuster = adjustable(bounds.top, 0, 100000, 1);
    topAdjuster.handler = adjustPosition;
    topAdjuster.componentId = componentId;
    topAdjuster.coord = "top";
    topAdjuster.initializer = startMoveSelection;
    topAdjuster.finalizer = stopMoveSelection;
    var leftAdjuster = adjustable(bounds.left, 0, 100000, 1);
    leftAdjuster.handler = adjustPosition;
    leftAdjuster.componentId = componentId;
    leftAdjuster.coord = "left";
    leftAdjuster.initializer = startMoveSelection;
    leftAdjuster.finalizer = stopMoveSelection;
    //pos, size
    return {c: "option-group size-attributes", children: [
      {c: "size-outline"},
      {c: "width-outline"},
      {c: "height-outline"},
      {c: "top-left-point", children :[
        leftAdjuster,
        {text: ","},
        topAdjuster,
      ]},
      {c: "width-adjuster", children: [widthAdjuster]},
      {c: "height-adjuster", children: [heightAdjuster]},
    ]};
  }

  uiProperties.appearance = ["backgroundColor", "backgroundImage", "borderColor", "borderWidth", "borderRadius", "opacity"];
  function appearanceInspector(selectionInfo, binding) {
    var attrs = selectionInfo.attributes;
    var componentId = selectionInfo.componentId;
    var styleName;
    if(selectionInfo.styles.appearance && selectionInfo.styles.appearance[4]) {
      styleName = {value:selectionInfo.styles.appearance[1], text: code.name(selectionInfo.styles.appearance[1])};
    } else {
      styleName = {text: "No visual style", value: "none"};
    }

    var borderColorPicker = colorSelector(componentId, "borderColor", attrs["borderColor"]);
    borderColorPicker.backgroundColor = undefined;

    var opacity = attrs["opacity"] == undefined ? 100 : attrs["opacity"] * 100;
    var opacityAdjuster = adjustable(opacity, 0, 100, 1);
    opacityAdjuster.text = Math.floor(opacity) + "%";
    opacityAdjuster.handler = adjustOpacity;
    opacityAdjuster.componentId = componentId;
    opacityAdjuster.initializer = startAdjustAttr;
    opacityAdjuster.finalizer = stopAdjustAttr;
    opacityAdjuster.attr = "opacity";

    var borderWidth = attrs["borderWidth"] === undefined ? 0 : attrs["borderWidth"];
    var borderWidthAdjuster = adjustable(borderWidth, 0, 20, 1);
    borderWidthAdjuster.text = borderWidth;
    borderWidthAdjuster.handler = adjustAttr;
    borderWidthAdjuster.attr = "borderWidth";
    borderWidthAdjuster.componentId = componentId;
    borderWidthAdjuster.initializer = startAdjustAttr;
    borderWidthAdjuster.finalizer = stopAdjustAttr;

    var borderRadius = attrs["borderRadius"] === undefined ? 0 : attrs["borderRadius"];
    var borderRadiusAdjuster = adjustable(borderRadius, 0, 100, 1);
    borderRadiusAdjuster.text = borderRadius;
    borderRadiusAdjuster.handler = adjustAttr;
    borderRadiusAdjuster.attr = "borderRadius";
    borderRadiusAdjuster.componentId = componentId;
    borderRadiusAdjuster.initializer = startAdjustAttr;
    borderRadiusAdjuster.finalizer = stopAdjustAttr;

    if(!localState.addingAppearanceStyle) {
      var sharedAppearance = (ixer.index("stylesBySharedAndType")[true] || {})["appearance"] || [];
      var styles = sharedAppearance.map(function(cur) {
        return {value: cur[1], text: code.name(cur[1])};
      });
      styles.unshift({text: "No text style", value: "none"});
      styles.push({text: "Add a new style", value: "addStyle"});
      var visualStyle = selectable(styleName, styles);
      visualStyle.c += " styleSelector";
      visualStyle.handler = function(elem, value) {
        if(value === "none") {
          dispatch("setSelectionStyle", {type: "appearance", id: uuid(), shared: false});
        } else if(value === "addStyle") {
          localState.addingAppearanceStyle = uuid();
          dispatch("setSelectionStyle", {type: "appearance", id: localState.addingAppearanceStyle, shared: true});
        } else {
          dispatch("setSelectionStyle", {type: "appearance", id: value, shared: true});
        }
        render();
      }
    } else {
      visualStyle = input("", localState.addingAppearanceStyle, rename, doneAddingStyle);
      visualStyle.postRender = focusOnce;
    }

    return {c: "option-group visual-attributes", children: [
      visualStyle,
      {c: "layout-box-filled", backgroundColor: attrs["backgroundColor"], borderRadius: attrs["borderRadius"], children: [
        colorSelector(componentId, "backgroundColor", attrs["backgroundColor"])
      ]},
      opacityAdjuster,
      {c: "border-options", children: [
        {c: "layout-box-outline", borderRadius: attrs["borderRadius"], borderWidth: (borderWidth > 10 ? 10 : borderWidth || 1), borderColor: attrs["borderColor"], children: [borderColorPicker]},
        {c: "border-radius-outline"},
        {c: "border-radius-adjuster", children: [borderRadiusAdjuster]},
      ]},
      borderWidthAdjuster,
    ]};
  }

  function selectable(activeItem, items, setFont) {
    var options = items.map(function(cur) {
      var value, text;
      if(typeof cur === "string") {
        value = cur;
        text = cur;
      } else {
        value = cur.value;
        text = cur.text;
      }
      var item = {t: "option", value: value, text: text};
      if(setFont) {
        item.fontFamily = cur;
      }
      if((activeItem.value || activeItem) === value) {
        item.selected = "selected";
      }
      return item;
    })
    var value = typeof activeItem === "string" ? activeItem : activeItem.text;
    return {c: "selectable", change: selectSelectable, children: [
      {t: "select", children: options},
      {c: "selectable-value", text: value}
    ]}
  }

  function selectSelectable(e, elem) {
    if(elem.handler) {
      elem.handler(elem, e.target.value);
    }
  }

  var alignMapping = {
    "flex-start": "Left",
    "center": "Center",
    "flex-end": "Right",
  }
  var vAlignMapping = {
    "flex-start": "Top",
    "center": "Center",
    "flex-end": "Bottom",
  }
  function selectVerticalAlign(elem, value) {
    var final = "center";
    if(value === "Top") {
      final = "flex-start";
    } else if(value === "Bottom") {
      final = "flex-end";
    }
    dispatch("setAttributeForSelection", {componentId: elem.componentId, property: "verticalAlign", value: final, storeEvent: true});
  }

  function selectAlign(elem, value) {
    var final = "center";
    if(value === "Left") {
      final = "flex-start";
    } else if(value === "Right") {
      final = "flex-end";
    }
    dispatch("setAttributeForSelection", {componentId: elem.componentId, property: "textAlign", value: final, storeEvent: true});
  }

  uiProperties.typography = ["fontFamily", "fontSize", "color", "textAlign", "verticalAlign"];
  uiProperties.content = ["text"];
  function textInspector(selectionInfo, binding) {
    var componentId = selectionInfo.componentId;
    var attrs = selectionInfo.attributes;
    var styleName;
    if(selectionInfo.styles.typography && selectionInfo.styles.typography[4]) {
      styleName = {value:selectionInfo.styles.typography[1], text: code.name(selectionInfo.styles.typography[1])};
    } else {
      styleName = {text: "No text style", value: "none"};
    }

    var font = attrs["fontFamily"] || "Helvetica Neue";
    var fontPicker = selectable(font, ["Times New Roman", "Verdana", "Arial", "Georgia", "Avenir", "Helvetica Neue"], true);
    fontPicker.componentId = componentId;
    fontPicker.handler = adjustAttr;
    fontPicker.attr = "fontFamily";
    fontPicker.storeEvent = true;

    var fontSize = attrs["fontSize"] === undefined ? 16 : attrs["fontSize"];
    var fontSizeAdjuster = adjustable(fontSize, 0, 300, 1);
    fontSizeAdjuster.handler = adjustAttr;
    fontSizeAdjuster.attr = "fontSize";
    fontSizeAdjuster.componentId = componentId;
    fontSizeAdjuster.initializer = startAdjustAttr;
    fontSizeAdjuster.finalizer = stopAdjustAttr;

    var fontColor = colorSelector(componentId, "color", attrs["color"]);
    fontColor.backgroundColor = undefined;
    fontColor.color = attrs["color"];
    fontColor.c += " font-color";
    fontColor.text = "Text";
    fontColor.fontFamily = attrs["fontFamily"];

    var verticalAlign = vAlignMapping[attrs["verticalAlign"]] || "Top";
    var valign = selectable(verticalAlign, ["Top", "Center", "Bottom"]);
    valign.componentId = componentId;
    valign.handler = selectVerticalAlign;

    var textAlign = alignMapping[attrs["textAlign"]] || "Left";
    var align = selectable(textAlign, ["Left", "Center", "Right"]);
    align.componentId = componentId;
    align.handler = selectAlign;

    if(!localState.addingTypographyStyle) {
      var sharedTypography = (ixer.index("stylesBySharedAndType")[true] || {})["typography"] || [];
      var styles = sharedTypography.map(function(cur) {
        return {value: cur[1], text: code.name(cur[1])};
      });
      styles.unshift({text: "No text style", value: "none"});
      styles.push({text: "Add a new style", value: "addStyle"});
      var typographyStyle = selectable(styleName, styles);
      typographyStyle.c += " styleSelector";
      typographyStyle.handler = function(elem, value) {
        if(value === "none") {
          dispatch("setSelectionStyle", {type: "typography", id: uuid(), shared: false});
        } else if(value === "addStyle") {
          localState.addingTypographyStyle = uuid();
          dispatch("setSelectionStyle", {type: "typography", id: localState.addingTypographyStyle, shared: true});
        } else {
          dispatch("setSelectionStyle", {type: "typography", id: value, shared: true});
        }
        render();
      }
    } else {
      typographyStyle = input("", localState.addingTypographyStyle, rename, doneAddingStyle);
      typographyStyle.postRender = focusOnce;
    }

    return {c: "option-group text-attributes", children: [
      typographyStyle,
      {c: "font-color-size", children: [
        fontColor,
        {c: "font-size"},
        fontSizeAdjuster,
      ]},
      {c: "font-family", children: [fontPicker]},
      {c: "font-align", children: [
        valign,
        align,
      ]},
    ]};
  }

  function doneAddingStyle(e, elem) {
    localState.addingTypographyStyle = null;
    localState.addingAppearanceStyle = null;
    render();
  }

  uiProperties.layer = [];
  function layerInspector(layer, elements) {
    var componentId = layer[2];
    var info = getGroupInfo(elements, true);
    var attrs = info.attributes; // @FIXME: Layer attributes.
    var bounds = info.bounds;

    return {c: "inspector-panel", children: []};
  }

  uiProperties.map = [];
  function mapInspector(selectionInfo, mapInfo, binding) {
    var componentId = selectionInfo.componentId;
    var attrs = mapInfo.attributes;
    return {c: "inspector-panel", children: [
      {c: "title", text: "Map"},
      {c: "pair", children: [{c: "label", text: "lat."},
                             inspectorInput(attrs["lat"], [componentId, "lat"], setMapAttribute, binding)]},
      {c: "pair", children: [{c: "label", text: "long."},
                             inspectorInput(attrs["lng"], [componentId, "lng"], setMapAttribute, binding)]},
      {c: "pair", children: [{c: "label", text: "zoom"},
                             inspectorInput(attrs["zoom"], [componentId, "zoom"], setMapAttribute, binding)]},
      {c: "pair", children: [{c: "label", text: "interactive"},
                             inspectorCheckbox(attrs["draggable"], [componentId, "draggable"], setMapAttribute, binding)]},
    ]};
  }

  uiProperties.repeat = [];
  function repeatInspector() {
  }

  // Inputs
  function inspectorInput(value, key, onChange, binding) {
    if(value === null) {
      input.placeholder = "---";
    } else if(typeof value === "number" && !isNaN(value)) {
      value = value.toFixed(2);
    } else if(value && value.constructor === Array) {
      value = "Bound to " + code.name(value[2]);
    }
    var field = input(value, key, onChange, preventDefault);
    field.mousedown = stopPropagation;
    field.editorType = "binding";
    field.binding = binding;
    field.focus = activateTokenEditor;
    field.blur = closeTokenEditor;
    return field;
  }

  function inspectorCheckbox(value, key, onChange, binding) {
    if(value && value.constructor === Array) {
      value = "Bound to " + code.name(value[2]);
    }
    var field = checkboxInput(value, key, onChange);
    field.mousedown = stopPropagation;
    field.editorType = "binding";
    field.binding = binding;
    field.focus = activateTokenEditor;
    field.blur = closeTokenEditor;
    return field;
  }

  function closeBindingEditor(e, elem) {
    if(editorInfo.element === e.currentTarget) {
      setTimeout(function() { editorInfo = false; rerender(); }, 0);
    }
  }

  function bindingEditor(editorInfo) {
    var binding = editorInfo.info.binding;
    if(!binding) return;
    var fields = code.viewToFields(binding).map(function(cur) {
      return ["field", binding, cur[2]];
    });
    return genericEditor(fields, false, false, false, "column", setBinding);
  }

  function setBinding(e, elem) {
    var info = editorInfo.info;
    var componentId = info.key[0];
    var property = info.key[1];
    console.log("SET", componentId, property, elem.cur);
    editorInfo = false;
    dispatch("setAttributeForSelection", {componentId: componentId, property: property, value: ["binding", elem.cur[1], elem.cur[2]]});
  }

  function colorSelector(componentId, attr, value) {
    return {c: "color-picker", backgroundColor: value || "#999999", mousedown: stopPropagation, children: [
      {t: "input", type: "color", key: [componentId, attr],
       value: value, input: setAttribute}
    ]};
  }

  function styleSelector(id, opts, onClose) {
    var options = {};
    if(opts.initial === "---") {
      options["default"] = "---";
    }
    var styles = ixer.index("uiStyles");
    for(var key in styles) {
      var cur = styles[key][0];
      if(cur[2] === opts.type && code.name(cur[1])) {
        options[cur[1]] = code.name(cur[1]);
      }
    }

    return selectInput(opts.initial, opts.id, options, onClose);
  }

  // Layout handlers
  function adjustWidth(elem, value) {
    var componentId = elem.componentId;
    var old = elem.bounds;
    var neue = {left: old.left, right: (old.left + value), top: old.top,  bottom: old.bottom};
    var widthRatio = value / (old.right - old.left);
    if(widthRatio === 1) return;
    dispatch("resizeSelection", {widthRatio: widthRatio, heightRatio: 1, oldBounds: old, neueBounds: neue, componentId: componentId});
    elem.bounds = neue;
  }

  function adjustHeight(elem, value) {
    var componentId = elem.componentId;
    var old = elem.bounds;
    var neue = {left: old.left, right: old.right, top: old.top,  bottom: (old.top + value)};
    var heightRatio = value / (old.bottom - old.top);
    if(heightRatio === 1) return;
    dispatch("resizeSelection", {widthRatio: 1, heightRatio: heightRatio, oldBounds: old, neueBounds: neue, componentId: componentId});
    elem.bounds = neue;
  }

  function adjustPosition(elem, value) {
    var componentId = elem.componentId;
    var coord = elem.coord;
    var diffX = 0, diffY = 0;
    if(coord === "top") {
      diffY = value - elem.value;
    } else {
      diffX = value - elem.value;
    }
    dispatch("offsetSelection", {diffX: diffX, diffY: diffY, componentId: componentId});
    elem.value = value;
  }

  function startAdjustAttr(e, elem) {
    var attrs = []
    var style = getUiPropertyType(elem.attr);
    if(!style) { throw new Error("Unknown attribute type for property:", elem.attr, "known types:", uiProperties); }
    var sel = localState.uiSelection;
    sel.forEach(function(cur) {
      var id = cur;
      var styleId = ixer.index("uiElementToStyle")[id][style][1];
      var oldProps = ixer.index("uiStyleToAttr")[styleId];
      if(oldProps) {
        attrs.push(oldProps[elem.attr]);
      }
    });
    localState.initialAttrs = attrs;
  }

  function stopAdjustAttr(e, elem) {
    var initial = localState.initialAttrs;
    localState.initialAttrs = null;
    dispatch("stopSetAttributeForSelection", {oldAttrs: initial, property: elem.attr});
  }

  function adjustOpacity(elem, value) {
    dispatch("setAttributeForSelection", {componentId: elem.componentId, property: "opacity", value: value / 100, storeEvent: false});
  }
  function adjustAttr(elem, value) {
    dispatch("setAttributeForSelection", {componentId: elem.componentId, property: elem.attr, value: value, storeEvent: elem.storeEvent});
  }

  // Generic attribute handler
  function setAttribute(e, elem) {
    var componentId = elem.key[0];
    var property = elem.key[1];
    var target = e.currentTarget;
    var value = target.value;
    if(target.type === "color") {
      value = target.value;
    } else if(target.type === "checkbox") {
      value = target.checked;
    } else if(target.type === undefined) {
      value = target.textContent;
    }
    dispatch("setAttributeForSelection", {componentId: componentId, property: property, value: value});
  }

  // Map attribute handler
  function setMapAttribute(e, elem) {
    var componentId = elem.key[0];
    var property = elem.key[1];
    var target = e.currentTarget;
    var value = target.checked !== undefined ? target.checked : target.value !== undefined ? target.value : target.textContent;
    dispatch("setMapAttributeForSelection", {componentId: componentId, property: property, value: value});
  }


  function getUiPropertyType(prop) {
    if(uiProperties.typography.indexOf(prop) !== -1) {
      return "typography";
    }
    if(uiProperties.appearance.indexOf(prop) !== -1) {
      return "appearance";
    }
    if(uiProperties.layout.indexOf(prop) !== -1) {
      return "layout";
    }
    if(uiProperties.content.indexOf(prop) !== -1) {
      return "content";
    }
    return undefined;
  }

  //---------------------------------------------------------
  // Query workspace
  //---------------------------------------------------------

  function queryWorkspace(queryId) {
    var primitiveItems = (ixer.facts("primitive") || []).map(function(primitive) {
      var id = primitive[0];
      return {c: "primitive", dragData: {value: id, type: "view"}, itemId: id, draggable: true, dragstart: dragItem, text: code.name(id)};
    });
    return genericWorkspace("query", queryId,
                            {c: "query-editor",
                             children: [
                               editor(queryId),
                               {c: "primitive-cursor", children: primitiveItems},
                             ]});
  }

  //---------------------------------------------------------
  // Tree + Toolbar
  //---------------------------------------------------------

  function treeItem(name, value, type, opts) {
    opts = opts || {};
    return {c: "tree-item " + opts.c, dragData: {value: value, type: type}, draggable: true, dragstart: dragItem, children: [
      (opts.icon ? {c: "opts.icon"} : undefined),
      (name ? {text: name} : undefined),
      opts.content
    ]};
  }

  function fieldItem(name, fieldId, opts) {
    opts = opts || {};
    return {c: "tree-item " + opts.c, dragData: {fieldId: fieldId, type: "field"}, draggable: true, dragstart: dragItem, children: [
      (opts.icon ? {c: "opts.icon"} : undefined),
      (name ? {text: name} : undefined),
      opts.content
    ]};
  }

  function dragItem(evt, elem) {
    for(var key in elem.dragData) {
      evt.dataTransfer.setData(key, elem.dragData[key]);
    }
    evt.stopPropagation();
  }

  //---------------------------------------------------------
  // Editor
  //---------------------------------------------------------
  function editor(queryId) {
    var blocks = ixer.index("query to blocks")[queryId] || [];
    var items = [];
    for(var ix = 0; ix < blocks.length; ix++) {
      var viewId = blocks[ix][code.ix("block", "view")];
      var viewKind = ixer.index("view to kind")[viewId];
<<<<<<< HEAD
=======
      var editorPane;
      if(viewKind === "join") { editorPane = viewBlock(viewId); }
      if(viewKind === "union") { editorPane = unionBlock(viewId);  }
      if(viewKind === "aggregate") { editorPane = aggregateBlock(viewId); }

      var order = ixer.index("display order");
>>>>>>> 050ee71e
      var rows = ixer.facts(viewId) || [];
      var fields = (ixer.index("view to fields")[viewId] || []).map(function(field) {
        var id = field[code.ix("field", "field")];
        return {name: code.name(id), id: id, priority: order[id] || 0};
      });
      fields.sort(function(a, b) {
        var delta = b.priority - a.priority;
        if(delta) { return delta; }
        else { return a.id.localeCompare(b.id); }
      });

      rows.sort(function(a, b) {
        var aIx = order[viewId + JSON.stringify(a)];
        var bIx = order[viewId + JSON.stringify(b)];
        return aIx - bIx;
      });

      var editorPane;
      var inspectorPane = {c: "inspector-pane", children: [virtualizedTable(viewId, fields, rows, false)]};
      if(viewKind === "join") {
        editorPane = viewBlock(viewId, ix);
        inspectorPane.viewId = viewId;
        inspectorPane.drop = viewSelectionsDrop;
        inspectorPane.dragOver = preventDefault;
      }
      if(viewKind === "union") { editorPane = unionBlock(viewId, ix);  }
      if(viewKind === "aggregate") { editorPane = aggregateBlock(viewId, ix); }
      var controls;
      if(localState.queryEditorActive === viewId) {
        controls = querySuggestionBar(queryId, viewId);
      }

      items.push({c: "block " + viewKind, editorIx: ix, viewId: viewId, drop: viewBlockDrop, dragover: preventDefault, handler: blockSuggestionHandler, click: setQueryEditorActive, children: [
        {c: "block-title", children: [
          {t: "h3", text: alphabet[ix]},
          //                 {c: "hover-reveal close-btn ion-android-close", viewId: viewId, click: removeViewBlock},
        ]},
        {c: "full-flex", children: [
          editorPane,
          controls,
          inspectorPane,
        ]},
      ]});
    }
    items.push({c: "block new-block", children: [
      {c: "block unused", children: [
        {c: "controls", children: [
          {c: "control join", text: "join"},
          {c: "control union", click: newUnionBlock, text: "merge"},
          {c: "control aggregate", click: newAggregateBlock, queryId: queryId, kind: "sort+limit", text: "sort and limit"},
          {c: "control aggregate", click: newAggregateBlock, queryId: queryId, kind: "count", text: "count"},
          {c: "control aggregate", click: newAggregateBlock, queryId: queryId, kind: "sum", text: "sum"},
          {c: "control aggregate", click: newAggregateBlock, queryId: queryId, kind: "min", text: "min"},
          {c: "control aggregate", click: newAggregateBlock, queryId: queryId, kind: "max", text: "max"},
          {c: "control aggregate", click: newAggregateBlock, queryId: queryId, kind: "empty", text: "is empty?"},
        ]}
      ]},
    ]});

    return {c: "query-workspace", queryId: queryId, drop: editorDrop, dragover: preventDefault, children: items.length ? items : [
      {c: "feed", text: "Feed me sources"}
    ]};
  }

  function blockSuggestionHandler(e, elem) {
    var info = localState.queryEditorInfo;
    if(elem.key === "add filter") {
      dispatch("addViewConstraint", {viewId: info.viewId});
    }
  }

  function suggestionBarItem(key, text) {
    var info = localState.queryEditorInfo;
    return {c: "suggestion-bar-item", key: key, text: text, click: info ? info.handler : undefined};
  }

  function querySuggestionBar(queryId, viewId) {
    var info = localState.queryEditorInfo;
    var items;
    if(info && info.type === "field") {
      if(info.sourceId) {
        //get the fields for this source
        var sourceView = ixer.index("source")[info.viewId][info.sourceId][code.ix("source", "source view")];
        items = (ixer.index("view to fields")[sourceView] || []).map(function(cur) {
          var fieldId = cur[code.ix("field", "field")];
          return suggestionBarItem(fieldId, code.name(fieldId));
        });
      } else if(info.viewId) {
        //it's any available field from the sources
        items = getBlockFields(info.viewId).map(function(fieldAndSource) {
          var fieldId = fieldAndSource.field[code.ix("field", "field")];
          return suggestionBarItem(fieldAndSource, code.name(fieldId));
        });
      }
    } else if(info.type === "constraint op") {
      items = ["=", "<", "<=", ">", ">=", "!="].map(function(op) {
        return suggestionBarItem(op, op);
      });
    } else {
      items = [
        suggestionBarItem("add filter", "add filter"),
        suggestionBarItem("add calculation", "add calculation"),
      ]
    }
    return {c: "suggestion-bar", children: items};
  }

  function setQueryEditorActive(e, elem) {
    localState.queryEditorActive = elem.viewId;
    localState.queryEditorInfo = {
      viewId: elem.viewId,
      handler: elem.handler,
    };
    render();
  }

  function newAggregateBlock(e, elem) {
    dispatch("addAggregateBlock", {queryId: elem.queryId, kind: elem.kind});
  }

  function newUnionBlock(e, elem) {
      dispatch("addUnionBlock", {queryId: elem.queryId});
  }

  function editorDrop(evt, elem) {
    var type = evt.dataTransfer.getData("type");
    var value = evt.dataTransfer.getData("value");
    if(type === "view") {
      return dispatch("addViewBlock", {queryId: elem.queryId, sourceId: value, kind: "join"});
    }
  }

  /**
   * View Block
   */
  function viewBlock(viewId, ix) {
    var fields = ixer.index("view and source to block fields")[viewId] || {};

    var blockFieldIdIx = code.ix("block field", "block field");
    var fieldIdIx = code.ix("block field", "field");
    fields = fields["selection"] || [];
    var selectionItems = fields.map(function(field) {
      var id = field[blockFieldIdIx];
      var fieldId = field[fieldIdIx];
      return fieldItem(code.name(fieldId) || "Untitled", id, {c: "pill field"});
    });
    if(!selectionItems.length) {
      selectionItems.push({text: "Drag local fields into me to make them available in the query."});
    }
    var groupedBy = ixer.index("grouped by")[viewId];

    var lines = viewSources(viewId).concat(viewConstraints(viewId)).concat(viewPrimitives(viewId));
    return {c: "block view-block", viewId: viewId, drop: viewBlockDrop, dragover: preventDefault,
            dragData: {value: viewId, type: "view"}, itemId: viewId, draggable: true, dragstart: dragItem,
            children: [
//               {c: "block-title", children: [
//                 {t: "h3", text: alphabet[ix]},
// //                 {c: "hover-reveal close-btn ion-android-close", viewId: viewId, click: removeViewBlock},
//               ]},
              {c: "block-lines", children: lines},
            ]};
  }

  function viewBlockDrop(evt, elem) {
    var viewId = elem.viewId;
    var type = evt.dataTransfer.getData("type");
    var value = evt.dataTransfer.getData("value");
    if(type === "view") {
      evt.stopPropagation();
      if(viewId === value) { return console.error("Cannot join view with parent."); }
      var primitive = ixer.index("primitive")[value];
      if(primitive) {
        dispatch("addPrimitiveSource", {viewId: viewId, primitiveId: value});
      } else {
        dispatch("addViewSource", {viewId: viewId, sourceId: value});
      }
      return;
    }
  }

  function removeViewBlock(evt, elem) {
    dispatch("removeViewBlock", {viewId: elem.viewId});
  }

  function viewSelectionsDrop(evt, elem) {
    var type = evt.dataTransfer.getData("type");
    if(type !== "field") { return; }
    var id = evt.dataTransfer.getData("fieldId");
    var blockField = ixer.index("block field")[id];
    if(blockField[code.ix("block field", "view")] !== elem.viewId) { return; }
    var fieldId = blockField[code.ix("block field", "field")];
    var sourceId = blockField[code.ix("block field", "source")];
    dispatch("addViewSelection", {viewId: elem.viewId, sourceFieldId: fieldId, sourceId: sourceId});
    evt.stopPropagation();
  }

  // Sources
  function viewSources(viewId, drop) {
    var sourceIdIx = code.ix("source", "source");
    var sources = ixer.index("view to sources")[viewId] || [];
    var sourceViewIx = code.ix("source", "source view");
    sources = sources.filter(function(source) {
      var sourceView = source[sourceViewIx];
      var primitive = ixer.index("primitive")[sourceView];
      return !primitive;
    });
    var sourceIds = sources.map(function(source) {
      return source[sourceIdIx];
    });

<<<<<<< HEAD
    sources.sort(api.displaySort);
=======
    sources.sort(function(a, b) {
      var idA = a[sourceIdIx];
      var idB = b[sourceIdIx];
      var orderA = ixer.index("display order")[idA];
      var orderB = ixer.index("display order")[idB];
      if(orderB - orderA) { return orderB - orderA; }
      else { return idA.localeCompare(idB) }
    });
>>>>>>> 050ee71e
    var sourceItems = sourceIds.map(function(sourceId) {
      return sourceWithFields("view", viewId, sourceId, drop);
    });
    return sourceItems;
  }

  function sourceTitle(type, viewId, sourceId) {
    var sourceName;

    if(sourceId == "inner" || sourceId === "outer" || sourceId === "insert" || sourceId === "remove") {
      sourceName = code.name(viewId + "-" + sourceId) + " (" + sourceId + ")";
    } else {
      sourceName = code.name(sourceId);
    }

    return {c: type + "-source-title source-title", children: [
      {t: "h4", text: sourceName || "Untitled"}
    ]};
  }

  function sourceWithFields(type, viewId, sourceId, drop) {
    var fields = ixer.index("view and source to block fields")[viewId] || {};
    fields = fields[sourceId] || [];
    var fieldItems = [];
    fields.forEach(function(field) {
      var id = field[code.ix("block field", "block field")];
      var fieldId = field[code.ix("block field", "field")];
      fieldItems.push(fieldItem(code.name(fieldId) || "Untitled", id, {c: "pill field"}));
      fieldItems.push({t: "pre", text: ", "});
    });
    fieldItems.pop();
    fieldItems.push({text: ")"});

    var title = sourceTitle(type, viewId, sourceId);

    var children = [
      title,
      {text: "("}
    ].concat(fieldItems);

    return {c: "source " + type + "-source", viewId: viewId, sourceId: sourceId,
            dragover: (drop ? preventDefault : undefined), drop: drop, children: children};
  }

  function removeSource(evt, elem) {
    dispatch("removeViewSource", {viewId: elem.viewId, sourceId: elem.sourceId});
  }

  // Calculations
  var primitiveEditor = {};

  function viewPrimitives(viewId, drop) {
    var sourceIdIx = code.ix("source", "source");
    var sourceViewIx = code.ix("source", "source view");
    var primitiveKindIx = code.ix("primitive", "kind");
    var sources = ixer.index("view to sources")[viewId] || [];

    var primitives = sources.map(function(source) {
      var sourceView = source[sourceViewIx];
      var primitive = ixer.index("primitive")[sourceView];
      return [source[sourceIdIx], source[sourceViewIx], primitive && primitive[primitiveKindIx]];
    }).filter(function(primitive) {
      return primitive[2];
    });

    var primitiveItems = primitives.map(function(primitive) {
      return [primitiveEditor[primitive[1]] || primitiveEditor.default](primitive[0], primitive[1]);
    });
    return primitiveItems;
  }

  // Constraints
  function viewConstraints(viewId) {
    var constraintIdIx = code.ix("constraint", "constraint");
    var constraints = ixer.index("view to constraints")[viewId] || [];

    var constraintItems = constraints.map(function(constraint) {
      var id = constraint[constraintIdIx];
      var op = ixer.index("constraint operation")[id] || [];
      var operation = op[code.ix("constraint operation", "operation")];
      var left = ixer.index("constraint left")[id] || [];
      var leftSource = left[code.ix("constraint left", "left source")];
      var leftField = left[code.ix("constraint left", "left field")];
      var right = ixer.index("constraint right")[id] || [];
      var rightSource = right[code.ix("constraint right", "right source")];
      var rightField = right[code.ix("constraint right", "right field")];

      return {c: "view-constraint", children: [
        viewConstraintToken("left", id, viewId, code.name(leftSource) + "." + code.name(leftField)),
        viewConstraintToken("operation", id, viewId, operation),
        viewConstraintToken("right", id, viewId, code.name(rightSource) + "." + code.name(rightField))
      ]};
    });
    return constraintItems;
  }

  function viewConstraintToken(side, constraintId, viewId, text) {
    var klass = "token field";
    var handler = fieldSuggestions;
    if(side === "operation") {
      klass = "token";
      handler = constraintOpSuggestions;
    }
    //check if we are editing this token
    var info = localState.queryEditorInfo;
    var token = info ? info.token || {} : {};
    if(token.constraintId === constraintId && token.side === side) {
      klass += " active";
    }
    return {c: klass, side: side, constraintId: constraintId, handler: updateViewConstraint, click: handler, viewId: viewId, text: text};
  }

  function constraintOpSuggestions(e, elem) {
    e.stopPropagation();
    localState.queryEditorActive = elem.viewId;
    localState.queryEditorInfo = {
      type: "constraint op",
      sourceId: elem.sourceId,
      viewId: elem.viewId,
      fieldId: elem.fieldId,
      token: elem,
      handler: elem.handler
    };
    render();
  }

  function viewConstraintsDrop(evt, elem) {
    var viewId = elem.viewId;
    var type = evt.dataTransfer.getData("type");
    var value = evt.dataTransfer.getData("value");
    if(type === "field") {
      var id = evt.dataTransfer.getData("fieldId");
      var blockField = ixer.index("block field")[id];
      if(blockField[code.ix("block field", "view")] !== viewId) { return; }
      var fieldId = blockField[code.ix("block field", "field")];
      var sourceId = blockField[code.ix("block field", "source")];
      dispatch("addViewConstraint", {viewId: viewId, leftSource: sourceId, leftField: fieldId});
    }
  }

  function updateViewConstraint(evt, elem) {
    console.log(elem);
    var info = localState.queryEditorInfo;
    var token = info.token;
    dispatch("updateViewConstraint", {constraintId: token.constraintId, type: token.side, value: elem.key});
    evt.stopPropagation();
  }

  function dropConstraintField(evt, elem) {
    var type = evt.dataTransfer.getData("type");
    if(type !== "field") { return; }
    var viewId = ixer.index("constraint to view")[elem.parentId];
    var id = evt.dataTransfer.getData("fieldId");
    var blockField = ixer.index("block field")[id];
    var draggedViewId = blockField[code.ix("block field", "view")];
    var fieldId = blockField[code.ix("block field", "field")];
    var sourceId = blockField[code.ix("block field", "source")];

    if(draggedViewId === viewId) {
      // If the field is block local, add it as a constraint.
      dispatch("updateViewConstraint", {constraintId: elem.parentId, type: elem.key, value: fieldId, source: sourceId});
      evt.stopPropagation();
    } else if(elem.key === "right") {
      // If the field is accessible in the query, use it for grouping.
      var select = ixer.index("view and source field to select")[draggedViewId] || {};
      select = select[fieldId];
      if(!select) { return; }
      if(ixer.index("view to query")[viewId] !== ixer.index("view to query")[draggedViewId]) { return; }
      console.warn("@TODO: group by", draggedViewId, fieldId);
      dispatch("groupView", {constraintId: elem.parentId, inner: viewId, outer: draggedViewId, outerField: fieldId});
      evt.stopPropagation();
    }
  }

  function removeConstraint(evt, elem) {
    dispatch("removeViewConstraint", {constraintId: elem.constraintId});
  }


  //---------------------------------------------------------
  // Tokens
  //---------------------------------------------------------

  var tokenState = {};

  var token = {
    operation: function(params, onChange, onDrop) {
      var state = tokenState[params.parentId];
      if(state) { state = state[params.key]; }

      return {c: "token operation",
              key: params.key,
              parentId: params.parentId,
              children: [{c: "name", text: params.operation || "<op>"},
                         (state === 1) ? tokenEditor.operation(params, onChange) : undefined],
              click: editToken};
    },
    blockField: function(params, onChange, onDrop) {
      var state = tokenState[params.parentId];
      if(state) { state = state[params.key]; }
      var name = "<field>";
      var source;
      if(params.field) {
        name = code.name(params.field);
        if(params.source) {
          source = code.name(params.source);
        }
      }

      return {c: "token field",
              key: params.key,
              parentId: params.parentId,
              children: [{c: "name", text: name},
                         (source ? {c: "source", text: "(" + source +")"} : undefined),
                         (state === 1) ? tokenEditor.blockField(params, onChange) : undefined],
              click: editToken,
              dragover: preventDefault,
              drop: onDrop};
    }
  };

  function editToken(evt, elem) {
    var state = tokenState[elem.parentId];
    if(!state) { state = tokenState[elem.parentId] = {}; }
    state[elem.key] = 1;
    render();
  }

  function stopEditToken(evt, elem) {
    var state = tokenState[elem.parentId];
    state[elem.key] = 0;
    render();
  }

  var tokenEditor = {
    operation: function(params, onChange) {
      var items = ["=", "<", "≤", ">", "≥", "≠"].map(function(rel) {
        var item = selectoritem({c: "operation", key: params.key, name: rel, value: rel}, onchange);
        item.parentid = params.parentid;
        return item;
      });
      var select = selector(items, {c: "operation", key: params.key, tabindex: -1, focus: true}, stopEditToken);
      select.parentId = params.parentId;
      return select;
    },
    blockField: function(params, onChange) {
      var viewId = ixer.index("constraint to view")[params.parentId];
      var fields = getBlockFields(viewId);
      var items = fields.map(function(sourceAndField) {
        var field = sourceAndField.field;
        var fieldId = field[code.ix("field", "field")];
        var item = selectorItem({c: "field", key: params.key, name: code.name(fieldId) || "Untitled", value: sourceAndField}, onChange);
        item.parentId = params.parentId;
        return item;
      });
      var select = selector(items, {c: "field", key: params.key, tabindex: -1, focus: true}, stopEditToken);
      select.parentId = params.parentId;
      return select;
    }
  };

  function getSourceFields(viewId, sourceId) {
    var source = ixer.index("source")[viewId][sourceId];
    var sourceViewId = source[code.ix("source", "source view")];
    return ixer.index("view to fields")[sourceViewId] || [];
  }

  function getBlockFields(viewId) {
    var sources = ixer.index("view to sources")[viewId] || [];
    return sources.reduce(function(memo, source) {
      var sourceViewId = source[code.ix("source", "source view")];
      memo.push.apply(memo, ixer.index("view to fields")[sourceViewId].map(function(field) {
        return {source: source, field: field};
      }));
      return memo;
    }, []);
  }

  function getQueryFields(queryId, exclude) {
    var viewIds = ixer.index("query to views")[queryId] || [];
    return viewIds.reduce(function(memo, viewId) {
      if(viewId !== exclude && viewId) {
        memo.push.apply(memo, getBlockFields(viewId));
      }

      return memo;
    }, []);
  }

  /**
   * Union Block
   */
  function unionBlock(viewId, ix) {
    var fields = ixer.index("view and source to block fields")[viewId] || {};
    fields = fields.selection || [];
    var selectSources = ixer.index("view and source and field to select")[viewId] || {};
    var sources = ixer.index("source")[viewId] || {};
    var sourceIds = Object.keys(sources);

    var sourceItems = [];
    var fieldMappingItems = [];
    for(var sourceIx = 0; sourceIx < sourceIds.length; sourceIx++) {
      var sourceId = sourceIds[sourceIx];
      var source = sources[sourceId];
      var rowItems = [];
      rowItems.push({t: "td", c: "source-name", children: [sourceTitle("union", viewId, sourceId)]});

      if(fields.length) {
        var selectFields = selectSources[sourceId] || [];

        var mappingPairs = [];
        for(var fieldIx = 0; fieldIx < fields.length; fieldIx++) {
          var field = fields[fieldIx];
          var fieldId = field[code.ix("block field", "field")];
          var selectField = selectFields[fieldId] || [];
          var mappedFieldId = selectField[code.ix("select", "source field")];
          rowItems.push({t: "td", c: "mapped-field", viewId: viewId, sourceId: sourceId, fieldId: fieldId, click: fieldSuggestions, handler: setMappingField,
                         text: (mappedFieldId ? code.name(mappedFieldId) || "Untitled" : "---")});
        }
      }
      rowItems.push({t: "td", c: "mapped-field", viewId: viewId, sourceId: sourceId, click: fieldSuggestions, handler: setMappingField, text: "---"});
      sourceItems.push({t: "tr", children: rowItems});
    }

    var headers = [{t: "th", c: "spacer"}];
    fields.forEach(function(cur) {
      headers.push({t: "th", c: "mapping-header", text: code.name(cur[code.ix("block field", "field")])});
    });
    headers.push({t: "th", c: "mapping-header", text: "---"});

    return {c: "block union-block", viewId: viewId, dragover: preventDefault, drop: viewBlockDrop,
            dragData: {value: viewId, type: "view"}, itemId: viewId, draggable: true, dragstart: dragItem, children: [
              {t: "table", children: [
                {t: "thead", children: [
                  {t: "tr", children: headers}
                ]},
                {t: "tbody", children: sourceItems}
              ]}
//               {c: "block-pane mapping", viewId: viewId, dragover: preventDefault, drop: unionSourceMappingDrop, children: fieldMappingItems},
    ]};
  }

  function fieldSuggestions(e, elem) {
    e.stopPropagation();
    localState.queryEditorActive = elem.viewId;
    localState.queryEditorInfo = {
      type: "field",
      sourceId: elem.sourceId,
      viewId: elem.viewId,
      fieldId: elem.fieldId,
      token: elem,
      handler: elem.handler
    };
    render();
  }

  function setMappingField(e, elem) {
    var info = localState.queryEditorInfo;
    dispatch("addUnionSelection", {viewId: info.viewId, sourceFieldId: elem.key, sourceId: info.sourceId, fieldId: info.fieldId});
    e.stopPropagation();
  }

  function unionSourceMappingDrop(evt, elem) {
    var type = evt.dataTransfer.getData("type");
    if(type !== "field") { return; }
    var blockFieldId = evt.dataTransfer.getData("fieldId");
    var blockField = ixer.index("block field")[blockFieldId];
    var fieldId = blockField[code.ix("block field", "field")];
    var viewId = blockField[code.ix("block field", "view")];
    var sourceId = blockField[code.ix("block field", "source")];
    if(viewId !== elem.viewId) { return; }
    dispatch("addUnionSelection", {viewId: viewId, sourceFieldId: fieldId, sourceId: sourceId, fieldId: elem.fieldId});
    evt.stopPropagation();
  }

  /**
   * Aggregate Block
   */
  function aggregateBlock(viewId) {
    var blockAggregate = ixer.index("block aggregate")[viewId];
    var aggregateKind = blockAggregate[code.ix("block aggregate", "kind")];

    var sources = ixer.index("source")[viewId] || {};
    var outerSource = sources.outer;
    var innerSource = sources.inner;

    var grouping = ixer.index("aggregate grouping")[viewId];
    if(grouping) {
      var innerField = grouping[code.ix("aggregate grouping", "inner field")];
      var outerField = grouping[code.ix("aggregate grouping", "outer field")];
    }

    var fields = ixer.index("view and source to block fields")[viewId] || {};
    fields = fields["selection"] || [];

    var blockFieldIdIx = code.ix("block field", "block field");
    var fieldIdIx = code.ix("block field", "field");
    var selectionItems = fields.map(function(field) {
      var id = field[blockFieldIdIx];
      var fieldId = field[fieldIdIx];
      return fieldItem(code.name(fieldId) || "Untitled", id, {c: "pill field"});
    });
    if(!selectionItems.length) {
      selectionItems.push({text: "Drag local fields into me to make them available in the query."});
    }

    var content;
    if(aggregateKind === "sort+limit") {
      content = sortLimitAggregate(viewId, outerSource, innerSource);
    } else {
      content = primitiveAggregate(viewId, outerSource, innerSource, aggregateKind);
    }

    return {c: "block aggregate-block", children: [
      {text: "With"},
      {c: "block-section view-sources", viewId: viewId, children: viewSources(viewId, aggregateSourceDrop).concat(viewPrimitives(viewId))},
      {c: "block-section aggregate-grouping", children: [
        {text: "Group by"},
        token.blockField({key: "outer", parentId: viewId, source: "outer", field: outerField}, updateAggregateGrouping, dropAggregateGroupingField),
        {text: "="},
        token.blockField({key: "inner", parentId: viewId, source: "inner", field: innerField}, updateAggregateGrouping, dropAggregateGroupingField),
      ]},
      content,
      {c: "block-section view-selections tree bar", viewId: viewId, drop: viewSelectionsDrop, dragover: preventDefault, children: selectionItems},
    ]};
  }

  function updateAggregateGrouping(evt, elem) {

  }

  function dropAggregateGroupingField(evt, elem) {
    var viewId = elem.parentId;
    var type = evt.dataTransfer.getData("type");
    var value = evt.dataTransfer.getData("value");
    if(type === "field") {
      var id = evt.dataTransfer.getData("fieldId");
      var blockField = ixer.index("block field")[id];
      if(blockField[code.ix("block field", "view")] !== viewId) { return; }
      var fieldId = blockField[code.ix("block field", "field")];
      var sourceId = blockField[code.ix("block field", "source")];
      if(sourceId !== elem.key) { return; }

      dispatch("updateAggregateGrouping", {aggregate: viewId, source: sourceId, field: fieldId});
    }
  }

  function sortLimitAggregate(viewId, outerSource, innerSource) {
    var sortSource = "inner";
    var sortField, sortDir;
    var aggregateSorting = ixer.index("view to aggregate sorting")[viewId];
    if(aggregateSorting) {
      sortField = aggregateSorting[code.ix("aggregate sorting", "inner field")];
      sortDir = aggregateSorting[code.ix("aggregate sorting", "direction")];
    }

    // @FIXME: hard coded to work with constants only.
    var limitFrom = ixer.index("view to aggregate limit from")[viewId] || [];
    var limitFromValue = ixer.index("constant to value")[limitFrom[code.ix("aggregate limit from", "from field")]];
    var limitTo = ixer.index("view to aggregate limit to")[viewId] || [];
    var limitToValue = ixer.index("constant to value")[limitTo[code.ix("aggregate limit to", "to field")]];

    var fromLimitInput = input(limitFromValue, "from", updateAggregateLimit, updateAggregateLimit);
    fromLimitInput.parentId = viewId;
    var toLimitInput = input(limitToValue, "to", updateAggregateLimit, updateAggregateLimit);
    toLimitInput.parentId = viewId;
    return {c: "sort-limit-aggregate", viewId: viewId, children: [
      {c: "block-section aggregate-sort", children: [
        {text: "Sort by"},
        token.blockField({key: "field", parentId: viewId, source: sortSource, field: sortField}, updateAggregateSort, dropAggregateField),
        selectInput(sortDir || "ascending", "direction", {ascending: "▲", descending: "▼"}, updateAggregateSort)
      ]},
      {c: "block-section aggregate-limit", children: [
        {text: "Limit"},
        fromLimitInput,
        {text: "-"},
        toLimitInput,
      ]},
    ]};
  }

  function updateAggregateLimit(evt, elem, type) {
    dispatch("updateAggregateLimit", {viewId: elem.parentId, key: elem.key, value:  +evt.target.value || +evt.currentTarget.textContent, sendToServer: !!type});
  }

  function updateAggregateSort(evt, elem) {
    var info = {viewId: elem.parentId, key: elem.key, value: evt.target.value || evt.currentTarget.textContent};
    dispatch("updateAggregateSort", info);
  }

  function dropAggregateField(evt, elem) {
    var type = evt.dataTransfer.getData("type");
    if(type !== "field") { return; }
    var viewId = elem.parentId;
    var id = evt.dataTransfer.getData("fieldId");
    var blockField = ixer.index("block field")[id];
    var fieldId = blockField[code.ix("block field", "field")];
    var draggedViewId = blockField[code.ix("block field", "view")];
    if(viewId !== draggedViewId) { return; }

    var info = {viewId: elem.parentId, key: elem.key, value: fieldId};
    dispatch("updateAggregateSort", info);
  }

  function primitiveAggregate(viewId, outerSource, innerSource) {
    return {c: "primitive-aggregate", viewId: viewId, children: [
      {text: "Where"},
      viewConstraints(viewId),
    ]};
  }

  function aggregateSourceDrop(evt, elem) {
    var viewId = elem.viewId;
    var sourceId = elem.sourceId;
    var type = evt.dataTransfer.getData("type");
    var value = evt.dataTransfer.getData("value");
    if(type === "view") {
      if(viewId === value) { return console.error("Cannot join view with parent."); }
      var kind;
      if(sourceId === "inner" || sourceId === "outer") {
        kind = sourceId;
      }
      dispatch("addViewSource", {viewId: viewId, sourceId: value, kind: kind});
      evt.stopPropagation();
      return;
    }

  }


  function selector(options, opts, onBlur) {
    return {t: "ul", c: "selector " + opts.c, tabindex: opts.tabindex, key: opts.key,
            postRender: (opts.focus ? focusOnce : undefined), blur: onBlur, children: options};
  }

  function selectorItem(opts, onChange) {
    return {t: "li", c: "selector-item field " + opts.c, key: opts.key, text: opts.name, value: opts.value, click: onChange};
  }

  //---------------------------------------------------------
  // Inspector
  //---------------------------------------------------------

  function inspectorPane(queryId) {
    return {c: "inspector pane"};
  }

  //---------------------------------------------------------
  // Result
  //---------------------------------------------------------

  function queryResult(queryId) {
    return {c: "query-result"};
  }


  //---------------------------------------------------------
  // Global key handling
  //---------------------------------------------------------

  document.addEventListener("keydown", function(e) {
    //Don't capture keys if they are
    if(e.defaultPrevented
       || e.target.nodeName === "INPUT"
       || e.target.getAttribute("contentEditable")) {
      return;
    }

    //undo + redo
    if((e.metaKey || e.ctrlKey) && e.shiftKey && e.keyCode === KEYS.Z) {
      dispatch("redo");
    } else if((e.metaKey || e.ctrlKey) && e.keyCode === KEYS.Z) {
      dispatch("undo");
    }

  });

  //---------------------------------------------------------
  // Go
  //---------------------------------------------------------

  if(window.queryEditor) { render(); }

  return { container: renderer.content, localState: localState, renderer: renderer, render: render, eventStack: eventStack };
})(window, microReact, api);<|MERGE_RESOLUTION|>--- conflicted
+++ resolved
@@ -2304,15 +2304,6 @@
     for(var ix = 0; ix < blocks.length; ix++) {
       var viewId = blocks[ix][code.ix("block", "view")];
       var viewKind = ixer.index("view to kind")[viewId];
-<<<<<<< HEAD
-=======
-      var editorPane;
-      if(viewKind === "join") { editorPane = viewBlock(viewId); }
-      if(viewKind === "union") { editorPane = unionBlock(viewId);  }
-      if(viewKind === "aggregate") { editorPane = aggregateBlock(viewId); }
-
-      var order = ixer.index("display order");
->>>>>>> 050ee71e
       var rows = ixer.facts(viewId) || [];
       var fields = (ixer.index("view to fields")[viewId] || []).map(function(field) {
         var id = field[code.ix("field", "field")];
@@ -2523,18 +2514,7 @@
       return source[sourceIdIx];
     });
 
-<<<<<<< HEAD
-    sources.sort(api.displaySort);
-=======
-    sources.sort(function(a, b) {
-      var idA = a[sourceIdIx];
-      var idB = b[sourceIdIx];
-      var orderA = ixer.index("display order")[idA];
-      var orderB = ixer.index("display order")[idB];
-      if(orderB - orderA) { return orderB - orderA; }
-      else { return idA.localeCompare(idB) }
-    });
->>>>>>> 050ee71e
+    sourceIds.sort(api.displaySort);
     var sourceItems = sourceIds.map(function(sourceId) {
       return sourceWithFields("view", viewId, sourceId, drop);
     });
