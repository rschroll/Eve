var queryEditor = (function(window, microReact, api) {
  var document = window.document;
  var ixer = api.ixer;
  var code = api.code;
  var diff = api.diff;
  var localState = api.localState;
  var clone = api.clone;

  if(window.queryEditor) {
    try {
      document.body.removeChild(window.queryEditor.container);
    } catch (err) {
      // meh
    }
  }

  window.addEventListener("resize", render);
  document.body.addEventListener("drop", preventDefault);


  var renderer = new microReact.Renderer();
  document.body.appendChild(renderer.content);
  renderer.queued = false;
  function render() {
    if(renderer.queued === false) {
      renderer.queued = true;
      requestAnimationFrame(function() {
        renderer.queued = false;
        renderer.render(root());
      });
    }
  }

  function preventDefault(evt) {
    evt.preventDefault();
  }

  function focusOnce(node, elem) {
    if(!elem.__focused) {
      setTimeout(function() { node.focus(); }, 5);
      elem.__focused = true;
    }
  }

  //---------------------------------------------------------
  // utils
  //---------------------------------------------------------

  var alphabet = ["A", "B", "C", "D", "E", "F", "G", "H", "I", "J", "K", "L", "M",
                  "N", "O", "P", "Q", "R", "S", "T", "U", "V", "W", "X", "Y", "Z"];

  var KEYS = {UP: 38,
              DOWN: 40,
              ENTER: 13,
              Z: 90};

  function coerceInput(input) {
    if(input.match(/^-?[\d]+$/gim)) {
      return parseInt(input);
    } else if(input.match(/^-?[\d]+\.[\d]+$/gim)) {
      return parseFloat(input);
    }
    return input;
  }


  function reverseDiff(diff) {
    var neue = [];
    for(var diffIx = 0, diffLen = diff.length; diffIx < diffLen; diffIx++) {
      var copy = diff[diffIx].slice();
      neue[diffIx] = copy
      if(copy[1] === "inserted") {
        copy[1] = "removed";
      } else {
        copy[1] = "inserted";
      }
    }
    return neue;
  }

  //---------------------------------------------------------
  // Local state
  //---------------------------------------------------------
  var eventStack = {root: true, children: [], localState: clone(localState)};

  function scaryUndoEvent() {
    if(!eventStack.parent || !eventStack.diffs) return {};

    var old = eventStack;
    eventStack = old.parent;
    localState = clone(eventStack.localState);
    api.localState = localState;
    return reverseDiff(old.diffs);
  }

  function scaryRedoEvent() {
    if(!eventStack.children.length) return {};

    eventStack = eventStack.children[eventStack.children.length - 1];
    localState = clone(eventStack.localState);
    return eventStack.diffs;
  }

  //---------------------------------------------------------
  // Dispatch
  //---------------------------------------------------------

  function dispatch(evt, info) {
    //         console.info("[dispatch]", evt, info);
    var storeEvent = true;
    var sendToServer = true;
    var txId = ++localState.txId;

    var diffs = [];
    switch(evt) {
      case "addTable":
        var id = uuid();
        var fieldId = uuid();
        diffs.push(["editor item", "inserted", [id, "table"]],
                   ["view", "inserted", [id, "table"]],
                   ["field", "inserted", [id, fieldId, "output"]],
                   ["display order", "inserted", [fieldId, 0]],
                   ["display name", "inserted", [id, "Untitled Table"]],
                   ["display name", "inserted", [fieldId, "A"]]);
        localState.activeItem = id;
        localState.adderRows = [[], []];
        break;
      case "addQuery":
        var id = uuid();
        diffs.push(["editor item", "inserted", [id, "query"]],
                   ["display name", "inserted", [id, "Untitled Query"]]);
        localState.activeItem = id;
        break;
      case "addUi":
        var id = uuid();
        var layerId = uuid();
        diffs.push(["editor item", "inserted", [id, "ui"]],
                   ["display name", "inserted", [id, "Untitled Page"]],
                   ["uiComponentLayer", "inserted", [txId, layerId, id, 0, false, false, id]],
                   ["display name", "inserted", [layerId, "Page"]]);
        localState.activeItem = id;
        localState.uiActiveLayer = layerId;
        localState.openLayers[layerId] = true;
        break;
      case "addUiLayer":
        var layerId = uuid();
        var groupNum = ixer.index("uiComponentToLayers")[info.componentId].length;
        var groupIx = (ixer.index("parentLayerToLayers")[info.parentLayer] || []).length;
        diffs.push(["uiComponentLayer", "inserted", [txId, layerId, info.componentId, groupIx, false, false, info.parentLayer]],
                   ["display name", "inserted", [layerId, "Group " + groupNum]]);
        localState.uiActiveLayer = layerId;
        localState.openLayers[layerId] = true;
        break;

      case "updateUiLayer":
        var subLayers = code.layerToChildLayers(info.neue);
        var neueLocked = info.neue[4];
        var neueHidden = info.neue[5];
        subLayers.forEach(function(sub) {
          if(sub[4] !== neueLocked || sub[5] !== neueHidden) {
            var neue = sub.slice();
            neue[4] = neueLocked;
            neue[5] = neueHidden;
            diffs.push(["uiComponentLayer", "inserted", neue],
                       ["uiComponentLayer", "removed", sub])
          }
        });
        diffs.push(["uiComponentLayer", "inserted", info.neue],
                   ["uiComponentLayer", "removed", info.old])
        break;

      case "deleteLayer":
        var subLayers = code.layerToChildLayers(info.layer);
        var elementsLookup = ixer.index("uiLayerToElements");
        subLayers.push(info.layer);
        subLayers.forEach(function(sub) {
          diffs.push(["uiComponentLayer", "removed", sub]);
          var elements = elementsLookup[sub[1]];
          if(elements) {
            elements.forEach(function(element) {
              diffs.push(["uiComponentElement", "removed", element]);
            });
          }
        });
        break;

      case "changeParentLayer":
        var layer = ixer.index("uiComponentLayer")[info.layerId];
        if(layer[6] !== info.parentLayerId) {
          var neue = layer.slice();
          neue[0] = txId;
          neue[6] = info.parentLayerId;
          diffs.push(["uiComponentLayer", "inserted", neue],
                     ["uiComponentLayer", "removed", layer])
        }
        break;
      case "changeElementLayer":
        var elem = ixer.index("uiComponentElement")[info.elementId];
        if(elem[3] !== info.parentLayerId) {
          var neue = elem.slice();
          neue[0] = txId;
          neue[3] = info.parentLayerId;
          diffs.push(["uiComponentElement", "inserted", neue],
                     ["uiComponentElement", "removed", elem])
        }
        break;
      case "rename":
        var id = info.id;
        sendToServer = !!info.sendToServer;
        if(info.value === undefined || info.value === info.initial[1]) { return; }
        diffs.push(["display name", "inserted", [id, info.value]],
                   ["display name", "removed", info.initial])
        break;

      case "addField":
        var fieldId = uuid();
        var ix = ixer.index("view to fields")[info.table].length;
        diffs.push(["field", "inserted", [info.table, fieldId, "output"]], // @NOTE: Can this be any other kind?
                   ["display name", "inserted", [fieldId, alphabet[ix]]],
                   ["display order", "inserted", [fieldId, ix]]);
        break;
      case "addRow":
        var ix = ixer.facts(info.table).length;
        diffs.push([info.table, "inserted", info.neue],
                   ["display order", "inserted", [info.table + JSON.stringify(info.neue), ix]]);
        break;
      case "updateRow":
        sendToServer = info.submit;
        var oldString = info.table + JSON.stringify(info.old);
        var ix = info.ix;
        var neueString = info.table + JSON.stringify(info.neue);
        if(oldString === neueString) return;
        diffs.push([info.table, "inserted", info.neue],
                   [info.table, "removed", info.old],
                   ["display order", "removed", [oldString, ix]],
                   ["display order", "inserted", [neueString, ix]]);
        break;
      case "addViewBlock":
        var queryId = (info.queryId !== undefined) ? info.queryId: code.activeItemId();
        var viewId = uuid();
        diffs = diff.addViewBlock(queryId, info.sourceId, info.kind, viewId);
        break;
      case "addAggregateBlock":
        var queryId = (info.queryId !== undefined) ? info.queryId: code.activeItemId();
        diffs = diff.addAggregateBlock(queryId, info.kind);
        var primitive = ixer.index("primitive")[info.kind];
        if(primitive) {
          var viewId = diffs[0][2][0];
          dispatch("addPrimitiveSource", {viewId: viewId, primitiveId: info.kind}); // @FIXME: Hacky, I know, but I need to send half to the server.
        }
        break;
      case "addUnionBlock":
        var queryId = (info.queryId !== undefined) ? info.queryId: code.activeItemId();
        diffs = diff.addUnionBlock(queryId);
        break;
      case "removeViewBlock":
        var view = ixer.index("view")[info.viewId];
        var blockId = ixer.index("view to block")[info.viewId];
        var block = ixer.index("block")[blockId];
        var sources = ixer.index("view to sources")[info.viewId] || [];
        diffs = [["view", "removed", view],
                 ["block", "removed", block]];
        for(var ix = 0; ix < sources.length; ix++) {
          var sourceId = sources[ix][code.ix("source", "source")];
          diffs = diffs.concat(diff.removeViewSource(info.viewId, sourceId));
        }
        if(view[code.ix("view", "kind")] === "aggregate") {
          console.warn("@FIXME: Remove aggregate entries for view on removal.");
        }
        break;
      case "addViewSelection":
        diffs = diff.addViewSelection(info.viewId, info.sourceId, info.sourceFieldId, info.fieldId);
        break;
      case "addUnionSelection":
        diffs = diff.addViewSelection(info.viewId, info.sourceId, info.sourceFieldId, info.fieldId);

        // do not send to server unless selects.length = fields.length * sources.length
        var sourceIdIx = code.ix("source", "source");
        var numSources = (ixer.index("view to sources")[info.viewId] || []).reduce(function(memo, source) {
          if(source[sourceIdIx] !== info.sourceId) { return memo + 1; }
          return memo;
        }, 1);
        var fieldIdIx = code.ix("field", "field");
        var numFields = (ixer.index("view to fields")[info.viewId] || []).reduce(function(memo, field) {
          if(field[fieldIdIx] !== info.fieldId) { return memo + 1; }
          return memo;
        }, 1);
        var selectSourceIx = code.ix("select", "source");
        var selectFieldIx = code.ix("select", "view field");
        var selects = (ixer.index("view to selects")[info.viewId] || []);
        var numSelects = selects.reduce(function(memo, select) {
          if(select[selectSourceIx] !== info.sourceId
             || select[selectFieldIx] !== info.fieldId) { return memo + 1; }
          return memo;
        }, 1);

        // @FIXME: This went from okay to bad fast.
        if(numSelects !== numFields * numSources) {
          sendToServer = false;
        } else {
          diffs = diffs.concat(selects.map(function(select) {
            return ["select", "inserted", select];
          }));
          var sources = ixer.index("view to sources")[info.viewId] || [];
          diffs = diffs.concat(sources.map(function(source) {
            return ["source", "inserted", source];
          }));
          var blockFields = ixer.index("view and source to block fields")[info.viewId]["selection"] || [];
          diffs = diffs.concat(blockFields.map(function(blockField) {
            return ["block field", "inserted", blockField];
          }));
          var fields = ixer.index("view to fields")[info.viewId] || [];
          diffs = diffs.concat(fields.map(function(field) {
            return ["field", "inserted", field];
          }));
          var fieldIdIx = code.ix("field", "field");
          diffs = diffs.concat(fields.map(function(field) {
            var id = field[fieldIdIx];
            return ["display name", "inserted", [id, code.name(id)]];
          }));
        }
        break;
      case "addViewSource":
        diffs = diff.addViewSource(info.viewId, info.sourceId, info.kind);
        var view = ixer.index("view")[info.viewId];
        var kind = view[code.ix("view", "kind")];
        if(kind === "union") {
          var selects = (ixer.index("view to selects")[info.viewId] || []);
          if(selects.length) {
            sendToServer = false;
          }
        }
        break;
      case "removeViewSource":
        diffs = diff.removeViewSource(info.viewId, info.sourceId);
        break;
      case "addViewConstraint":
        diffs = diff.addViewConstraint(info.viewId, {operation: "=", leftSource: info.leftSource, leftField: info.leftField});
        sendToServer = false;
        break;
      case "updateViewConstraint":
        var viewId = ixer.index("constraint to view")[info.constraintId];

        // @TODO: redesign this to pass in opts directly.
        var opts = code.getConstraint(info.constraintId);
        if(info.type === "left") {
          opts.leftField = info.value.field[code.ix("field", "field")];
          opts.leftSource = info.value.source[code.ix("source", "source")];
        } else if(info.type === "right") {
          opts.rightField = info.value.field[code.ix("field", "field")];
          opts.rightSource = info.value.source[code.ix("source", "source")];
        } else if(info.type === "operation") {
          opts.operation = info.value;
        }


        var complete = code.isConstraintComplete(opts);
        var constraints = ixer.index("source to constraints")[opts.leftSource] || [];
        var constraintOpts = constraints.map(function(constraint) {
          var constraintId = constraint[0];
          if(constraintId === info.constraintId) { return; }
          var opts = code.getConstraint(constraintId);

          if(!code.isConstraintComplete(opts)) {
            complete = false;
          }
          return [constraintId, opts];
        });

        console.log(opts, complete);

        diffs = diff.updateViewConstraint(info.constraintId, opts);
        if(complete) {
          diffs = constraintOpts.reduce(function(memo, constraintPair) {
            if(!constraintPair) { return memo; }
            return memo.concat(diff.updateViewConstraint(constraintPair[0], constraintPair[1]));
          }, diffs);
          diffs.push(["source", "inserted", ixer.index("source")[viewId][opts.leftSource]]);
          //@FIXME: Chris added this because the server was never being sent the actual constraint entry
          //I suspect this is supposed to work some other way?
          diffs.push(["constraint", "inserted", [info.constraintId, viewId]])

        } else {
          sendToServer = false;
          console.log("incomplete", diffs);
        }

        break;
      case "removeViewConstraint":
        diffs = diff.removeViewConstraint(info.constraintId);
        break;
      case "updateAggregateSort":
        var params = {};
        params[info.key] = info.value;
        diffs = diff.updateAggregateSort(info.viewId, params.field, params.direction);
        var neue = diffs[0][2];
        sendToServer = neue[code.ix("aggregate sorting", "inner field")]
        && neue[code.ix("aggregate sorting", "direction")];
        break;
      case "updateAggregateLimit":
        sendToServer = info.sendToServer;
        var table = (info.key === "from") ? "aggregate limit from" : "aggregate limit to";

        // @FIXME: Hard-coded to work with constants only.
        var constantId = uuid();
        var limit = ixer.index("view to " + table)[info.viewId];
        if(!limit) { limit = [info.viewId, "constant", constantId]; }
        else {
          constantId = limit[2];
          var oldConstant = ixer.index("constant")[constantId];
          if(oldConstant && oldConstant[1] !== info.value) {
            diffs.push(["constant", "removed", oldConstant]);
          }
        }

        if(info.value) {
          diffs.push(["constant", "inserted", [constantId, info.value]],
                     [table, "inserted", limit]);
        } else {
          diffs.push([table, "removed", limit]);
        }
        if(sendToServer && localState.initialValue && localState.initialValue !== info.value) {
          diffs.push(["constant", "removed", [constantId, localState.initialValue]]);
        }

        break;
      case "groupView":
        var old = ixer.index("grouped by")[info.inner];
        if(old) { throw new Error("Cannot group by multiple views."); }
        var left = ixer.index("constraint left")[info.constraintId] || [];
        var innerField = left[code.ix("constraint left", "left field")];
        diffs = [["grouped by", "inserted", [info.inner, innerField, info.outer, info.outerField]]];
        diffs = diffs.concat(diff.removeViewConstraint(info.constraintId));
        break;
      case "addPrimitiveSource":
        diffs = diff.addPrimitiveSource(info.viewId, info.primitiveId);

        sendToServer = false;
        break;
      case "addUiComponentElement":
        var elemId = uuid();
        var neue = [txId, elemId, info.componentId, info.layerId, info.control, info.left, info.top, info.right, info.bottom];
        var appStyleId = uuid();
        var typStyleId = uuid();
        diffs.push(["uiComponentElement", "inserted", neue]);
        diffs.push(["uiStyle", "inserted", [txId, appStyleId, "appearance", elemId, false]],
                   ["uiStyle", "inserted", [txId, typStyleId, "typography", elemId, false]],
                   ["uiStyle", "inserted", [txId, typStyleId, "content", elemId, false]]);

        // @TODO: Instead of hardcoding, have a map of special element diff handlers.
        if(info.control === "map") {
          var mapId = uuid();
          diffs.push(["uiMap", "inserted", [txId, mapId, elemId, 0, 0, 4]],
                     ["uiMapAttr", "inserted", [txId, mapId, "lat", 0]],
                     ["uiMapAttr", "inserted", [txId, mapId, "lng", 0]],
                     ["uiMapAttr", "inserted", [txId, mapId, "zoom", 0]]);
        }
        localState.uiSelection = [elemId];
        break;
      case "resizeSelection":
        storeEvent = false;
        sendToServer = false;
        var sel = localState.uiSelection;
        var elementIndex = ixer.index("uiComponentElement");
        var ratioX = info.widthRatio;
        var ratioY = info.heightRatio;
        var oldBounds = info.oldBounds;
        var neueBounds = info.neueBounds;
        sel.forEach(function(cur) {
          var elem = elementIndex[cur];
          var neue = elem.slice();
          neue[0] = txId;
          //We first find out the relative position of the item in the selection
          //then adjust by the given ratio and finall add the position of the selection
          //back in to get the new absolute coordinates
          neue[5] = Math.floor(((neue[5] - oldBounds.left) * ratioX) + neueBounds.left); //left
          neue[7] = Math.floor(((neue[7] - oldBounds.right) * ratioX) + neueBounds.right); //right
          neue[6] = Math.floor(((neue[6] - oldBounds.top) * ratioY) + neueBounds.top); //top
          neue[8] = Math.floor(((neue[8] - oldBounds.bottom) * ratioY) + neueBounds.bottom); //bottom
          diffs.push(["uiComponentElement", "inserted", neue], ["uiComponentElement", "removed", elem]);
        });
        break;
      case "moveSelection":
        storeEvent = false;
        sendToServer = false;
        var sel = localState.uiSelection;
        var elementIndex = ixer.index("uiComponentElement");
        var elem = elementIndex[info.elemId];
        var diffX = info.x !== undefined ? info.x - elem[5] : 0;
        var diffY = info.y !== undefined ? info.y - elem[6] : 0;
        if(diffX || diffY) {
          sel.forEach(function(cur) {
            var elem = elementIndex[cur];
            var neue = elem.slice();
            neue[0] = txId;
            neue[3] = info.layer || neue[3];
            neue[5] += diffX; //left
            neue[7] += diffX; //right
            neue[6] += diffY; //top
            neue[8] += diffY; //bottom
            diffs.push(["uiComponentElement", "inserted", neue],
                       ["uiComponentElement", "removed", elem]);
          });
        }
        break;
      case "bindGroup":
        var prev = ixer.index("groupToBinding")[info.groupId];
        if(prev) {
          diffs.push(["uiGroupBinding", "removed", [info.groupId, prev]]);
        }
        diffs.push(["uiGroupBinding", "inserted", [info.groupId, info.itemId]]);
        break;
      case "bindAttr":
        var elemId = info.elementId;
        var attr = info.attr;
        var field = info.field;
        var prev = (ixer.index("elementAttrToBinding")[elemId] || {})[attr];
        if(prev) {
          diffs.push(["uiAttrBinding", "removed", [elemId, attr, prev]]);
        }
        diffs.push(["uiAttrBinding", "inserted", [elemId, attr, field]]);
        break;
      case "stopChangingSelection":
        var sel = localState.uiSelection;
        var elementIndex = ixer.index("uiComponentElement");
        var elem = elementIndex[info.elemId];
        var oldElements = info.oldElements;
        sel.forEach(function(cur, ix) {
          var elem = elementIndex[cur];
          var old = oldElements[ix];
          diffs.push(["uiComponentElement", "inserted", elem],
                     ["uiComponentElement", "removed", old]);
        });
        break;
      case "offsetSelection":
        storeEvent = false;
        sendToServer = false;
        var sel = localState.uiSelection;
        var elementIndex = ixer.index("uiComponentElement");
        var diffX = info.diffX;
        var diffY = info.diffY;
        if(diffX || diffY) {
          sel.forEach(function(cur) {
            var elem = elementIndex[cur];
            var neue = elem.slice();
            neue[0] = txId;
            neue[3] = info.layer || neue[3];
            neue[5] += diffX; //left
            neue[7] += diffX; //right
            neue[6] += diffY; //top
            neue[8] += diffY; //bottom
            diffs.push(["uiComponentElement", "inserted", neue],
                       ["uiComponentElement", "removed", elem]);
          });
        }
        break;
      case "deleteSelection":
        var sel = localState.uiSelection;
        var elementIndex = ixer.index("uiComponentElement");
        sel.forEach(function(cur) {
          var elem = elementIndex[cur];
          diffs.push(["uiComponentElement", "removed", elem]);
        });
        localState.uiSelection = null;
        break;
      case "setAttributeForSelection":
        storeEvent = info.storeEvent;
        sendToServer = info.storeEvent;
        var style = getUiPropertyType(info.property);
        if(!style) { throw new Error("Unknown attribute type for property:", info.property, "known types:", uiProperties); }

        var sel = localState.uiSelection;
        sel.forEach(function(cur) {
          var id = cur;
          var styleId = ixer.index("uiElementToStyle")[id][style][1];
          var oldProps = ixer.index("uiStyleToAttr")[styleId];
          if(oldProps && oldProps[info.property]) {
            diffs.push(["uiComponentAttribute", "removed", oldProps[info.property]]);
          }
          diffs.push(["uiComponentAttribute", "inserted", [0, styleId, info.property, info.value, false]]);
        });
        break;
      case "stopSetAttributeForSelection":
        var style = getUiPropertyType(info.property);
        if(!style) { throw new Error("Unknown attribute type for property:", info.property, "known types:", uiProperties); }

        var sel = localState.uiSelection;
        var oldAttrs = info.oldAttrs;
        sel.forEach(function(cur, ix) {
          var id = cur;
          var styleId = ixer.index("uiElementToStyle")[id][style][1];
          var oldProps = ixer.index("uiStyleToAttr")[styleId];
          if(oldProps && oldProps[info.property]) {
            diffs.push(["uiComponentAttribute", "inserted", oldProps[info.property]]);
          }
          if(oldAttrs[ix]) {
            diffs.push(["uiComponentAttribute", "removed", oldAttrs[ix]]);
          }
        });
        break;
      case "setSelectionStyle":
        var styleId = info.id;
        var type = info.type;
        var sel = localState.uiSelection;
        sel.forEach(function(id) {
          var prevStyle = ixer.index("uiElementToStyle")[id][type];
          diffs.push(["uiStyle", "inserted", [txId, styleId, type, id, info.shared]],
                     ["uiStyle", "removed", prevStyle]);
        });
        break;
      case "duplicateSelection":
        var sel = localState.uiSelection;
        var elementIndex = ixer.index("uiComponentElement");
        sel.forEach(function(cur) {
          var elem = elementIndex[cur];
          var neueId = uuid();
          diffs.push.apply(diffs, diff.duplicateElement(elem, neueId, localState.txId++));
        });
        break;

      case "undo":
        storeEvent = false;
        diffs = scaryUndoEvent();
        break;
      case "redo":
        storeEvent = false;
        diffs = scaryRedoEvent();
        break;
      default:
        console.error("Unhandled dispatch:", evt, info);
        break;
    }


    if(diffs && diffs.length) {
      if(storeEvent) {
        var eventItem = {event: event, diffs: diffs, children: [], parent: eventStack, localState: clone(localState)};
        eventStack.children.push(eventItem);
        eventStack = eventItem;
      }

      ixer.handleDiffs(diffs);
      if(sendToServer) {
        window.client.sendToServer(diffs);
      }
      render();
    } else {
      //       console.warn("No diffs to index, skipping.");
    }
  }

  //---------------------------------------------------------
  // Root
  //---------------------------------------------------------

  function root() {
    var itemId = code.activeItemId();
    var type = ixer.index("editor item to type")[itemId];

    var workspace;
    if(type === "query") {
      workspace = queryWorkspace(itemId);
    } else if(type === "ui") {
      workspace = uiWorkspace(itemId);
    } else if(type === "table") {
      workspace = tableWorkspace(itemId);
    }
    var arrowDir = localState.showMenu ? "left" : "right";
    return {id: "root", c: "root", children: [
      editorItemList(itemId),
      {c: "items-toggle ion-ios-arrow-" + arrowDir, click: toggleMenu},
      workspace,
    ]};
  }

  function editorItemList(itemId) {
    var views = ixer.facts("editor item");
    // @TODO: filter me based on tags local and compiler.
    var items = ixer.facts("editor item").map(function(cur) {
      var id = cur[0];
      var type = cur[1];
      var klass = "editor-item " + type;
      var icon = "ion-grid";
      if(type === "query") {
        icon = "ion-cube";
      } else if(type === "ui") {
        icon = "ion-image";
      }
      if(itemId === id) {
        klass += " selected";
      }

      var name = code.name(id) || "";
      return {c: klass, name: name, click: selectEditorItem, dblclick: closeSelectEditorItem, dragData: {value: id, type: "view"}, itemId: id, draggable: true, dragstart: dragItem, children: [
        {c: "icon " + icon},
        {text: name},
      ]};
    })
    items.sort(function(a, b) {
      return a.name.localeCompare(b.name);
    });
    var width = 0;
    if(localState.showMenu) {
      width = 200;
    }
    return {c: "editor-item-list", width:width, children: [
      {c: "adder", children: [
        {c: "button table", click: addItem, event: "addTable", children: [
          {c: "ion-grid"},
          {c: "ion-plus"},
        ]},
        {c: "button query", click: addItem, event: "addQuery", children: [
          {c: "ion-cube"},
          {c: "ion-plus"},
        ]},
        {c: "button ui", click: addItem, event: "addUi", children: [
          {c: "ion-image"},
          {c: "ion-plus"},
        ]},
      ]},
      {c: "items", children: items}
    ]};
  }

  function addItem(e, elem) {
    dispatch(elem.event, {});
  }

  function selectEditorItem(e, elem) {
    localState.activeItem = elem.itemId;
    var type = ixer.index("editor item to type")[elem.itemId];
    if(type === "table") {
      localState.adderRows = [[], []];
    } else if(type === "ui") {
      var layer = ixer.index("parentLayerToLayers")[elem.itemId][0];
      localState.uiActiveLayer = layer[1];
    }
    render();
  }

  function closeSelectEditorItem(e, elem) {
    localState.showMenu = false;
    selectEditorItem(e, elem);
  }

  function genericWorkspace(klass, itemId, content) {
//     var finalControls = controls;
//     if(!localState.showMenu) {
//       var finalControls = [{c: "menu-toggle", click: toggleMenu, text: "items"}].concat(controls);
//     }
    var title = input(code.name(itemId), itemId, rename, rename);
    title.c += " title";
    return {id: "workspace",
            c: "workspace-container " + klass,
            children: [
              title,
              {c: "content", children: [content]}
            ]};
  }

  function toggleMenu() {
    localState.showMenu = !localState.showMenu;
    render();
  }

  function controlGroup(controls) {
    return {c: "control-group", children: controls};
  }

  //---------------------------------------------------------
  // Table workspace
  //---------------------------------------------------------

  function tableWorkspace(tableId) {
    var fields = ixer.index("view to fields")[tableId].map(function(cur) {
      return {name: code.name(cur[1]), id: cur[1]};
    });
    var rows = ixer.facts(tableId);
    var order = ixer.index("display order");
    rows.sort(function(a, b) {
      var aIx = order[tableId + JSON.stringify(a)];
      var bIx = order[tableId + JSON.stringify(b)];
      return aIx - bIx;
    });
    return genericWorkspace("",
                            tableId,
                            {c: "table-editor",
                             children: [
                               virtualizedTable(tableId, fields, rows, true)
                             ]});
  }

  function rename(e, elem, sendToServer) {
    var value = e.currentTarget.textContent;
    if(value !== undefined) {
      dispatch("rename", {value: value, id: elem.key, sendToServer: sendToServer, initial: [localState.initialKey, localState.initialValue]});
    }
  }

  function virtualizedTable(id, fields, rows, isEditable) {
    var ths = fields.map(function(cur) {
      var oninput, onsubmit;
      if(cur.id) {
        oninput = onsubmit = rename;
      }
      return {c: "header", children: [input(cur.name, cur.id, oninput, onsubmit)]};
    });
    if(isEditable) {
      ths.push({c: "header add-column ion-plus", click: addField, table: id});
    }
    var trs = [];
    rows.forEach(function(cur, rowIx) {
      var tds = [];
      for(var tdIx = 0, len = fields.length; tdIx < len; tdIx++) {
        tds[tdIx] = {c: "field"};

        // @NOTE: We can hoist this if perf is an issue.
        if(isEditable) {
          tds[tdIx].children = [input(cur[tdIx], {rowIx: rowIx, row: cur, ix: tdIx, view: id}, updateRow, submitRow)];
        } else {
          tds[tdIx].text = cur[tdIx];
        }
      }
      trs.push({c: "row", children: tds});
    })
    if(isEditable) {
      var adderRows = localState.adderRows;
      adderRows.forEach(function(cur, rowNum) {
        var tds = [];
        for(var i = 0, len = fields.length; i < len; i++) {
          tds[i] = {c: "field", children: [input(cur[i], {row: cur, numFields:len, rowNum: rowNum, ix: i, view: id}, updateAdder, maybeSubmitAdder)]};
        }
        trs.push({c: "row", children: tds});
      });
    }
    //   trs.push({id: "spacer2", c: "spacer", height: Math.max(totalRows - start - numRows, 0) * itemHeight});
    return {c: "table", children: [
      {c: "headers", children: ths},
      {c: "rows", children: trs}
    ]};
  }

  function addField(e, elem) {
    dispatch("addField", {table: elem.table});
  }

  function updateAdder(e, elem) {
    var key = elem.key;
    var row = localState.adderRows[key.rowNum];
    row[key.ix] = coerceInput(e.currentTarget.textContent);
  }

  function maybeSubmitAdder(e, elem, type) {
    var key = elem.key;
    var row = localState.adderRows[key.rowNum];
    row[key.ix] = coerceInput(e.currentTarget.textContent);
    if(row.length !== key.numFields) { return; }
    var isValid = row.every(function(cell) {
      return cell !== undefined;
    });
    if(!isValid) { return; }

    localState.adderRows.splice(key.rowNum, 1);
    if(localState.adderRows.length <= 1) {
      localState.adderRows.push([]);
    }
    dispatch("addRow", {table: key.view, neue: row});
  }

  function updateRow(e, elem) {
    var neue = elem.key.row.slice();
    neue[elem.key.ix] = coerceInput(e.currentTarget.textContent);
    dispatch("updateRow", {table: elem.key.view, ix:localState.initialKey.rowIx, old: elem.key.row.slice(), neue: neue, submit: false})
  }

  function submitRow(e, elem, type) {
    var neue = elem.key.row.slice();
    neue[elem.key.ix] = coerceInput(e.currentTarget.textContent);
    dispatch("updateRow", {table: elem.key.view, ix:localState.initialKey.rowIx, old: localState.initialKey.row.slice(), neue: neue, submit: true})
  }

  function input(value, key, oninput, onsubmit) {
    var blur, keydown;
    if(onsubmit) {
      blur = function inputBlur(e, elem) {
        onsubmit(e, elem, "blurred");
      }
      keydown = function inputKeyDown(e, elem) {
        if(e.keyCode === KEYS.ENTER) {
          onsubmit(e, elem, "enter");
        }
      }
    }
    return {c: "input text-input", contentEditable: true, input: oninput, focus: storeInitialInput, text: value, key: key, blur: blur, keydown: keydown};
  }

  function storeInitialInput(e, elem) {
    localState.initialKey = elem.key;
    localState.initialValue = elem.text;
  }

  function selectInput(value, key, options, onsubmit) {
    var blur, input;
    if(onsubmit) {
      blur = function inputBlur(e, elem) {
        onsubmit(e, elem, "blurred");
      }
      input = function inputInput(e, elem) {
        onsubmit(e, elem, "enter");
      }
    }
    var children = [];
    for(var val in options) {
      var name = options[val];
      children.push({t: "option", value: val, text: name, selected: val === value});
    }

    return {t: "select", c: "input", key: key, input: input, focus: storeInitialInput, blur: blur, children: children};
  }

  //---------------------------------------------------------
  // UI workspace
  //---------------------------------------------------------

  function uiWorkspace(componentId) {
    var elements = ixer.index("uiComponentToElements")[componentId] || [];
    var layers = ixer.index("uiComponentToLayers")[componentId] || [];
    var layerLookup = ixer.index("uiComponentLayer");
    var activeLayerId = localState.uiActiveLayer;
    if(activeLayerId && layerLookup[activeLayerId]) {
      activeLayer = layerLookup[activeLayerId];
    }

    var selectionInfo = getSelectionInfo(componentId, true);
    var canvasLayers = (ixer.index("parentLayerToLayers")[componentId] || []).map(function(layer) {
      return canvasLayer(layer, selectionInfo);
    });

    if(selectionInfo) {
      canvasLayers.push(selection(selectionInfo));
    }
    if(localState.boxSelectStart) {
      var rect = boxSelectRect();
      canvasLayers.push({c: "box-selection", top: rect.top, left: rect.left, width: rect.width, height: rect.height});
    }
    return genericWorkspace("query",
                            componentId,
                            {c: "ui-editor",
                             children: [
                               layersBox(componentId, layers, activeLayer),
                               {c: "ui-canvas-container", children: [
                                 uiControls(componentId, activeLayer),
                                 {c: "row", children: [
                                   {c: "ui-canvas", componentId: componentId, children: canvasLayers, mousedown: startBoxSelection, mouseup: stopBoxSelection, mousemove: adjustBoxSelection},
                                   {c: "attributes", children: uiInspectors(componentId, selectionInfo, layers, activeLayer)},
                                 ]},
                               ]},
                             ]});
  }

  function canvasLayer(layer, selectionInfo) {
    var layerId = layer[1];
    var subLayers = (ixer.index("parentLayerToLayers")[layerId] || []).map(function(sub) {
      return canvasLayer(sub, selectionInfo);
    });
    if(selectionInfo && layerId === localState.uiActiveLayer) {
      subLayers.unshift(uiGrid());
    }
    var elements = ixer.index("uiLayerToElements")[layerId] || [];
    var attrsIndex = ixer.index("uiStyleToAttrs");
    var stylesIndex = ixer.index("uiElementToStyles");
    var els = elements.map(function(cur) {
      var id = cur[1];
      var selected = selectionInfo ? selectionInfo.selectedIds[id] : false;

      var attrs = [];
      var styles = stylesIndex[id] || [];
      for(var ix = 0, len = styles.length; ix < len; ix++) {
        var style = styles[ix];
        attrs.push.apply(attrs, attrsIndex[style[1]]);
      }

      return control(cur, attrs, selected, layer);
    });
    return {c: "ui-canvas-layer", id: layer[1], zIndex: layer[3] + 1, children: subLayers.concat(els)};
  }

  function layersBox(componentId, layers, activeLayer) {
    var parentIndex = ixer.index("parentLayerToLayers");
    var rootLayers = parentIndex[componentId] || [];
    rootLayers.sort(function(a, b) {
      return a[3] - b[3];
    });
    var items = rootLayers.map(function(cur) {
      return layerListItem(cur, 0)
    });
    return {c: "layers-box", children: [
      {c: "controls", children: [
        {c: "add-layer ion-plus", click: addLayer, componentId: componentId},
        {c: "add-layer ion-ios-trash", click: deleteLayer, componentId: componentId},
      ]},
      {c: "layers-list", children: items}
    ]};
  }


  function addLayer(e, elem) {
    localState.openLayers[localState.uiActiveLayer] = true;
    dispatch("addUiLayer", {componentId: elem.componentId, parentLayer: localState.uiActiveLayer})
  }

  function deleteLayer(e, elem) {
    var layerId = localState.uiActiveLayer;
    var layer = ixer.index("uiComponentLayer")[layerId];
    localState.uiActiveLayer = layer[6];
    localState.uiSelection = false;
    dispatch("deleteLayer", {layer: layer});
  }

  function layerListItem(layer, depth) {
    var layerId = layer[1];
    var isOpen = localState.openLayers[layerId];
    var subItems = [];
    var indent = 15;
    if(isOpen) {
      var binding = ixer.index("groupToBinding")[layerId];
      if(binding) {
        var fieldItems = code.sortedViewFields(binding).map(function(field) {
          return {c: "layer-element group-binding", children: [
          {c: "layer-row", draggable:true, dragstart: layerDrag, type: "binding", itemId: field, children:[
            {c: "icon ion-ios-arrow-thin-right"},
            {text: code.name(field)}
          ]},
        ]}
        });
        subItems.push({c: "layer-element group-binding", children: [
          {c: "layer-row", children:[
            {c: "icon ion-ios-photos"},
            {text: code.name(binding)}
          ]},
          {c: "layer-items", children: fieldItems}
        ]});
      }

      var subLayers = ixer.index("parentLayerToLayers")[layerId];
      if(subLayers) {
        subLayers.sort(function(a, b) {
          return a[3] - b[3];
        });
        subLayers.forEach(function(cur) {
          subItems.push(layerListItem(cur, depth+1));
        });
      }
      var elements = ixer.index("uiLayerToElements")[layerId] || [];
      elements.forEach(function(cur) {
        var elemId = cur[1];
        var selectedClass = "";
        if(localState.uiSelection && localState.uiSelection.indexOf(elemId) > -1) {
          selectedClass = " selected";
        }
        subItems.push({c: "layer-element depth-" + (depth + 1) + selectedClass, control: cur, click: addToSelection, children: [
          {c: "layer-row", itemId: elemId, draggable:true, dragstart: layerDrag, type: "element", children:[
            {c: "icon ion-ios-crop" + (selectedClass ? "-strong" : "")},
            {text: cur[4]}
          ]}
        ]});
      });
    }
    var icon = isOpen ? "ion-ios-arrow-down" : "ion-ios-arrow-right";
    var activeClass = localState.uiActiveLayer === layerId ? " active" : "";
    var lockedClass = layer[4] ? "ion-locked" : "ion-unlocked";
    var hiddenClass = layer[5] ? "ion-eye-disabled" : "ion-eye";
    return {c: "layer-item depth-" + depth + activeClass, layerId: layerId, dragover: preventDefault, drop: layerDrop, click: activateLayer, dblclick: selectAllFromLayer, children: [
      {c: "layer-row", draggable: true, itemId: layerId, dragstart: layerDrag, type: "layer", children:[
        {c: "icon " + icon, click: toggleOpenLayer, layerId: layerId},
        input(code.name(layerId), layerId, rename, rename),
        {c: "controls", children: [
          {c: hiddenClass, click: toggleHidden, dblclick:stopPropagation, layer: layer},
          {c: lockedClass, click: toggleLocked, dblclick:stopPropagation, layer: layer},
        ]}
      ]},
      {c: "layer-items", children: subItems}
    ]};
  }

  function toggleOpenLayer(e, elem) {
    localState.openLayers[elem.layerId] = !localState.openLayers[elem.layerId];
    render();
  }

  function layerDrag(e, elem) {
    e.dataTransfer.setData("type", elem.type);
    e.dataTransfer.setData("itemId", elem.itemId);
    e.stopPropagation();
  }

  function layerDrop(e, elem) {
    e.stopPropagation();
    var type = e.dataTransfer.getData("type");
    if(type === "view" || type === "table" || type === "query") {
      //if it's a data item, then we need to setup a binding
      dispatch("bindGroup", {groupId: elem.layerId, itemId: e.dataTransfer.getData("value")});
    } else if(type === "layer") {
      //if it's a layer, we need to reparent it
      var layerId = e.dataTransfer.getData("itemId");
      if(layerId === elem.layerId) return;
      dispatch("changeParentLayer", {parentLayerId: elem.layerId, layerId: layerId});
    } else if(type === "element") {
      //if it's an element, set the layer
      var elementId = e.dataTransfer.getData("itemId");
      dispatch("changeElementLayer", {parentLayerId: elem.layerId, elementId: elementId});
    }
  }

  function activateLayer(e, elem) {
    e.stopPropagation();
    if(localState.uiActiveLayer !== elem.layerId) {
      localState.uiActiveLayer = elem.layerId;
      clearSelection();
    }
  }

  function selectAllFromLayer(e, elem) {
    e.stopPropagation();
    var layer = ixer.index("uiComponentLayer")[elem.layerId];
    if(layer[4] || layer[5]) return;
    var elements = ixer.index("uiLayerToElements")[elem.layerId] || [];
    var sel = e.shiftKey ? localState.uiSelection : [];
    elements.forEach(function(cur) {
      sel.push(cur[1]);
    });
    if(sel.length) {
      localState.uiSelection = sel;
    } else {
      localState.uiSelection = false;
    }
    render();
  }

  function toggleHidden(e, elem) {
    e.stopPropagation();
    //@TODO: this needs to recursively hide or unhide sub groups
    var neue = elem.layer.slice();
    neue[5] = !neue[5];
    dispatch("updateUiLayer", {neue: neue, old: elem.layer});
  }

  function toggleLocked(e, elem) {
    e.stopPropagation();
    //@TODO: this needs to recursively lock or unlock sub groups
    var neue = elem.layer.slice();
    neue[4] = !neue[4];
    dispatch("updateUiLayer", {neue: neue, old: elem.layer});
  }


  function boxSelectRect() {
    var start = localState.boxSelectStart;
    var stop = localState.boxSelectStop;
    var topBottom = start[1] < stop[1] ? [start[1], stop[1]] : [stop[1], start[1]];
    var leftRight = start[0] < stop[0] ? [start[0], stop[0]] : [stop[0], start[0]];
    var width = leftRight[1] - leftRight[0];
    var height = topBottom[1] - topBottom[0];
    return {top: topBottom[0], bottom: topBottom[1], left: leftRight[0], right: leftRight[1], width: width, height: height};
  }

  function startBoxSelection(e, elem) {
    if(!e.shiftKey) { clearSelection(e, elem); }
    var x = e.clientX;
    var y = e.clientY;
    var canvasRect = e.currentTarget.getBoundingClientRect();
    x -= Math.floor(canvasRect.left);
    y -= Math.floor(canvasRect.top);
    localState.boxSelectStart = [x, y];
    localState.boxSelectStop = [x, y];
    render();
  }

  function adjustBoxSelection(e, elem) {
    if(!localState.boxSelectStart) return;
    var x = e.clientX;
    var y = e.clientY;
    var canvasRect = e.currentTarget.getBoundingClientRect();
    x -= Math.floor(canvasRect.left);
    y -= Math.floor(canvasRect.top);
    localState.boxSelectStop[0] = x;
    localState.boxSelectStop[1] = y;
    render();
  }

  function elementIntersects(elem, rect) {
    var left = elem[5];
    var top = elem[6];
    var right = elem[7];
    var bottom = elem[8];
    return !(rect.left > right
             || rect.right < left
             || rect.top > bottom
             || rect.bottom < top);
  }

  function stopBoxSelection(e, elem) {
    if(!localState.boxSelectStart) return;
    var sel = e.shiftKey ? localState.uiSelection : [];
    var rect = boxSelectRect();
    var componentId = elem.componentId;
    var elems = ixer.index("uiComponentToElements")[componentId];
    var layerLookup = ixer.index("uiComponentLayer");
    if(elems) {
      elems.forEach(function(cur) {
        // @TODO: this allows you to select from layers that are either hidden or locked
        var elemId = cur[1];
        var layer = layerLookup[cur[3]];
        if(layer[4] || layer[5]) return;
        if(elementIntersects(cur, rect)) {
          sel.push(elemId);
        }
      });
    }
    localState.boxSelectStart = null;
    localState.boxSelectStop = null;
    if(sel.length) {
      localState.uiSelection = sel;
    } else {
      localState.uiSelection = false;
    }
    render();
  }

  function canvasRatio(context) {
    var devicePixelRatio = window.devicePixelRatio || 1;
    var backingStoreRatio = context.webkitBackingStorePixelRatio ||
        context.mozBackingStorePixelRatio ||
        context.msBackingStorePixelRatio ||
        context.oBackingStorePixelRatio ||
        context.backingStorePixelRatio || 1;

    return devicePixelRatio / backingStoreRatio;
  }

  function uiGrid() {
    return {c: "grid", id: "ui-editor-grid", t: "canvas", top: 0, left: 0,
            postRender: function(canvas) {
              var uiGridCount = 3000;
              if(canvas._rendered) return;

              var bounds = document.querySelector(".ui-canvas").getBoundingClientRect();
              var ctx = canvas.getContext("2d");
              var ratio = canvasRatio(ctx);
              canvas.width = bounds.width * ratio;
              canvas.height = bounds.height * ratio;
              canvas.style.width = bounds.width;
              canvas.style.height = bounds.height;
              ctx.scale(ratio, ratio);
              ctx.lineWidth = 1;
              ctx.strokeStyle = "#999999";
              for(var i = 0; i < uiGridCount; i++) {
                if(i % localState.uiGridSize === 0) {
                  ctx.globalAlpha = 0.3;
                } else {
                  ctx.globalAlpha = 0.1;
                }
                ctx.beginPath();
                ctx.moveTo(i * localState.uiGridSize, 0);
                ctx.lineTo(i * localState.uiGridSize, bounds.height * 2);
                ctx.stroke();
                ctx.beginPath();
                ctx.moveTo(0, i * localState.uiGridSize);
                ctx.lineTo(bounds.width * 2, i * localState.uiGridSize);
                ctx.stroke();
              }
              canvas._rendered = true;
            }};
  }

  var resizeHandleSize = 7;
  function resizeHandle(componentId, bounds, y, x) {
    var top, left;
    var halfSize = Math.floor(resizeHandleSize / 2);
    var height = bounds.bottom - bounds.top;
    var width = bounds.right - bounds.left;
    if(x === "left") {
      left = 0 - halfSize - 1;
    } else if(x === "right") {
      left = width - halfSize - 2;
    } else {
      left = (width / 2) - halfSize;
    }

    if(y === "top") {
      top = 0 - halfSize - 1;
    } else if(y === "bottom") {
      top = height - halfSize - 2;
    } else {
      top = (height / 2) - halfSize;
    }
    return {c: "resize-handle", y: y, x: x, top: top, left: left, width: resizeHandleSize, height: resizeHandleSize,  componentId: componentId,
            draggable: true, drag: resizeSelection, dragend: stopResizeSelection, bounds: bounds, dragstart: startResizeSelection, mousedown: stopPropagation};
  }

  function stopPropagation(e) {
    e.stopPropagation();
  }
  function preventDefault(e) {
    e.preventDefault();
  }

  function clearDragImage(e, elem) {
    if(e.dataTransfer) {
      e.dataTransfer.setData("text", "foo");
      e.dataTransfer.setDragImage(document.getElementById("clear-pixel"), 0, 0);
    }
  }

  function startResizeSelection(e, elem) {
    localState.oldElements = selectionToElements();
    clearDragImage(e);
  }

  function stopResizeSelection(e, elem) {
    var elems = localState.oldElements;
    localState.oldElements = null;
    dispatch("stopChangingSelection", {oldElements: elems})
  }

  function resizeSelection(e, elem) {
    var x = Math.floor(e.clientX || __clientX);
    var y = Math.floor(e.clientY || __clientY);
    if(x === 0 && y === 0) return;
    var canvasRect = e.currentTarget.parentNode.parentNode.getBoundingClientRect();
    x -= Math.floor(canvasRect.left);
    y -= Math.floor(canvasRect.top);
    var old = elem.bounds;
    var neueBounds = {left: old.left, right: old.right, top: old.top, bottom: old.bottom};
    if(elem.x === "left") {
      neueBounds.left = toGrid(localState.uiGridSize, x);
    } else if(elem.x === "right") {
      neueBounds.right = toGrid(localState.uiGridSize, x);
    }
    if(elem.y === "top") {
      neueBounds.top = toGrid(localState.uiGridSize, y);
    } else if(elem.y === "bottom") {
      neueBounds.bottom = toGrid(localState.uiGridSize, y);
    }
    var neueWidth = neueBounds.right - neueBounds.left;
    var neueHeight = neueBounds.bottom - neueBounds.top;
    if(neueWidth < 10) {
      neueWidth = 10;
      if(elem.x === "left") { neueBounds.left = neueBounds.right - 10; }
      else { neueBounds.right = neueBounds.left + 10; }
    }
    if(neueHeight < 10) {
      neueHeight = 10;
      if(elem.y === "top") { neueBounds.top = neueBounds.bottom - 10; }
      else { neueBounds.bottom = neueBounds.top + 10; }
    }
    var widthRatio = neueWidth / (old.right - old.left);
    var heightRatio = neueHeight / (old.bottom - old.top);

    if(widthRatio !== 1 || heightRatio !== 1) {
      dispatch("resizeSelection", {widthRatio: widthRatio, heightRatio: heightRatio, oldBounds: old, neueBounds: neueBounds, componentId: elem.componentId});
      elem.bounds = neueBounds;
    }
  }

  function selection(selectionInfo) {
    var componentId = selectionInfo.componentId;
    var bounds = selectionInfo.bounds;
    return {c: "selection", top: bounds.top, left: bounds.left,
            width: bounds.right - bounds.left, height: bounds.bottom - bounds.top,
            children: [
              resizeHandle(componentId, bounds, "top", "left"),
              resizeHandle(componentId, bounds, "top", "center"),
              resizeHandle(componentId, bounds, "top", "right"),
              resizeHandle(componentId, bounds, "middle", "right"),
              resizeHandle(componentId, bounds, "bottom", "right"),
              resizeHandle(componentId, bounds, "bottom", "center"),
              resizeHandle(componentId, bounds, "bottom", "left"),
              resizeHandle(componentId, bounds, "middle", "left"),
              {c: "trash ion-ios-trash", componentId: componentId, mousedown:stopPropagation, click: deleteSelection},
            ]};
  }

  function deleteSelection(e, elem) {
    dispatch("deleteSelection", {componentId: elem.componentId});
  }

  function clearSelection(e, elem) {
    localState.uiSelection = null;
    render();
  }

  function control(cur, attrs, selected, layer) {
    var id = cur[1];
    var type = cur[4];
    var selClass = selected ? " selected" : "";
    var hidden = layer[5] ? " hidden" : "";
    var locked = layer[4] ? " locked" : "";
    var klass = type + " ui-element" + selClass + hidden + locked;
    var elem = {c: klass, id: "elem" + id, left: cur[5], top: cur[6], width: cur[7] - cur[5], height: cur[8] - cur[6],
                control: cur, mousedown: addToSelection, selected: selected, zIndex: layer[3] + 1,
                draggable: true, dragover: preventDefault, drop: dropOnControl, drag: moveSelection, dragend: stopMoveSelection, dragstart: startMoveSelection, dblclick: setModifyingText};
    if(attrs) {
      for(var i = 0, len = attrs.length; i < len; i++) {
        var curAttr = attrs[i];
        var name = attrMappings[curAttr[2]] || curAttr[2];
        if(curAttr[3].constructor !== Array) {
          elem[name] = curAttr[3];
        }
      }
    }


    if(type === "image") {
      elem.attr = "backgroundImage";
    } else {
      elem.attr = "text";
    }

    var binding = (ixer.index("elementAttrToBinding")[id] || {})[elem.attr];
    if(binding) {
      elem.children = [
        {c: "attr-binding", children: [
          {c: "icon ion-ios-arrow-thin-right"},
          {text: code.name(binding)}
        ]}
      ];
      elem.text = undefined;
    }

    if(localState.modifyingUiText === id) {
      if(type === "image") {
        var curInput = input(elem.backgroundImage, {id: id}, updateImage, submitContent);
        curInput.postRender = focusOnce;
        elem.children = [curInput];
        curInput.attr = "backgroundImage";
        elem.text = undefined;
      } else {
        var curInput = input(elem.text, {id: id}, updateContent, submitContent);
        curInput.postRender = focusOnce;
        elem.children = [curInput];
        curInput.attr = "text";
        elem.text = undefined;
      }
    }

    //   if(uiCustomControlRender[type]) {
    //     elem = uiCustomControlRender[type](elem);
    //   }
    return elem;
  }

  function dropOnControl(e, elem) {
    var type = e.dataTransfer.getData("type");
    if(type === "binding") {
      dispatch("bindAttr", {attr: elem.attr, elementId: elem.control[1], field: e.dataTransfer.getData("itemId")})
      e.stopPropagation();
    }
  }

  function setModifyingText(e, elem) {
    localState.modifyingUiText = elem.control[1];
    startAdjustAttr(e, elem);
    render();
  }

  function updateContent(e, elem) {
    dispatch("setAttributeForSelection", {componentId: elem.key.id, property: "text", value: e.currentTarget.textContent});
  }

  function updateImage(e, elem) {
    dispatch("setAttributeForSelection", {componentId: elem.key.id, property: "backgroundImage", value: e.currentTarget.textContent});
  }

  function submitContent(e, elem) {
    localState.modifyingUiText = false;
    dispatch("stopSetAttributeForSelection", {oldAttrs: localState.initialAttrs, property: elem.attr});
    render();
  }

  function addToSelection(e, elem) {
    e.stopPropagation();
    if(elem.selected) return;
    if(!e.shiftKey || !localState.uiSelection) {
      localState.uiSelection = [];
    }
    var layer = ixer.index("uiComponentLayer")[elem.control[3]];
    if(layer[4] || layer[5]) return;
    localState.uiSelection.push(elem.control[1]);
    localState.uiActiveLayer = elem.control[3];
    render();
  }


  var __clientX, __clientY;
  document.body.addEventListener("dragover", function(e) {
    //@HACK: because Firefox is a browser full of sadness, they refuse to
    //set clientX and clientY on drag events. As such we have this ridiculous
    //workaround of tracking position at the body.
    __clientX = e.clientX;
    __clientY = e.clientY;
  });

  function toGrid(size, value) {
    return Math.round(value / size) * size;
  }

  function startMoveSelection(e, elem) {
    var x = e.clientX || __clientX;
    var y = e.clientY || __clientY;
    if(x === 0 && y === 0) return;
    var canvasRect = e.currentTarget.parentNode.getBoundingClientRect();
    localState.dragOffsetX = x - elem.left - canvasRect.left;
    localState.dragOffsetY = y - elem.top - canvasRect.top;
    localState.initialElements = selectionToElements();
    clearDragImage(e);
    if(e.altKey) {
      //@HACK: if you cause a rerender before the event finishes, the drag is killed?
      setTimeout(function() {
        dispatch("duplicateSelection", {componentId: elem.control[2]});
      }, 0);
    }
  }

  function moveSelection(e, elem) {
    var x = Math.floor(e.clientX || __clientX);
    var y = Math.floor(e.clientY || __clientY);
    if(x === 0 && y === 0) return;
    var canvasRect = e.currentTarget.parentNode.getBoundingClientRect();
    x -= Math.floor(canvasRect.left);
    y -= Math.floor(canvasRect.top);
    var neueX = toGrid(localState.uiGridSize, Math.floor(x - localState.dragOffsetX));
    var neueY = toGrid(localState.uiGridSize, Math.floor(y - localState.dragOffsetY));
    dispatch("moveSelection", {x: neueX, y: neueY, elemId: elem.control[1], componentId: elem.control[2]});
  }

  function stopMoveSelection(e, elem) {
    var elems = localState.initialElements;
    localState.initialElements = null;
    dispatch("stopChangingSelection", {oldElements: elems})
  }

  function selectionToElements() {
    if(localState.uiSelection) {
      var elementIndex = ixer.index("uiComponentElement");
      return localState.uiSelection.map(function(cur) {
        return elementIndex[cur];
      });
    }
    return [];
  }

  function getSelectionInfo(componentId, withAttributes) {
    var sel = localState.uiSelection;
    var elements;
    if(sel) {
      var elementIndex = ixer.index("uiComponentElement");
      elements = sel.map(function(cur) {
        return elementIndex[cur];
      });

      var result = getGroupInfo(elements, withAttributes);

      result.componentId = componentId;
      result.selectedIds = result.ids;
      return result;
    }
    return false;
  }

  function getGroupInfo(elements, withAttributes) {
    elements = elements || [];

    var attrsIndex = ixer.index("uiStyleToAttrs");
    var stylesIndex = ixer.index("uiElementToStyles");

    var ids = {};
    var attributes = {};
    var styles = {};
    var els = elements.map(function(cur) {
      var id = cur[1];
      ids[id] = true;
      if(withAttributes !== undefined) {
        var elStyles = stylesIndex[id];
        if(!elStyles) { return cur; }

        var attrs = [];
        for(var ix = 0, len = elStyles.length; ix < len; ix++) {
          var style = elStyles[ix];
          var type = style[2];
          if(styles[type] === undefined) { styles[type] = style; }
          else if(!style || !styles[type] || styles[type][1] !== style[1]) { styles[type] = null; }

          attrs.push.apply(attrs, attrsIndex[style[1]]);
        }

        if(attrs) {
          attrs.forEach(function(cur) {
            var key = cur[2];
            var value = cur[3];
            if(attributes[key] === undefined) {
              attributes[key] = value;
            } else if(attributes[key] !== value) {
              attributes[key] = null;
            }
          });
        }
      }
      return cur;
    });
    var bounds = boundElements(els);
    return {ids: ids, elements: els, bounds: bounds, attributes: attributes, styles: styles};
  }


  function boundElements(elems) {
    var bounds = {top: Infinity, left: Infinity, bottom: -Infinity, right: -Infinity};
    elems.forEach(function(cur) {
      var left = cur[5], top = cur[6], right = cur[7], bottom = cur[8];
      if(left < bounds.left) {
        bounds.left = left;
      }
      if(top < bounds.top) {
        bounds.top = top;
      }
      if(right > bounds.right) {
        bounds.right = right;
      }
      if(bottom > bounds.bottom) {
        bounds.bottom = bottom;
      }
    });
    return bounds;
  }


  var uiControlInfo = [{text: "text", icon: "text-control", iconText: "T"},
                       {text: "image", icon: "ion-image"},
                       {text: "box", icon: "ion-stop"},
                       {text: "button", icon: "ion-share"},
                       {text: "input", icon: "ion-compose"},
                       {text: "map", icon: "ion-ios-location"}
                      ];

  function uiControls(componentId, activeLayer) {
    var items = uiControlInfo.map(function(cur) {
      var icon = {c: "icon " + cur.icon};
      if(cur.iconText) {
        icon.text = cur.iconText;
      }
      return {c: "control", click: addElement, controlType: cur.text, componentId: componentId, layer: activeLayer,
              children: [
                icon,
                {text: cur.text}
              ]};
    })
    return controlGroup(items);
  }

  function addElement(e, elem) {
    dispatch("addUiComponentElement", {componentId: elem.componentId,
                                       layerId: elem.layer[1],
                                       control: elem.controlType,
                                       left: elem.left || 100,
                                       right: elem.right || 200,
                                       top: elem.top || 100,
                                       bottom: elem.bottom || 200})
  }


  var attrMappings = {"content": "text"};
  var uiProperties = {};
  function uiInspectors(componentId, selectionInfo, layers, activeLayer) {
    var inspectors = [];
    var activeLayerId;
    var binding;
    var elements;
    if(activeLayer) {
      activeLayerId = activeLayer[1];
      elements = ixer.index("uiLayerToElements")[activeLayerId];
      binding = ixer.index("groupToBinding")[activeLayerId];
    }
    if(selectionInfo) {
      // @TODO: Only show appropriate inspectors for each type based on trait instead of hardcoding.
      inspectors.push(layoutInspector(selectionInfo, binding),
                      appearanceInspector(selectionInfo, binding),
                      textInspector(selectionInfo, binding));

      //       var showMapInspector = selectionInfo.elements.every(function(cur) {
      //         return cur[4] === "map";
      //       });
      //       if(showMapInspector) {
      //         var mapInfo = getMapGroupInfo(selectionInfo.elements, true)
      //         inspectors.push(mapInspector(selectionInfo, mapInfo, binding));
      //       }
    } else if(activeLayer) {
      inspectors.push(layerInspector(activeLayer, elements));
    }
    return inspectors;
  }

  function adjustable(value, start, stop, step) {
    return {c: "adjustable", mousedown: startAdjusting, adjustHandler: adjustAdjustable,
            value: value, start: start, stop: stop, step: step,  text: value};
  }

  var adjustableShade = document.createElement("div");
  adjustableShade.className = "adjustable-shade";
  adjustableShade.addEventListener("mousemove", function(e) {
    if(adjusterInfo) {
      adjusterInfo.handler(e, renderer.tree[adjusterInfo.elem.id]);
    }
  })

  adjustableShade.addEventListener("mouseup", function(e) {
    if(adjusterInfo.elem.finalizer) {
      adjusterInfo.elem.finalizer(e, renderer.tree[adjusterInfo.elem.id]);
    }
    adjusterInfo = false;
    document.body.removeChild(adjustableShade);
  })

  var adjusterInfo;
  function startAdjusting(e, elem) {
    if(elem.initializer) {
      elem.initializer(e, elem);
    }
    adjusterInfo = {elem: elem, startValue: elem.value, handler: elem.adjustHandler, bounds: {left: e.clientX, top: e.clientY}};
    document.body.appendChild(adjustableShade);
  }

  function adjustAdjustable(e, elem) {
    var x = e.clientX || __clientX;
    var y = e.clientY || __clientY;
    if(x === 0 && y === 0) return;
    var rect = adjusterInfo.bounds;
    var offsetX = Math.floor(x - rect.left);
    var offsetY = Math.floor(y - rect.top);
    var adjusted = Math.floor(adjusterInfo.startValue + offsetX);
    var neue = Math.min(Math.max(elem.start, adjusted), elem.stop);
    if(elem.handler) {
      elem.handler(elem, neue);
    }
  }

  uiProperties.layout = ["top", "left", "width", "height"];
  function layoutInspector(selectionInfo, binding) {
    var componentId = selectionInfo.componentId;
    var bounds = selectionInfo.bounds;
    var width = bounds.right - bounds.left;
    var height = bounds.bottom - bounds.top;
    var widthAdjuster = adjustable(width, 1, 1000, 1);
    widthAdjuster.handler = adjustWidth;
    widthAdjuster.componentId = componentId;
    widthAdjuster.bounds = bounds;
    widthAdjuster.initializer = startResizeSelection;
    widthAdjuster.finalizer = stopResizeSelection;
    var heightAdjuster = adjustable(height, 1, 1000, 1);
    heightAdjuster.handler = adjustHeight;
    heightAdjuster.componentId = componentId;
    heightAdjuster.bounds = bounds;
    heightAdjuster.initializer = startResizeSelection;
    heightAdjuster.finalizer = stopResizeSelection;
    var topAdjuster = adjustable(bounds.top, 0, 100000, 1);
    topAdjuster.handler = adjustPosition;
    topAdjuster.componentId = componentId;
    topAdjuster.coord = "top";
    topAdjuster.initializer = startMoveSelection;
    topAdjuster.finalizer = stopMoveSelection;
    var leftAdjuster = adjustable(bounds.left, 0, 100000, 1);
    leftAdjuster.handler = adjustPosition;
    leftAdjuster.componentId = componentId;
    leftAdjuster.coord = "left";
    leftAdjuster.initializer = startMoveSelection;
    leftAdjuster.finalizer = stopMoveSelection;
    //pos, size
    return {c: "option-group size-attributes", children: [
      {c: "size-outline"},
      {c: "width-outline"},
      {c: "height-outline"},
      {c: "top-left-point", children :[
        leftAdjuster,
        {text: ","},
        topAdjuster,
      ]},
      {c: "width-adjuster", children: [widthAdjuster]},
      {c: "height-adjuster", children: [heightAdjuster]},
    ]};
  }

  uiProperties.appearance = ["backgroundColor", "backgroundImage", "borderColor", "borderWidth", "borderRadius", "opacity"];
  function appearanceInspector(selectionInfo, binding) {
    var attrs = selectionInfo.attributes;
    var componentId = selectionInfo.componentId;
    var styleName;
    if(selectionInfo.styles.appearance && selectionInfo.styles.appearance[4]) {
      styleName = {value:selectionInfo.styles.appearance[1], text: code.name(selectionInfo.styles.appearance[1])};
    } else {
      styleName = {text: "No visual style", value: "none"};
    }

    var borderColorPicker = colorSelector(componentId, "borderColor", attrs["borderColor"]);
    borderColorPicker.backgroundColor = undefined;

    var opacity = attrs["opacity"] == undefined ? 100 : attrs["opacity"] * 100;
    var opacityAdjuster = adjustable(opacity, 0, 100, 1);
    opacityAdjuster.text = Math.floor(opacity) + "%";
    opacityAdjuster.handler = adjustOpacity;
    opacityAdjuster.componentId = componentId;
    opacityAdjuster.initializer = startAdjustAttr;
    opacityAdjuster.finalizer = stopAdjustAttr;
    opacityAdjuster.attr = "opacity";

    var borderWidth = attrs["borderWidth"] === undefined ? 0 : attrs["borderWidth"];
    var borderWidthAdjuster = adjustable(borderWidth, 0, 20, 1);
    borderWidthAdjuster.text = borderWidth;
    borderWidthAdjuster.handler = adjustAttr;
    borderWidthAdjuster.attr = "borderWidth";
    borderWidthAdjuster.componentId = componentId;
    borderWidthAdjuster.initializer = startAdjustAttr;
    borderWidthAdjuster.finalizer = stopAdjustAttr;

    var borderRadius = attrs["borderRadius"] === undefined ? 0 : attrs["borderRadius"];
    var borderRadiusAdjuster = adjustable(borderRadius, 0, 100, 1);
    borderRadiusAdjuster.text = borderRadius;
    borderRadiusAdjuster.handler = adjustAttr;
    borderRadiusAdjuster.attr = "borderRadius";
    borderRadiusAdjuster.componentId = componentId;
    borderRadiusAdjuster.initializer = startAdjustAttr;
    borderRadiusAdjuster.finalizer = stopAdjustAttr;

    if(!localState.addingAppearanceStyle) {
      var sharedAppearance = (ixer.index("stylesBySharedAndType")[true] || {})["appearance"] || [];
      var styles = sharedAppearance.map(function(cur) {
        return {value: cur[1], text: code.name(cur[1])};
      });
      styles.unshift({text: "No text style", value: "none"});
      styles.push({text: "Add a new style", value: "addStyle"});
      var visualStyle = selectable(styleName, styles);
      visualStyle.c += " styleSelector";
      visualStyle.handler = function(elem, value) {
        if(value === "none") {
          dispatch("setSelectionStyle", {type: "appearance", id: uuid(), shared: false});
        } else if(value === "addStyle") {
          localState.addingAppearanceStyle = uuid();
          dispatch("setSelectionStyle", {type: "appearance", id: localState.addingAppearanceStyle, shared: true});
        } else {
          dispatch("setSelectionStyle", {type: "appearance", id: value, shared: true});
        }
        render();
      }
    } else {
      visualStyle = input("", localState.addingAppearanceStyle, rename, doneAddingStyle);
      visualStyle.postRender = focusOnce;
    }

    return {c: "option-group visual-attributes", children: [
      visualStyle,
      {c: "layout-box-filled", backgroundColor: attrs["backgroundColor"], borderRadius: attrs["borderRadius"], children: [
        colorSelector(componentId, "backgroundColor", attrs["backgroundColor"])
      ]},
      opacityAdjuster,
      {c: "border-options", children: [
        {c: "layout-box-outline", borderRadius: attrs["borderRadius"], borderWidth: (borderWidth > 10 ? 10 : borderWidth || 1), borderColor: attrs["borderColor"], children: [borderColorPicker]},
        {c: "border-radius-outline"},
        {c: "border-radius-adjuster", children: [borderRadiusAdjuster]},
      ]},
      borderWidthAdjuster,
    ]};
  }

  function selectable(activeItem, items, setFont) {
    var options = items.map(function(cur) {
      var value, text;
      if(typeof cur === "string") {
        value = cur;
        text = cur;
      } else {
        value = cur.value;
        text = cur.text;
      }
      var item = {t: "option", value: value, text: text};
      if(setFont) {
        item.fontFamily = cur;
      }
      if((activeItem.value || activeItem) === value) {
        item.selected = "selected";
      }
      return item;
    })
    var value = typeof activeItem === "string" ? activeItem : activeItem.text;
    return {c: "selectable", change: selectSelectable, children: [
      {t: "select", children: options},
      {c: "selectable-value", text: value}
    ]}
  }

  function selectSelectable(e, elem) {
    if(elem.handler) {
      elem.handler(elem, e.target.value);
    }
  }

  var alignMapping = {
    "flex-start": "Left",
    "center": "Center",
    "flex-end": "Right",
  }
  var vAlignMapping = {
    "flex-start": "Top",
    "center": "Center",
    "flex-end": "Bottom",
  }
  function selectVerticalAlign(elem, value) {
    var final = "center";
    if(value === "Top") {
      final = "flex-start";
    } else if(value === "Bottom") {
      final = "flex-end";
    }
    dispatch("setAttributeForSelection", {componentId: elem.componentId, property: "verticalAlign", value: final, storeEvent: true});
  }

  function selectAlign(elem, value) {
    var final = "center";
    if(value === "Left") {
      final = "flex-start";
    } else if(value === "Right") {
      final = "flex-end";
    }
    dispatch("setAttributeForSelection", {componentId: elem.componentId, property: "textAlign", value: final, storeEvent: true});
  }

  uiProperties.typography = ["fontFamily", "fontSize", "color", "textAlign", "verticalAlign"];
  uiProperties.content = ["text"];
  function textInspector(selectionInfo, binding) {
    var componentId = selectionInfo.componentId;
    var attrs = selectionInfo.attributes;
    var styleName;
    if(selectionInfo.styles.typography && selectionInfo.styles.typography[4]) {
      styleName = {value:selectionInfo.styles.typography[1], text: code.name(selectionInfo.styles.typography[1])};
    } else {
      styleName = {text: "No text style", value: "none"};
    }

    var font = attrs["fontFamily"] || "Helvetica Neue";
    var fontPicker = selectable(font, ["Times New Roman", "Verdana", "Arial", "Georgia", "Avenir", "Helvetica Neue"], true);
    fontPicker.componentId = componentId;
    fontPicker.handler = adjustAttr;
    fontPicker.attr = "fontFamily";
    fontPicker.storeEvent = true;

    var fontSize = attrs["fontSize"] === undefined ? 16 : attrs["fontSize"];
    var fontSizeAdjuster = adjustable(fontSize, 0, 300, 1);
    fontSizeAdjuster.handler = adjustAttr;
    fontSizeAdjuster.attr = "fontSize";
    fontSizeAdjuster.componentId = componentId;
    fontSizeAdjuster.initializer = startAdjustAttr;
    fontSizeAdjuster.finalizer = stopAdjustAttr;

    var fontColor = colorSelector(componentId, "color", attrs["color"]);
    fontColor.backgroundColor = undefined;
    fontColor.color = attrs["color"];
    fontColor.c += " font-color";
    fontColor.text = "Text";
    fontColor.fontFamily = attrs["fontFamily"];

    var verticalAlign = vAlignMapping[attrs["verticalAlign"]] || "Top";
    var valign = selectable(verticalAlign, ["Top", "Center", "Bottom"]);
    valign.componentId = componentId;
    valign.handler = selectVerticalAlign;

    var textAlign = alignMapping[attrs["textAlign"]] || "Left";
    var align = selectable(textAlign, ["Left", "Center", "Right"]);
    align.componentId = componentId;
    align.handler = selectAlign;

    if(!localState.addingTypographyStyle) {
      var sharedTypography = (ixer.index("stylesBySharedAndType")[true] || {})["typography"] || [];
      var styles = sharedTypography.map(function(cur) {
        return {value: cur[1], text: code.name(cur[1])};
      });
      styles.unshift({text: "No text style", value: "none"});
      styles.push({text: "Add a new style", value: "addStyle"});
      var typographyStyle = selectable(styleName, styles);
      typographyStyle.c += " styleSelector";
      typographyStyle.handler = function(elem, value) {
        if(value === "none") {
          dispatch("setSelectionStyle", {type: "typography", id: uuid(), shared: false});
        } else if(value === "addStyle") {
          localState.addingTypographyStyle = uuid();
          dispatch("setSelectionStyle", {type: "typography", id: localState.addingTypographyStyle, shared: true});
        } else {
          dispatch("setSelectionStyle", {type: "typography", id: value, shared: true});
        }
        render();
      }
    } else {
      typographyStyle = input("", localState.addingTypographyStyle, rename, doneAddingStyle);
      typographyStyle.postRender = focusOnce;
    }

    return {c: "option-group text-attributes", children: [
      typographyStyle,
      {c: "font-color-size", children: [
        fontColor,
        {c: "font-size"},
        fontSizeAdjuster,
      ]},
      {c: "font-family", children: [fontPicker]},
      {c: "font-align", children: [
        valign,
        align,
      ]},
    ]};
  }

  function doneAddingStyle(e, elem) {
    localState.addingTypographyStyle = null;
    localState.addingAppearanceStyle = null;
    render();
  }

  uiProperties.layer = [];
  function layerInspector(layer, elements) {
    var componentId = layer[2];
    var info = getGroupInfo(elements, true);
    var attrs = info.attributes; // @FIXME: Layer attributes.
    var bounds = info.bounds;

    return {c: "inspector-panel", children: []};
  }

  uiProperties.map = [];
  function mapInspector(selectionInfo, mapInfo, binding) {
    var componentId = selectionInfo.componentId;
    var attrs = mapInfo.attributes;
    return {c: "inspector-panel", children: [
      {c: "title", text: "Map"},
      {c: "pair", children: [{c: "label", text: "lat."},
                             inspectorInput(attrs["lat"], [componentId, "lat"], setMapAttribute, binding)]},
      {c: "pair", children: [{c: "label", text: "long."},
                             inspectorInput(attrs["lng"], [componentId, "lng"], setMapAttribute, binding)]},
      {c: "pair", children: [{c: "label", text: "zoom"},
                             inspectorInput(attrs["zoom"], [componentId, "zoom"], setMapAttribute, binding)]},
      {c: "pair", children: [{c: "label", text: "interactive"},
                             inspectorCheckbox(attrs["draggable"], [componentId, "draggable"], setMapAttribute, binding)]},
    ]};
  }

  uiProperties.repeat = [];
  function repeatInspector() {
  }

  // Inputs
  function inspectorInput(value, key, onChange, binding) {
    if(value === null) {
      input.placeholder = "---";
    } else if(typeof value === "number" && !isNaN(value)) {
      value = value.toFixed(2);
    } else if(value && value.constructor === Array) {
      value = "Bound to " + code.name(value[2]);
    }
    var field = input(value, key, onChange, preventDefault);
    field.mousedown = stopPropagation;
    field.editorType = "binding";
    field.binding = binding;
    field.focus = activateTokenEditor;
    field.blur = closeTokenEditor;
    return field;
  }

  function inspectorCheckbox(value, key, onChange, binding) {
    if(value && value.constructor === Array) {
      value = "Bound to " + code.name(value[2]);
    }
    var field = checkboxInput(value, key, onChange);
    field.mousedown = stopPropagation;
    field.editorType = "binding";
    field.binding = binding;
    field.focus = activateTokenEditor;
    field.blur = closeTokenEditor;
    return field;
  }

  function closeBindingEditor(e, elem) {
    if(editorInfo.element === e.currentTarget) {
      setTimeout(function() { editorInfo = false; rerender(); }, 0);
    }
  }

  function bindingEditor(editorInfo) {
    var binding = editorInfo.info.binding;
    if(!binding) return;
    var fields = code.viewToFields(binding).map(function(cur) {
      return ["field", binding, cur[2]];
    });
    return genericEditor(fields, false, false, false, "column", setBinding);
  }

  function setBinding(e, elem) {
    var info = editorInfo.info;
    var componentId = info.key[0];
    var property = info.key[1];
    console.log("SET", componentId, property, elem.cur);
    editorInfo = false;
    dispatch("setAttributeForSelection", {componentId: componentId, property: property, value: ["binding", elem.cur[1], elem.cur[2]]});
  }

  function colorSelector(componentId, attr, value) {
    return {c: "color-picker", backgroundColor: value || "#999999", mousedown: stopPropagation, children: [
      {t: "input", type: "color", key: [componentId, attr],
       value: value, input: setAttribute}
    ]};
  }

  function styleSelector(id, opts, onClose) {
    var options = {};
    if(opts.initial === "---") {
      options["default"] = "---";
    }
    var styles = ixer.index("uiStyles");
    for(var key in styles) {
      var cur = styles[key][0];
      if(cur[2] === opts.type && code.name(cur[1])) {
        options[cur[1]] = code.name(cur[1]);
      }
    }

    return selectInput(opts.initial, opts.id, options, onClose);
  }

  // Layout handlers
  function adjustWidth(elem, value) {
    var componentId = elem.componentId;
    var old = elem.bounds;
    var neue = {left: old.left, right: (old.left + value), top: old.top,  bottom: old.bottom};
    var widthRatio = value / (old.right - old.left);
    if(widthRatio === 1) return;
    dispatch("resizeSelection", {widthRatio: widthRatio, heightRatio: 1, oldBounds: old, neueBounds: neue, componentId: componentId});
    elem.bounds = neue;
  }

  function adjustHeight(elem, value) {
    var componentId = elem.componentId;
    var old = elem.bounds;
    var neue = {left: old.left, right: old.right, top: old.top,  bottom: (old.top + value)};
    var heightRatio = value / (old.bottom - old.top);
    if(heightRatio === 1) return;
    dispatch("resizeSelection", {widthRatio: 1, heightRatio: heightRatio, oldBounds: old, neueBounds: neue, componentId: componentId});
    elem.bounds = neue;
  }

  function adjustPosition(elem, value) {
    var componentId = elem.componentId;
    var coord = elem.coord;
    var diffX = 0, diffY = 0;
    if(coord === "top") {
      diffY = value - elem.value;
    } else {
      diffX = value - elem.value;
    }
    dispatch("offsetSelection", {diffX: diffX, diffY: diffY, componentId: componentId});
    elem.value = value;
  }

  function startAdjustAttr(e, elem) {
    var attrs = []
    var style = getUiPropertyType(elem.attr);
    if(!style) { throw new Error("Unknown attribute type for property:", elem.attr, "known types:", uiProperties); }
    var sel = localState.uiSelection;
    sel.forEach(function(cur) {
      var id = cur;
      var styleId = ixer.index("uiElementToStyle")[id][style][1];
      var oldProps = ixer.index("uiStyleToAttr")[styleId];
      if(oldProps) {
        attrs.push(oldProps[elem.attr]);
      }
    });
    localState.initialAttrs = attrs;
  }

  function stopAdjustAttr(e, elem) {
    var initial = localState.initialAttrs;
    localState.initialAttrs = null;
    dispatch("stopSetAttributeForSelection", {oldAttrs: initial, property: elem.attr});
  }

  function adjustOpacity(elem, value) {
    dispatch("setAttributeForSelection", {componentId: elem.componentId, property: "opacity", value: value / 100, storeEvent: false});
  }
  function adjustAttr(elem, value) {
    dispatch("setAttributeForSelection", {componentId: elem.componentId, property: elem.attr, value: value, storeEvent: elem.storeEvent});
  }

  // Generic attribute handler
  function setAttribute(e, elem) {
    var componentId = elem.key[0];
    var property = elem.key[1];
    var target = e.currentTarget;
    var value = target.value;
    if(target.type === "color") {
      value = target.value;
    } else if(target.type === "checkbox") {
      value = target.checked;
    } else if(target.type === undefined) {
      value = target.textContent;
    }
    dispatch("setAttributeForSelection", {componentId: componentId, property: property, value: value});
  }

  // Map attribute handler
  function setMapAttribute(e, elem) {
    var componentId = elem.key[0];
    var property = elem.key[1];
    var target = e.currentTarget;
    var value = target.checked !== undefined ? target.checked : target.value !== undefined ? target.value : target.textContent;
    dispatch("setMapAttributeForSelection", {componentId: componentId, property: property, value: value});
  }


  function getUiPropertyType(prop) {
    if(uiProperties.typography.indexOf(prop) !== -1) {
      return "typography";
    }
    if(uiProperties.appearance.indexOf(prop) !== -1) {
      return "appearance";
    }
    if(uiProperties.layout.indexOf(prop) !== -1) {
      return "layout";
    }
    if(uiProperties.content.indexOf(prop) !== -1) {
      return "content";
    }
    return undefined;
  }

  //---------------------------------------------------------
  // Query workspace
  //---------------------------------------------------------

  function queryWorkspace(queryId) {
    var primitiveItems = (ixer.facts("primitive") || []).map(function(primitive) {
      var id = primitive[0];
      return {c: "primitive", dragData: {value: id, type: "view"}, itemId: id, draggable: true, dragstart: dragItem, text: code.name(id)};
    });
    return genericWorkspace("query", queryId,
                            {c: "query-editor",
                             children: [
                               editor(queryId),
                               {c: "primitive-cursor", children: primitiveItems},
                             ]});
  }

  //---------------------------------------------------------
  // Tree + Toolbar
  //---------------------------------------------------------

  function treeItem(name, value, type, opts) {
    opts = opts || {};
    return {c: "tree-item " + opts.c, dragData: {value: value, type: type}, draggable: true, dragstart: dragItem, children: [
      (opts.icon ? {c: "opts.icon"} : undefined),
      (name ? {text: name} : undefined),
      opts.content
    ]};
  }

  function fieldItem(name, fieldId, opts) {
    opts = opts || {};
    return {c: "tree-item " + opts.c, dragData: {fieldId: fieldId, type: "field"}, draggable: true, dragstart: dragItem, children: [
      (opts.icon ? {c: "opts.icon"} : undefined),
      (name ? {text: name} : undefined),
      opts.content
    ]};
  }

  function dragItem(evt, elem) {
    for(var key in elem.dragData) {
      evt.dataTransfer.setData(key, elem.dragData[key]);
    }
    evt.stopPropagation();
  }

  //---------------------------------------------------------
  // Editor
  //---------------------------------------------------------
  function editor(queryId) {
    var blocks = ixer.index("query to blocks")[queryId] || [];
    var items = [];
    for(var ix = 0; ix < blocks.length; ix++) {
      var viewId = blocks[ix][code.ix("block", "view")];
      var viewKind = ixer.index("view to kind")[viewId];
      var rows = ixer.facts(viewId) || [];
      var fields = (ixer.index("view to fields")[viewId] || []).map(function(field) {
        var id = field[code.ix("field", "field")];
        return {name: code.name(id), id: id};
      });
      // This is a weird way to use display order.
      var order = ixer.index("display order");
      rows.sort(function(a, b) {
        var aIx = order[viewId + JSON.stringify(a)];
        var bIx = order[viewId + JSON.stringify(b)];
        return aIx - bIx;
      });

      var editorPane;
      var inspectorPane = {c: "inspector-pane", children: [virtualizedTable(viewId, fields, rows, false)]};
      if(viewKind === "join") {
        editorPane = viewBlock(viewId, ix);
        inspectorPane.viewId = viewId;
        inspectorPane.drop = viewSelectionsDrop;
        inspectorPane.dragOver = preventDefault;
      }
      if(viewKind === "union") { editorPane = unionBlock(viewId, ix);  }
      if(viewKind === "aggregate") { editorPane = aggregateBlock(viewId, ix); }
      var controls;
      if(localState.queryEditorActive === viewId) {
        controls = querySuggestionBar(queryId, viewId);
      }

      items.push({c: "block " + viewKind, editorIx: ix, viewId: viewId, drop: viewBlockDrop, dragover: preventDefault, handler: blockSuggestionHandler, click: setQueryEditorActive, children: [
        {c: "block-title", children: [
          {t: "h3", text: alphabet[ix]},
          //                 {c: "hover-reveal close-btn ion-android-close", viewId: viewId, click: removeViewBlock},
        ]},
        {c: "full-flex", children: [
          editorPane,
          controls,
          inspectorPane,
        ]},
      ]});
    }
    items.push({c: "block new-block", children: [
      {c: "block unused", children: [
        {c: "controls", children: [
          {c: "control join", text: "join"},
          {c: "control union", click: newUnionBlock, text: "merge"},
          {c: "control aggregate", click: newAggregateBlock, queryId: queryId, kind: "sort+limit", text: "sort and limit"},
          {c: "control aggregate", click: newAggregateBlock, queryId: queryId, kind: "count", text: "count"},
          {c: "control aggregate", click: newAggregateBlock, queryId: queryId, kind: "sum", text: "sum"},
          {c: "control aggregate", click: newAggregateBlock, queryId: queryId, kind: "min", text: "min"},
          {c: "control aggregate", click: newAggregateBlock, queryId: queryId, kind: "max", text: "max"},
          {c: "control aggregate", click: newAggregateBlock, queryId: queryId, kind: "empty", text: "is empty?"},
        ]}
      ]},
    ]});

    return {c: "query-workspace", queryId: queryId, drop: editorDrop, dragover: preventDefault, children: items.length ? items : [
      {c: "feed", text: "Feed me sources"}
    ]};
  }

  function blockSuggestionHandler(e, elem) {
    var info = localState.queryEditorInfo;
    if(elem.key === "add filter") {
      dispatch("addViewConstraint", {viewId: info.viewId});
    }
  }

  function suggestionBarItem(key, text) {
    var info = localState.queryEditorInfo;
    return {c: "suggestion-bar-item", key: key, text: text, click: info ? info.handler : undefined};
  }

  function querySuggestionBar(queryId, viewId) {
    var info = localState.queryEditorInfo;
    var items;
    if(info && info.type === "field") {
      if(info.sourceId) {
        //get the fields for this source
        var sourceView = ixer.index("source")[info.viewId][info.sourceId][code.ix("source", "source view")];
        items = (ixer.index("view to fields")[sourceView] || []).map(function(cur) {
          var fieldId = cur[code.ix("field", "field")];
          return suggestionBarItem(fieldId, code.name(fieldId));
        });
      } else if(info.viewId) {
        //it's any available field from the sources
        items = getBlockFields(info.viewId).map(function(fieldAndSource) {
          var fieldId = fieldAndSource.field[code.ix("field", "field")];
          return suggestionBarItem(fieldAndSource, code.name(fieldId));
        });
      }
    } else if(info.type === "constraint op") {
      items = ["=", "<", "<=", ">", ">=", "!="].map(function(op) {
        return suggestionBarItem(op, op);
      });
    } else {
      items = [
        suggestionBarItem("add filter", "add filter"),
        suggestionBarItem("add calculation", "add calculation"),
      ]
    }
    return {c: "suggestion-bar", children: items};
  }

  function setQueryEditorActive(e, elem) {
    localState.queryEditorActive = elem.viewId;
    localState.queryEditorInfo = {
      viewId: elem.viewId,
      handler: elem.handler,
    };
    render();
  }

  function newAggregateBlock(e, elem) {
    dispatch("addAggregateBlock", {queryId: elem.queryId, kind: elem.kind});
  }

  function newUnionBlock(e, elem) {
      dispatch("addUnionBlock", {queryId: elem.queryId});
  }

  function editorDrop(evt, elem) {
    var type = evt.dataTransfer.getData("type");
    var value = evt.dataTransfer.getData("value");
    if(type === "view") {
      return dispatch("addViewBlock", {queryId: elem.queryId, sourceId: value, kind: "join"});
    }
  }

  /**
   * View Block
   */
  function viewBlock(viewId, ix) {
    var fields = ixer.index("view and source to block fields")[viewId] || {};

    fields = fields["selection"] || [];
    var selectionItems = fields.map(function(field) {
      var id = field[code.ix("block field", "block field")];
      return fieldItem(code.name(id) || "Untitled", id, {c: "pill field"});
    });
    if(!selectionItems.length) {
      selectionItems.push({text: "Drag local fields into me to make them available in the query."});
    }
    var groupedBy = ixer.index("grouped by")[viewId];

    var lines = viewSources(viewId).concat(viewConstraints(viewId));
    return {c: "block view-block", viewId: viewId, drop: viewBlockDrop, dragover: preventDefault,
            dragData: {value: viewId, type: "view"}, itemId: viewId, draggable: true, dragstart: dragItem,
            children: [
//               {c: "block-title", children: [
//                 {t: "h3", text: alphabet[ix]},
// //                 {c: "hover-reveal close-btn ion-android-close", viewId: viewId, click: removeViewBlock},
//               ]},
              {c: "block-lines", children: lines},
            ]};
  }

  function viewBlockDrop(evt, elem) {
    var viewId = elem.viewId;
    var type = evt.dataTransfer.getData("type");
    var value = evt.dataTransfer.getData("value");
    if(type === "view") {
      evt.stopPropagation();
      if(viewId === value) { return console.error("Cannot join view with parent."); }
      var primitive = ixer.index("primitive")[value];
      if(primitive) {
        dispatch("addPrimitiveSource", {viewId: viewId, primitiveId: value});
      } else {
        dispatch("addViewSource", {viewId: viewId, sourceId: value});
      }
      return;
    }
  }

  function removeViewBlock(evt, elem) {
    dispatch("removeViewBlock", {viewId: elem.viewId});
  }

  function viewSelectionsDrop(evt, elem) {
    var type = evt.dataTransfer.getData("type");
    if(type !== "field") { return; }
    var id = evt.dataTransfer.getData("fieldId");
    var blockField = ixer.index("block field")[id];
    if(blockField[code.ix("block field", "view")] !== elem.viewId) { return; }
    var fieldId = blockField[code.ix("block field", "field")];
    var sourceId = blockField[code.ix("block field", "source")];
    dispatch("addViewSelection", {viewId: elem.viewId, sourceFieldId: fieldId, sourceId: sourceId});
    evt.stopPropagation();
  }

  // Sources
  function viewSources(viewId, drop) {
    var sourceIdIx = code.ix("source", "source");
    var sources = ixer.index("view to sources")[viewId] || [];
    var sourceIds = sources.map(function(source) {
      return source[sourceIdIx];
    });

    sources.sort(function(idA, idB) {
      var orderA = ixer.index("display order")[idA];
      var orderB = ixer.index("display order")[idB];
      if(orderB - orderA) { return orderB - orderA; }
      else { return idA > idB }
    });
    var sourceItems = sourceIds.map(function(sourceId) {
<<<<<<< HEAD
      return sourceWithFields("view", viewId, sourceId);
=======
      return viewSource(viewId, sourceId, drop);
>>>>>>> 93d6a419
    });

    return sourceItems;
  }

<<<<<<< HEAD
  function sourceTitle(type, viewId, sourceId) {
=======
  function viewSource(viewId, sourceId, drop) {
    var fields = ixer.index("view and source to block fields")[viewId] || {};
    fields = fields[sourceId] || [];
    var fieldItems = fields.map(function(field) {
      var id = field[code.ix("block field", "block field")];
      var fieldId = field[code.ix("block field", "field")];
      return fieldItem(code.name(fieldId) || "Untitled", id, {c: "pill field"});
    });

>>>>>>> 93d6a419
    var sourceName;

    if(sourceId == "inner" || sourceId === "outer" || sourceId === "insert" || sourceId === "remove") {
      sourceName = code.name(viewId + "-" + sourceId) + " (" + sourceId + ")";
    } else {
      sourceName = code.name(sourceId);
    }

<<<<<<< HEAD
    return {c: type + "-source-title source-title", children: [
      {t: "h4", text: sourceName || "Untitled"},
    ]};
  }

  function sourceWithFields(type, viewId, sourceId) {
    var fields = ixer.index("view and source to block fields")[viewId] || {};
    fields = fields[sourceId] || [];
    var fieldItems = [];
    fields.forEach(function(field) {
      var id = field[code.ix("block field", "block field")];
      var fieldId = field[code.ix("block field", "field")];
      fieldItems.push(fieldItem(code.name(fieldId) || "Untitled", id, {c: "pill field"}));
      fieldItems.push({t: "pre", text: ", "});
    });
    fieldItems.pop();
    fieldItems.push({text: ")"});

    var title = sourceTitle(type, viewId, sourceId);
=======
>>>>>>> 93d6a419

    var children = [
      title,
      {text: "("}
    ].concat(fieldItems);
<<<<<<< HEAD
    return {c: "source " + type + "-source", children: children};
=======
    return {c: "tree bar view-source", viewId: viewId, sourceId: sourceId,
            dragover: (drop ? preventDefault : undefined), drop: drop, children: children};
>>>>>>> 93d6a419
  }

  function removeSource(evt, elem) {
    dispatch("removeViewSource", {viewId: elem.viewId, sourceId: elem.sourceId});
  }

  // Constraints
  function viewConstraints(viewId) {
    var constraintIdIx = code.ix("constraint", "constraint");
    var constraints = ixer.index("view to constraints")[viewId] || [];

    var constraintItems = constraints.map(function(constraint) {
      var id = constraint[constraintIdIx];
      var op = ixer.index("constraint operation")[id] || [];
      var operation = op[code.ix("constraint operation", "operation")];
      var left = ixer.index("constraint left")[id] || [];
      var leftSource = left[code.ix("constraint left", "left source")];
      var leftField = left[code.ix("constraint left", "left field")];
      var right = ixer.index("constraint right")[id] || [];
      var rightSource = right[code.ix("constraint right", "right source")];
      var rightField = right[code.ix("constraint right", "right field")];

      return {c: "view-constraint", children: [
        viewConstraintToken("left", id, viewId, code.name(leftSource) + "." + code.name(leftField)),
        viewConstraintToken("operation", id, viewId, operation),
        viewConstraintToken("right", id, viewId, code.name(rightSource) + "." + code.name(rightField))
      ]};
    });
    return constraintItems;
  }

  function viewConstraintToken(side, constraintId, viewId, text) {
    var klass = "token field";
    var handler = fieldSuggestions;
    if(side === "operation") {
      klass = "token";
      handler = constraintOpSuggestions;
    }
    //check if we are editing this token
    var info = localState.queryEditorInfo;
    var token = info ? info.token || {} : {};
    if(token.constraintId === constraintId && token.side === side) {
      klass += " active";
    }
    return {c: klass, side: side, constraintId: constraintId, handler: updateViewConstraint, click: handler, viewId: viewId, text: text};
  }

  function constraintOpSuggestions(e, elem) {
    e.stopPropagation();
    localState.queryEditorActive = elem.viewId;
    localState.queryEditorInfo = {
      type: "constraint op",
      sourceId: elem.sourceId,
      viewId: elem.viewId,
      fieldId: elem.fieldId,
      token: elem,
      handler: elem.handler
    };
    render();
  }

  function viewConstraintsDrop(evt, elem) {
    var viewId = elem.viewId;
    var type = evt.dataTransfer.getData("type");
    var value = evt.dataTransfer.getData("value");
    if(type === "field") {
      var id = evt.dataTransfer.getData("fieldId");
      var blockField = ixer.index("block field")[id];
      if(blockField[code.ix("block field", "view")] !== viewId) { return; }
      var fieldId = blockField[code.ix("block field", "field")];
      var sourceId = blockField[code.ix("block field", "source")];
      dispatch("addViewConstraint", {viewId: viewId, leftSource: sourceId, leftField: fieldId});
    }
  }

  function updateViewConstraint(evt, elem) {
    console.log(elem);
    var info = localState.queryEditorInfo;
    var token = info.token;
    dispatch("updateViewConstraint", {constraintId: token.constraintId, type: token.side, value: elem.key});
    evt.stopPropagation();
  }

  function dropConstraintField(evt, elem) {
    var type = evt.dataTransfer.getData("type");
    if(type !== "field") { return; }
    var viewId = ixer.index("constraint to view")[elem.parentId];
    var id = evt.dataTransfer.getData("fieldId");
    var blockField = ixer.index("block field")[id];
    var draggedViewId = blockField[code.ix("block field", "view")];
    var fieldId = blockField[code.ix("block field", "field")];
    var sourceId = blockField[code.ix("block field", "source")];

    if(draggedViewId === viewId) {
      // If the field is block local, add it as a constraint.
      dispatch("updateViewConstraint", {constraintId: elem.parentId, type: elem.key, value: fieldId, source: sourceId});
      evt.stopPropagation();
    } else if(elem.key === "right") {
      // If the field is accessible in the query, use it for grouping.
      var select = ixer.index("view and source field to select")[draggedViewId] || {};
      select = select[fieldId];
      if(!select) { return; }
      if(ixer.index("view to query")[viewId] !== ixer.index("view to query")[draggedViewId]) { return; }
      console.warn("@TODO: group by", draggedViewId, fieldId);
      dispatch("groupView", {constraintId: elem.parentId, inner: viewId, outer: draggedViewId, outerField: fieldId});
      evt.stopPropagation();
    }
  }

  function removeConstraint(evt, elem) {
    dispatch("removeViewConstraint", {constraintId: elem.constraintId});
  }


  //---------------------------------------------------------
  // Tokens
  //---------------------------------------------------------

  var tokenState = {};

  var token = {
    operation: function(params, onChange, onDrop) {
      var state = tokenState[params.parentId];
      if(state) { state = state[params.key]; }

      return {c: "token operation",
              key: params.key,
              parentId: params.parentId,
              children: [{c: "name", text: params.operation || "<op>"},
                         (state === 1) ? tokenEditor.operation(params, onChange) : undefined],
              click: editToken};
    },
    blockField: function(params, onChange, onDrop) {
      var state = tokenState[params.parentId];
      if(state) { state = state[params.key]; }
      var name = "<field>";
      var source;
      if(params.field) {
        name = code.name(params.field);
        if(params.source) {
          source = code.name(params.source);
        }
      }

      return {c: "token field",
              key: params.key,
              parentId: params.parentId,
              children: [{c: "name", text: name},
                         (source ? {c: "source", text: "(" + source +")"} : undefined),
                         (state === 1) ? tokenEditor.blockField(params, onChange) : undefined],
              click: editToken,
              dragover: preventDefault,
              drop: onDrop};
    }
  };

  function editToken(evt, elem) {
    var state = tokenState[elem.parentId];
    if(!state) { state = tokenState[elem.parentId] = {}; }
    state[elem.key] = 1;
    render();
  }

  function stopEditToken(evt, elem) {
    var state = tokenState[elem.parentId];
    state[elem.key] = 0;
    render();
  }

  var tokenEditor = {
    operation: function(params, onChange) {
      var items = ["=", "<", "≤", ">", "≥", "≠"].map(function(rel) {
        var item = selectoritem({c: "operation", key: params.key, name: rel, value: rel}, onchange);
        item.parentid = params.parentid;
        return item;
      });
      var select = selector(items, {c: "operation", key: params.key, tabindex: -1, focus: true}, stopEditToken);
      select.parentId = params.parentId;
      return select;
    },
    blockField: function(params, onChange) {
      var viewId = ixer.index("constraint to view")[params.parentId];
      var fields = getBlockFields(viewId);
      var items = fields.map(function(sourceAndField) {
        var field = sourceAndField.field;
        var fieldId = field[code.ix("field", "field")];
        var item = selectorItem({c: "field", key: params.key, name: code.name(fieldId) || "Untitled", value: sourceAndField}, onChange);
        item.parentId = params.parentId;
        return item;
      });
      var select = selector(items, {c: "field", key: params.key, tabindex: -1, focus: true}, stopEditToken);
      select.parentId = params.parentId;
      return select;
    }
  };

  function getSourceFields(viewId, sourceId) {
    var source = ixer.index("source")[viewId][sourceId];
    var sourceViewId = source[code.ix("source", "source view")];
    return ixer.index("view to fields")[sourceViewId] || [];
  }

  function getBlockFields(viewId) {
    var sources = ixer.index("view to sources")[viewId] || [];
    return sources.reduce(function(memo, source) {
      var sourceViewId = source[code.ix("source", "source view")];
      memo.push.apply(memo, ixer.index("view to fields")[sourceViewId].map(function(field) {
        return {source: source, field: field};
      }));
      return memo;
    }, []);
  }

  function getQueryFields(queryId, exclude) {
    var viewIds = ixer.index("query to views")[queryId] || [];
    return viewIds.reduce(function(memo, viewId) {
      if(viewId !== exclude && viewId) {
        memo.push.apply(memo, getBlockFields(viewId));
      }

      return memo;
    }, []);
  }

  /**
   * Union Block
   */
  function unionBlock(viewId, ix) {
    var fields = ixer.index("view and source to block fields")[viewId] || {};
    fields = fields.selection || [];
    var selectSources = ixer.index("view and source and field to select")[viewId] || {};
    var sources = ixer.index("source")[viewId] || {};
    var sourceIds = Object.keys(sources);

    var sourceItems = [];
    var fieldMappingItems = [];
    for(var sourceIx = 0; sourceIx < sourceIds.length; sourceIx++) {
      var sourceId = sourceIds[sourceIx];
      var source = sources[sourceId];
      var rowItems = [];
      rowItems.push({t: "td", c: "source-name", children: [sourceTitle("union", viewId, sourceId)]});

      if(fields.length) {
        var selectFields = selectSources[sourceId] || [];

        var mappingPairs = [];
        for(var fieldIx = 0; fieldIx < fields.length; fieldIx++) {
          var field = fields[fieldIx];
          var fieldId = field[code.ix("block field", "field")];
          var selectField = selectFields[fieldId] || [];
          var mappedFieldId = selectField[code.ix("select", "source field")];
          rowItems.push({t: "td", c: "mapped-field", viewId: viewId, sourceId: sourceId, fieldId: fieldId, click: fieldSuggestions, handler: setMappingField,
                         text: (mappedFieldId ? code.name(mappedFieldId) || "Untitled" : "---")});
        }
      }
      rowItems.push({t: "td", c: "mapped-field", viewId: viewId, sourceId: sourceId, click: fieldSuggestions, handler: setMappingField, text: "---"});
      sourceItems.push({t: "tr", children: rowItems});
    }

    var headers = [{t: "th", c: "spacer"}];
    fields.forEach(function(cur) {
      headers.push({t: "th", c: "mapping-header", text: code.name(cur[code.ix("block field", "field")])});
    });
    headers.push({t: "th", c: "mapping-header", text: "---"});

    return {c: "block union-block", viewId: viewId, dragover: preventDefault, drop: viewBlockDrop,
            dragData: {value: viewId, type: "view"}, itemId: viewId, draggable: true, dragstart: dragItem, children: [
              {t: "table", children: [
                {t: "thead", children: [
                  {t: "tr", children: headers}
                ]},
                {t: "tbody", children: sourceItems}
              ]}
//               {c: "block-pane mapping", viewId: viewId, dragover: preventDefault, drop: unionSourceMappingDrop, children: fieldMappingItems},
    ]};
  }

  function fieldSuggestions(e, elem) {
    e.stopPropagation();
    localState.queryEditorActive = elem.viewId;
    localState.queryEditorInfo = {
      type: "field",
      sourceId: elem.sourceId,
      viewId: elem.viewId,
      fieldId: elem.fieldId,
      token: elem,
      handler: elem.handler
    };
    render();
  }

  function setMappingField(e, elem) {
    var info = localState.queryEditorInfo;
    dispatch("addUnionSelection", {viewId: info.viewId, sourceFieldId: elem.key, sourceId: info.sourceId, fieldId: info.fieldId});
    e.stopPropagation();
  }

  function unionSourceMappingDrop(evt, elem) {
    var type = evt.dataTransfer.getData("type");
    if(type !== "field") { return; }
    var blockFieldId = evt.dataTransfer.getData("fieldId");
    var blockField = ixer.index("block field")[blockFieldId];
    var fieldId = blockField[code.ix("block field", "field")];
    var viewId = blockField[code.ix("block field", "view")];
    var sourceId = blockField[code.ix("block field", "source")];
    if(viewId !== elem.viewId) { return; }
    dispatch("addUnionSelection", {viewId: viewId, sourceFieldId: fieldId, sourceId: sourceId, fieldId: elem.fieldId});
    evt.stopPropagation();
  }

  /**
   * Aggregate Block
   */
  function aggregateBlock(viewId) {
    var blockAggregate = ixer.index("block aggregate")[viewId];

    var sources = ixer.index("source")[viewId] || {};
    var outerSource = sources.outer;
    var innerSource = sources.inner;

    var groupBy = ixer.index("grouped by")[innerSource] || [];
    // console.log(blockAggregate, sources, groupBy);
    var aggregateKind = blockAggregate[code.ix("block aggregate", "kind")];


    var fields = ixer.index("view and source to block fields")[viewId] || {};
    fields = fields["selection"] || [];
    var selectionItems = fields.map(function(field) {
      var id = field[code.ix("block field", "block field")];
      return fieldItem(code.name(id) || "Untitled", id, {c: "pill field"});
    });
    if(!selectionItems.length) {
      selectionItems.push({text: "Drag local fields into me to make them available in the query."});
    }

    var content;
    if(aggregateKind === "sort+limit") {
      content = sortLimitAggregate(viewId, outerSource, innerSource);
    } else {
      content = primitiveAggregate(viewId, outerSource, innerSource, aggregateKind);
    }

<<<<<<< HEAD
    return {c: "block aggregate-block", viewId: viewId, children: [
      {text: "With"},
      {c: "block-section view-sources", viewId: viewId, sourceId: "inner", drop: aggregateSourceDrop, dragover: preventDefault, children: [
        innerSource ? sourceWithFields("view", viewId, "inner") : undefined
      ]},
      viewSources(viewId),
=======
    return {c: "block aggregate-block", children: [
      {c: "block-title", children: [
        {t: "h3", text: "Untitled Agg. Block"},
        {c: "hover-reveal close-btn ion-android-close", viewId: viewId, click: removeViewBlock}
      ]},
      {text: "With"},
      viewSources(viewId, aggregateSourceDrop),
//       {c: "block-section view-sources", viewId: viewId, children: [
//         innerSource ? viewSource(viewId, "inner") : undefined
//       ]},
>>>>>>> 93d6a419
      content,
      {c: "block-section view-selections tree bar", viewId: viewId, drop: viewSelectionsDrop, dragover: preventDefault, children: selectionItems},
    ]};
  }

  function sortLimitAggregate(viewId, outerSource, innerSource) {
    var sortSource = "inner";
    var sortField, sortDir;
    var aggregateSorting = ixer.index("view to aggregate sorting")[viewId];
    if(aggregateSorting) {
      sortField = aggregateSorting[code.ix("aggregate sorting", "inner field")];
      sortDir = aggregateSorting[code.ix("aggregate sorting", "direction")];
    }

    // @FIXME: hard coded to work with constants only.
    var limitFrom = ixer.index("view to aggregate limit from")[viewId] || [];
    var limitFromValue = ixer.index("constant to value")[limitFrom[code.ix("aggregate limit from", "from field")]];
    var limitTo = ixer.index("view to aggregate limit to")[viewId] || [];
    var limitToValue = ixer.index("constant to value")[limitTo[code.ix("aggregate limit to", "to field")]];

    var fromLimitInput = input(limitFromValue, "from", updateAggregateLimit, updateAggregateLimit);
    fromLimitInput.parentId = viewId;
    var toLimitInput = input(limitToValue, "to", updateAggregateLimit, updateAggregateLimit);
    toLimitInput.parentId = viewId;
    return {c: "sort-limit-aggregate", viewId: viewId, children: [
      {c: "block-section aggregate-sort", children: [
        {text: "Sort by"},
        token.blockField({key: "field", parentId: viewId, source: sortSource, field: sortField}, updateAggregateSort, dropAggregateField),
        selectInput(sortDir || "ascending", "direction", {ascending: "▲", descending: "▼"}, updateAggregateSort)
      ]},
      {c: "block-section aggregate-limit", children: [
        {text: "Limit"},
        fromLimitInput,
        {text: "-"},
        toLimitInput,
      ]},
    ]};
  }

  function updateAggregateLimit(evt, elem, type) {
    dispatch("updateAggregateLimit", {viewId: elem.parentId, key: elem.key, value:  +evt.target.value || +evt.currentTarget.textContent, sendToServer: !!type});
  }

  function updateAggregateSort(evt, elem) {
    var info = {viewId: elem.parentId, key: elem.key, value: evt.target.value || evt.currentTarget.textContent};
    dispatch("updateAggregateSort", info);
  }

  function dropAggregateField(evt, elem) {
    var type = evt.dataTransfer.getData("type");
    if(type !== "field") { return; }
    var viewId = elem.parentId;
    var id = evt.dataTransfer.getData("fieldId");
    var blockField = ixer.index("block field")[id];
    var fieldId = blockField[code.ix("block field", "field")];
    var draggedViewId = blockField[code.ix("block field", "view")];
    if(viewId !== draggedViewId) { return; }

    var info = {viewId: elem.parentId, key: elem.key, value: fieldId};
    dispatch("updateAggregateSort", info);
  }

  function primitiveAggregate(viewId, outerSource, innerSource) {
    return {c: "primitive-aggregate", viewId: viewId, children: [
      {text: "Where"},
      viewConstraints(viewId),
    ]};
  }

  function aggregateSourceDrop(evt, elem) {
    var viewId = elem.viewId;
    var sourceId = elem.sourceId;
    var type = evt.dataTransfer.getData("type");
    var value = evt.dataTransfer.getData("value");
    if(type === "view") {
      if(viewId === value) { return console.error("Cannot join view with parent."); }
      var kind;
      if(sourceId === "inner" || sourceId === "outer") {
        kind = sourceId;
      }
      dispatch("addViewSource", {viewId: viewId, sourceId: value, kind: kind});
      evt.stopPropagation();
      return;
    }

  }


  function selector(options, opts, onBlur) {
    return {t: "ul", c: "selector " + opts.c, tabindex: opts.tabindex, key: opts.key,
            postRender: (opts.focus ? focusOnce : undefined), blur: onBlur, children: options};
  }

  function selectorItem(opts, onChange) {
    return {t: "li", c: "selector-item field " + opts.c, key: opts.key, text: opts.name, value: opts.value, click: onChange};
  }

  //---------------------------------------------------------
  // Inspector
  //---------------------------------------------------------

  function inspectorPane(queryId) {
    return {c: "inspector pane"};
  }

  //---------------------------------------------------------
  // Result
  //---------------------------------------------------------

  function queryResult(queryId) {
    return {c: "query-result"};
  }


  //---------------------------------------------------------
  // Global key handling
  //---------------------------------------------------------

  document.addEventListener("keydown", function(e) {
    //Don't capture keys if they are
    if(e.defaultPrevented
       || e.target.nodeName === "INPUT"
       || e.target.getAttribute("contentEditable")) {
      return;
    }

    //undo + redo
    if((e.metaKey || e.ctrlKey) && e.shiftKey && e.keyCode === KEYS.Z) {
      dispatch("redo");
    } else if((e.metaKey || e.ctrlKey) && e.keyCode === KEYS.Z) {
      dispatch("undo");
    }

  });

  //---------------------------------------------------------
  // Go
  //---------------------------------------------------------

  if(window.queryEditor) { render(); }

  return { container: renderer.content, localState: localState, renderer: renderer, render: render, eventStack: eventStack };
})(window, microReact, api);<|MERGE_RESOLUTION|>--- conflicted
+++ resolved
@@ -2494,29 +2494,13 @@
       else { return idA > idB }
     });
     var sourceItems = sourceIds.map(function(sourceId) {
-<<<<<<< HEAD
-      return sourceWithFields("view", viewId, sourceId);
-=======
-      return viewSource(viewId, sourceId, drop);
->>>>>>> 93d6a419
+      return sourceWithFields("view", viewId, sourceId, drop);
     });
 
     return sourceItems;
   }
 
-<<<<<<< HEAD
   function sourceTitle(type, viewId, sourceId) {
-=======
-  function viewSource(viewId, sourceId, drop) {
-    var fields = ixer.index("view and source to block fields")[viewId] || {};
-    fields = fields[sourceId] || [];
-    var fieldItems = fields.map(function(field) {
-      var id = field[code.ix("block field", "block field")];
-      var fieldId = field[code.ix("block field", "field")];
-      return fieldItem(code.name(fieldId) || "Untitled", id, {c: "pill field"});
-    });
-
->>>>>>> 93d6a419
     var sourceName;
 
     if(sourceId == "inner" || sourceId === "outer" || sourceId === "insert" || sourceId === "remove") {
@@ -2525,13 +2509,12 @@
       sourceName = code.name(sourceId);
     }
 
-<<<<<<< HEAD
     return {c: type + "-source-title source-title", children: [
-      {t: "h4", text: sourceName || "Untitled"},
+      {t: "h4", text: sourceName || "Untitled"}
     ]};
   }
 
-  function sourceWithFields(type, viewId, sourceId) {
+  function sourceWithFields(type, viewId, sourceId, drop) {
     var fields = ixer.index("view and source to block fields")[viewId] || {};
     fields = fields[sourceId] || [];
     var fieldItems = [];
@@ -2545,19 +2528,14 @@
     fieldItems.push({text: ")"});
 
     var title = sourceTitle(type, viewId, sourceId);
-=======
->>>>>>> 93d6a419
 
     var children = [
       title,
       {text: "("}
     ].concat(fieldItems);
-<<<<<<< HEAD
-    return {c: "source " + type + "-source", children: children};
-=======
-    return {c: "tree bar view-source", viewId: viewId, sourceId: sourceId,
+
+    return {c: "source " + type + "-source", viewId: viewId, sourceId: sourceId,
             dragover: (drop ? preventDefault : undefined), drop: drop, children: children};
->>>>>>> 93d6a419
   }
 
   function removeSource(evt, elem) {
@@ -2900,14 +2878,6 @@
       content = primitiveAggregate(viewId, outerSource, innerSource, aggregateKind);
     }
 
-<<<<<<< HEAD
-    return {c: "block aggregate-block", viewId: viewId, children: [
-      {text: "With"},
-      {c: "block-section view-sources", viewId: viewId, sourceId: "inner", drop: aggregateSourceDrop, dragover: preventDefault, children: [
-        innerSource ? sourceWithFields("view", viewId, "inner") : undefined
-      ]},
-      viewSources(viewId),
-=======
     return {c: "block aggregate-block", children: [
       {c: "block-title", children: [
         {t: "h3", text: "Untitled Agg. Block"},
@@ -2918,7 +2888,6 @@
 //       {c: "block-section view-sources", viewId: viewId, children: [
 //         innerSource ? viewSource(viewId, "inner") : undefined
 //       ]},
->>>>>>> 93d6a419
       content,
       {c: "block-section view-selections tree bar", viewId: viewId, drop: viewSelectionsDrop, dragover: preventDefault, children: selectionItems},
     ]};
