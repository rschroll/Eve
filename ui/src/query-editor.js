var queryEditor = (function(window, microReact, api) {
  var document = window.document;
  var ixer = api.ixer;
  var code = api.code;
  var diff = api.diff;
  var localState = api.localState;
  var clone = api.clone;

  if(window.queryEditor) {
    try {
      document.body.removeChild(window.queryEditor.container);
    } catch (err) {
      // meh
    }
  }

  window.addEventListener("resize", render);
  document.body.addEventListener("drop", preventDefault);


  var renderer = new microReact.Renderer();
  document.body.appendChild(renderer.content);
  renderer.queued = false;
  function render() {
    if(renderer.queued === false) {
      renderer.queued = true;
      requestAnimationFrame(function() {
        renderer.queued = false;
        renderer.render(root());
      });
    }
  }

  function preventDefault(evt) {
    evt.preventDefault();
  }

  function focusOnce(node, elem) {
    if(!elem.__focused) {
      setTimeout(function() { node.focus(); }, 5);
      elem.__focused = true;
    }
  }

  //---------------------------------------------------------
  // utils
  //---------------------------------------------------------

  var alphabet = ["A", "B", "C", "D", "E", "F", "G", "H", "I", "J", "K", "L", "M",
                  "N", "O", "P", "Q", "R", "S", "T", "U", "V", "W", "X", "Y", "Z"];

  var KEYS = {UP: 38,
              DOWN: 40,
              ENTER: 13,
              Z: 90};

  function coerceInput(input) {
    if(input.match(/^-?[\d]+$/gim)) {
      return parseInt(input);
    } else if(input.match(/^-?[\d]+\.[\d]+$/gim)) {
      return parseFloat(input);
    }
    return input;
  }


  function reverseDiff(diff) {
    var neue = [];
    for(var diffIx = 0, diffLen = diff.length; diffIx < diffLen; diffIx++) {
      var copy = diff[diffIx].slice();
      neue[diffIx] = copy
      if(copy[1] === "inserted") {
        copy[1] = "removed";
      } else {
        copy[1] = "inserted";
      }
    }
    return neue;
  }

  //---------------------------------------------------------
  // Local state
  //---------------------------------------------------------
  var eventStack = {root: true, children: [], localState: clone(localState)};

  function scaryUndoEvent() {
    if(!eventStack.parent || !eventStack.diffs) return {};

    var old = eventStack;
    eventStack = old.parent;
    localState = clone(eventStack.localState);
    api.localState = localState;
    return reverseDiff(old.diffs);
  }

  function scaryRedoEvent() {
    if(!eventStack.children.length) return {};

    eventStack = eventStack.children[eventStack.children.length - 1];
    localState = clone(eventStack.localState);
    return eventStack.diffs;
  }

  //---------------------------------------------------------
  // Dispatch
  //---------------------------------------------------------

  function dispatch(evt, info) {
    //         console.info("[dispatch]", evt, info);
    var storeEvent = true;
    var sendToServer = true;
    var txId = ++localState.txId;

    var diffs = [];
    switch(evt) {
      case "addTable":
        var id = uuid();
        var fieldId = uuid();
        diffs.push(["editor item", "inserted", [id, "table"]],
                   ["view", "inserted", [id, "table"]],
                   ["field", "inserted", [id, fieldId, "output"]],
                   ["display order", "inserted", [fieldId, 0]],
                   ["display name", "inserted", [id, "Untitled Table"]],
                   ["display name", "inserted", [fieldId, "A"]]);
        localState.activeItem = id;
        localState.adderRows = [[], []];
        break;
      case "addQuery":
        var id = uuid();
        diffs.push(["editor item", "inserted", [id, "query"]],
                   ["display name", "inserted", [id, "Untitled Query"]]);
        localState.activeItem = id;
        break;
      case "addUi":
        var id = uuid();
        var layerId = uuid();
        diffs.push(["editor item", "inserted", [id, "ui"]],
                   ["display name", "inserted", [id, "Untitled Page"]],
                   ["uiComponentLayer", "inserted", [txId, layerId, id, 0, false, false, id]],
                   ["display name", "inserted", [layerId, "Page"]]);
        localState.activeItem = id;
        localState.uiActiveLayer = layerId;
        localState.openLayers[layerId] = true;
        break;
      case "addUiLayer":
        var layerId = uuid();
        var groupNum = ixer.index("uiComponentToLayers")[info.componentId].length;
        var groupIx = (ixer.index("parentLayerToLayers")[info.parentLayer] || []).length;
        diffs.push(["uiComponentLayer", "inserted", [txId, layerId, info.componentId, groupIx, false, false, info.parentLayer]],
                   ["display name", "inserted", [layerId, "Group " + groupNum]]);
        localState.uiActiveLayer = layerId;
        localState.openLayers[layerId] = true;
        break;

      case "updateUiLayer":
        var subLayers = code.layerToChildLayers(info.neue);
        var neueLocked = info.neue[4];
        var neueHidden = info.neue[5];
        subLayers.forEach(function(sub) {
          if(sub[4] !== neueLocked || sub[5] !== neueHidden) {
            var neue = sub.slice();
            neue[4] = neueLocked;
            neue[5] = neueHidden;
            diffs.push(["uiComponentLayer", "inserted", neue],
                       ["uiComponentLayer", "removed", sub])
          }
        });
        diffs.push(["uiComponentLayer", "inserted", info.neue],
                   ["uiComponentLayer", "removed", info.old])
        break;

      case "deleteLayer":
        var subLayers = code.layerToChildLayers(info.layer);
        var elementsLookup = ixer.index("uiLayerToElements");
        subLayers.push(info.layer);
        subLayers.forEach(function(sub) {
          diffs.push(["uiComponentLayer", "removed", sub]);
          var elements = elementsLookup[sub[1]];
          if(elements) {
            elements.forEach(function(element) {
              diffs.push(["uiComponentElement", "removed", element]);
            });
          }
        });
        break;

      case "changeParentLayer":
        var layer = ixer.index("uiComponentLayer")[info.layerId];
        if(layer[6] !== info.parentLayerId) {
          var neue = layer.slice();
          neue[0] = txId;
          neue[6] = info.parentLayerId;
          diffs.push(["uiComponentLayer", "inserted", neue],
                     ["uiComponentLayer", "removed", layer])
        }
        break;
      case "changeElementLayer":
        var elem = ixer.index("uiComponentElement")[info.elementId];
        if(elem[3] !== info.parentLayerId) {
          var neue = elem.slice();
          neue[0] = txId;
          neue[3] = info.parentLayerId;
          diffs.push(["uiComponentElement", "inserted", neue],
                     ["uiComponentElement", "removed", elem])
        }
        break;
      case "rename":
        var id = info.id;
        sendToServer = !!info.sendToServer;
        if(info.value === undefined || info.value === info.initial[1]) { return; }
        diffs.push(["display name", "inserted", [id, info.value]],
                   ["display name", "removed", info.initial])
        break;

      case "addField":
        var fieldId = uuid();
        var ix = ixer.index("view to fields")[info.table].length;
        diffs.push(["field", "inserted", [info.table, fieldId, "output"]], // @NOTE: Can this be any other kind?
                   ["display name", "inserted", [fieldId, alphabet[ix]]],
                   ["display order", "inserted", [fieldId, ix]]);
        break;
      case "addRow":
        var ix = ixer.facts(info.table).length;
        diffs.push([info.table, "inserted", info.neue],
                   ["display order", "inserted", [info.table + JSON.stringify(info.neue), ix]]);
        break;
      case "updateRow":
        sendToServer = info.submit;
        var oldString = info.table + JSON.stringify(info.old);
        var ix = info.ix;
        var neueString = info.table + JSON.stringify(info.neue);
        if(oldString === neueString) return;
        diffs.push([info.table, "inserted", info.neue],
                   [info.table, "removed", info.old],
                   ["display order", "removed", [oldString, ix]],
                   ["display order", "inserted", [neueString, ix]]);
        break;
      case "addViewBlock":
        var queryId = (info.queryId !== undefined) ? info.queryId: code.activeItemId();
        var viewId = uuid();
        diffs = diff.addViewBlock(queryId, info.sourceId, info.kind, viewId);
        break;
      case "addAggregateBlock":
        var queryId = (info.queryId !== undefined) ? info.queryId: code.activeItemId();
        diffs = diff.addAggregateBlock(queryId, info.kind);
        var primitive = ixer.index("primitive")[info.kind];
        if(primitive) {
          var viewId = diffs[0][2][0];
          dispatch("addPrimitiveSource", {viewId: viewId, primitiveId: info.kind}); // @FIXME: Hacky, I know, but I need to send half to the server.
        }
        break;
      case "addUnionBlock":
        var queryId = (info.queryId !== undefined) ? info.queryId: code.activeItemId();
        diffs = diff.addUnionBlock(queryId);
        break;
      case "removeViewBlock":
        var view = ixer.index("view")[info.viewId];
        var blockId = ixer.index("view to block")[info.viewId];
        var block = ixer.index("block")[blockId];
        var sources = ixer.index("view to sources")[info.viewId] || [];
        diffs = [["view", "removed", view],
                 ["block", "removed", block]];
        for(var ix = 0; ix < sources.length; ix++) {
          var sourceId = sources[ix][code.ix("source", "source")];
          diffs = diffs.concat(diff.removeViewSource(info.viewId, sourceId));
        }
        if(view[code.ix("view", "kind")] === "aggregate") {
          console.warn("@FIXME: Remove aggregate entries for view on removal.");
        }
        break;
      case "addViewSelection":
        diffs = diff.addViewSelection(info.viewId, info.sourceId, info.sourceFieldId, info.fieldId);
        break;
      case "addUnionSelection":
        diffs = diff.addViewSelection(info.viewId, info.sourceId, info.sourceFieldId, info.fieldId);

        // do not send to server unless selects.length = fields.length * sources.length
        var sourceIdIx = code.ix("source", "source");
        var numSources = (ixer.index("view to sources")[info.viewId] || []).reduce(function(memo, source) {
          if(source[sourceIdIx] !== info.sourceId) { return memo + 1; }
          return memo;
        }, 1);
        var fieldIdIx = code.ix("field", "field");
        var numFields = (ixer.index("view to fields")[info.viewId] || []).reduce(function(memo, field) {
          if(field[fieldIdIx] !== info.fieldId) { return memo + 1; }
          return memo;
        }, 1);
        var selectSourceIx = code.ix("select", "source");
        var selectFieldIx = code.ix("select", "view field");
        var selects = (ixer.index("view to selects")[info.viewId] || []);
        var numSelects = selects.reduce(function(memo, select) {
          if(select[selectSourceIx] !== info.sourceId
             || select[selectFieldIx] !== info.fieldId) { return memo + 1; }
          return memo;
        }, 1);

        // @FIXME: This went from okay to bad fast.
        if(numSelects !== numFields * numSources) {
          sendToServer = false;
        } else {
          diffs = diffs.concat(selects.map(function(select) {
            return ["select", "inserted", select];
          }));
          var sources = ixer.index("view to sources")[info.viewId] || [];
          diffs = diffs.concat(sources.map(function(source) {
            return ["source", "inserted", source];
          }));
          var blockFields = ixer.index("view and source to block fields")[info.viewId]["selection"] || [];
          diffs = diffs.concat(blockFields.map(function(blockField) {
            return ["block field", "inserted", blockField];
          }));
          var fields = ixer.index("view to fields")[info.viewId] || [];
          diffs = diffs.concat(fields.map(function(field) {
            return ["field", "inserted", field];
          }));
          var fieldIdIx = code.ix("field", "field");
          diffs = diffs.concat(fields.map(function(field) {
            var id = field[fieldIdIx];
            return ["display name", "inserted", [id, code.name(id)]];
          }));
        }
        break;
      case "addViewSource":
        diffs = diff.addViewSource(info.viewId, info.sourceId, info.kind);
        var view = ixer.index("view")[info.viewId];
        var kind = view[code.ix("view", "kind")];
        if(kind === "union") {
          var selects = (ixer.index("view to selects")[info.viewId] || []);
          if(selects.length) {
            sendToServer = false;
          }
        }
        break;
      case "removeViewSource":
        diffs = diff.removeViewSource(info.viewId, info.sourceId);
        break;
      case "addViewConstraint":
        diffs = diff.addViewConstraint(info.viewId, {operation: "=", leftSource: info.leftSource, leftField: info.leftField});
        sendToServer = false;
        break;
      case "updateViewConstraint":
        var viewId = ixer.index("constraint to view")[info.constraintId];

        // @TODO: redesign this to pass in opts directly.
        var opts = code.getConstraint(info.constraintId);
        if(info.type === "left") {
          opts.leftField = info.value.field[code.ix("field", "field")];
          opts.leftSource = info.value.source[code.ix("source", "source")];
        } else if(info.type === "right") {
          opts.rightField = info.value.field[code.ix("field", "field")];
          opts.rightSource = info.value.source[code.ix("source", "source")];
        } else if(info.type === "operation") {
          opts.operation = info.value;
        }


        var complete = code.isConstraintComplete(opts);
        var constraints = ixer.index("source to constraints")[opts.leftSource] || [];
        var constraintOpts = constraints.map(function(constraint) {
          var constraintId = constraint[0];
          if(constraintId === info.constraintId) { return; }
          var opts = code.getConstraint(constraintId);

          if(!code.isConstraintComplete(opts)) {
            complete = false;
          }
          return [constraintId, opts];
        });

        console.log(opts, complete);

        diffs = diff.updateViewConstraint(info.constraintId, opts);
        if(complete) {
          diffs = constraintOpts.reduce(function(memo, constraintPair) {
            if(!constraintPair) { return memo; }
            return memo.concat(diff.updateViewConstraint(constraintPair[0], constraintPair[1]));
          }, diffs);
          diffs.push(["source", "inserted", ixer.index("source")[viewId][opts.leftSource]]);
          //@FIXME: Chris added this because the server was never being sent the actual constraint entry
          //I suspect this is supposed to work some other way?
          diffs.push(["constraint", "inserted", [info.constraintId, viewId]])

        } else {
          sendToServer = false;
          console.log("incomplete", diffs);
        }

        break;
      case "removeViewConstraint":
        diffs = diff.removeViewConstraint(info.constraintId);
        break;
      case "updateAggregateSort":
        var params = {};
        params[info.key] = info.value;
        diffs = diff.updateAggregateSort(info.viewId, params.field, params.direction);
        var neue = diffs[0][2];
        sendToServer = neue[code.ix("aggregate sorting", "inner field")]
        && neue[code.ix("aggregate sorting", "direction")];
        break;
      case "updateAggregateLimit":
        sendToServer = info.sendToServer;
        var table = (info.key === "from") ? "aggregate limit from" : "aggregate limit to";

        // @FIXME: Hard-coded to work with constants only.
        var constantId = uuid();
        var limit = ixer.index("view to " + table)[info.viewId];
        if(!limit) { limit = [info.viewId, "constant", constantId]; }
        else {
          constantId = limit[2];
          var oldConstant = ixer.index("constant")[constantId];
          if(oldConstant && oldConstant[1] !== info.value) {
            diffs.push(["constant", "removed", oldConstant]);
          }
        }

        if(info.value) {
          diffs.push(["constant", "inserted", [constantId, info.value]],
                     [table, "inserted", limit]);
        } else {
          diffs.push([table, "removed", limit]);
        }
        if(sendToServer && localState.initialValue && localState.initialValue !== info.value) {
          diffs.push(["constant", "removed", [constantId, localState.initialValue]]);
        }
        break;
      case "updateAggregateGrouping":
        console.log(info);
        diffs = diff.updateAggregateGrouping(info.aggregate, info.source, info.field);
        if(diffs.length) {
          var neue = diffs[0][2];//@FIXME: Hacky.
          sendToServer = neue[code.ix("aggregate grouping", "inner field")] && neue[code.ix("aggregate grouping", "outer field")];
        }
        break;
      case "groupView":
        var old = ixer.index("grouped by")[info.inner];
        if(old) { throw new Error("Cannot group by multiple views."); }
        var left = ixer.index("constraint left")[info.constraintId] || [];
        var innerField = left[code.ix("constraint left", "left field")];
        diffs = [["grouped by", "inserted", [info.inner, innerField, info.outer, info.outerField]]];
        diffs = diffs.concat(diff.removeViewConstraint(info.constraintId));
        break;
      case "addPrimitiveSource":
        diffs = diff.addPrimitiveSource(info.viewId, info.primitiveId);

        sendToServer = false;
        break;
      case "addUiComponentElement":
        var elemId = uuid();
        var neue = [txId, elemId, info.componentId, info.layerId, info.control, info.left, info.top, info.right, info.bottom];
        var appStyleId = uuid();
        var typStyleId = uuid();
        diffs.push(["uiComponentElement", "inserted", neue]);
        diffs.push(["uiStyle", "inserted", [txId, appStyleId, "appearance", elemId, false]],
                   ["uiStyle", "inserted", [txId, typStyleId, "typography", elemId, false]],
                   ["uiStyle", "inserted", [txId, typStyleId, "content", elemId, false]]);

        // @TODO: Instead of hardcoding, have a map of special element diff handlers.
        if(info.control === "map") {
          var mapId = uuid();
          diffs.push(["uiMap", "inserted", [txId, mapId, elemId, 0, 0, 4]],
                     ["uiMapAttr", "inserted", [txId, mapId, "lat", 0]],
                     ["uiMapAttr", "inserted", [txId, mapId, "lng", 0]],
                     ["uiMapAttr", "inserted", [txId, mapId, "zoom", 0]]);
        }
        localState.uiSelection = [elemId];
        break;
      case "resizeSelection":
        storeEvent = false;
        sendToServer = false;
        var sel = localState.uiSelection;
        var elementIndex = ixer.index("uiComponentElement");
        var ratioX = info.widthRatio;
        var ratioY = info.heightRatio;
        var oldBounds = info.oldBounds;
        var neueBounds = info.neueBounds;
        sel.forEach(function(cur) {
          var elem = elementIndex[cur];
          var neue = elem.slice();
          neue[0] = txId;
          //We first find out the relative position of the item in the selection
          //then adjust by the given ratio and finall add the position of the selection
          //back in to get the new absolute coordinates
          neue[5] = Math.floor(((neue[5] - oldBounds.left) * ratioX) + neueBounds.left); //left
          neue[7] = Math.floor(((neue[7] - oldBounds.right) * ratioX) + neueBounds.right); //right
          neue[6] = Math.floor(((neue[6] - oldBounds.top) * ratioY) + neueBounds.top); //top
          neue[8] = Math.floor(((neue[8] - oldBounds.bottom) * ratioY) + neueBounds.bottom); //bottom
          diffs.push(["uiComponentElement", "inserted", neue], ["uiComponentElement", "removed", elem]);
        });
        break;
      case "moveSelection":
        storeEvent = false;
        sendToServer = false;
        var sel = localState.uiSelection;
        var elementIndex = ixer.index("uiComponentElement");
        var elem = elementIndex[info.elemId];
        var diffX = info.x !== undefined ? info.x - elem[5] : 0;
        var diffY = info.y !== undefined ? info.y - elem[6] : 0;
        if(diffX || diffY) {
          sel.forEach(function(cur) {
            var elem = elementIndex[cur];
            var neue = elem.slice();
            neue[0] = txId;
            neue[3] = info.layer || neue[3];
            neue[5] += diffX; //left
            neue[7] += diffX; //right
            neue[6] += diffY; //top
            neue[8] += diffY; //bottom
            diffs.push(["uiComponentElement", "inserted", neue],
                       ["uiComponentElement", "removed", elem]);
          });
        }
        break;
      case "bindGroup":
        var prev = ixer.index("groupToBinding")[info.groupId];
        if(prev) {
          diffs.push(["uiGroupBinding", "removed", [info.groupId, prev]]);
        }
        diffs.push(["uiGroupBinding", "inserted", [info.groupId, info.itemId]]);
        break;
      case "bindAttr":
        var elemId = info.elementId;
        var attr = info.attr;
        var field = info.field;
        var prev = (ixer.index("elementAttrToBinding")[elemId] || {})[attr];
        if(prev) {
          diffs.push(["uiAttrBinding", "removed", [elemId, attr, prev]]);
        }
        diffs.push(["uiAttrBinding", "inserted", [elemId, attr, field]]);
        break;
      case "stopChangingSelection":
        var sel = localState.uiSelection;
        var elementIndex = ixer.index("uiComponentElement");
        var elem = elementIndex[info.elemId];
        var oldElements = info.oldElements;
        sel.forEach(function(cur, ix) {
          var elem = elementIndex[cur];
          var old = oldElements[ix];
          diffs.push(["uiComponentElement", "inserted", elem],
                     ["uiComponentElement", "removed", old]);
        });
        break;
      case "offsetSelection":
        storeEvent = false;
        sendToServer = false;
        var sel = localState.uiSelection;
        var elementIndex = ixer.index("uiComponentElement");
        var diffX = info.diffX;
        var diffY = info.diffY;
        if(diffX || diffY) {
          sel.forEach(function(cur) {
            var elem = elementIndex[cur];
            var neue = elem.slice();
            neue[0] = txId;
            neue[3] = info.layer || neue[3];
            neue[5] += diffX; //left
            neue[7] += diffX; //right
            neue[6] += diffY; //top
            neue[8] += diffY; //bottom
            diffs.push(["uiComponentElement", "inserted", neue],
                       ["uiComponentElement", "removed", elem]);
          });
        }
        break;
      case "deleteSelection":
        var sel = localState.uiSelection;
        var elementIndex = ixer.index("uiComponentElement");
        sel.forEach(function(cur) {
          var elem = elementIndex[cur];
          diffs.push(["uiComponentElement", "removed", elem]);
        });
        localState.uiSelection = null;
        break;
      case "setAttributeForSelection":
        storeEvent = info.storeEvent;
        sendToServer = info.storeEvent;
        var style = getUiPropertyType(info.property);
        if(!style) { throw new Error("Unknown attribute type for property:", info.property, "known types:", uiProperties); }

        var sel = localState.uiSelection;
        sel.forEach(function(cur) {
          var id = cur;
          var styleId = ixer.index("uiElementToStyle")[id][style][1];
          var oldProps = ixer.index("uiStyleToAttr")[styleId];
          if(oldProps && oldProps[info.property]) {
            diffs.push(["uiComponentAttribute", "removed", oldProps[info.property]]);
          }
          diffs.push(["uiComponentAttribute", "inserted", [0, styleId, info.property, info.value, false]]);
        });
        break;
      case "stopSetAttributeForSelection":
        var style = getUiPropertyType(info.property);
        if(!style) { throw new Error("Unknown attribute type for property:", info.property, "known types:", uiProperties); }

        var sel = localState.uiSelection;
        var oldAttrs = info.oldAttrs;
        sel.forEach(function(cur, ix) {
          var id = cur;
          var styleId = ixer.index("uiElementToStyle")[id][style][1];
          var oldProps = ixer.index("uiStyleToAttr")[styleId];
          if(oldProps && oldProps[info.property]) {
            diffs.push(["uiComponentAttribute", "inserted", oldProps[info.property]]);
          }
          if(oldAttrs[ix]) {
            diffs.push(["uiComponentAttribute", "removed", oldAttrs[ix]]);
          }
        });
        break;
      case "setSelectionStyle":
        var styleId = info.id;
        var type = info.type;
        var sel = localState.uiSelection;
        sel.forEach(function(id) {
          var prevStyle = ixer.index("uiElementToStyle")[id][type];
          diffs.push(["uiStyle", "inserted", [txId, styleId, type, id, info.shared]],
                     ["uiStyle", "removed", prevStyle]);
        });
        break;
      case "duplicateSelection":
        var sel = localState.uiSelection;
        var elementIndex = ixer.index("uiComponentElement");
        sel.forEach(function(cur) {
          var elem = elementIndex[cur];
          var neueId = uuid();
          diffs.push.apply(diffs, diff.duplicateElement(elem, neueId, localState.txId++));
        });
        break;

      case "undo":
        storeEvent = false;
        diffs = scaryUndoEvent();
        break;
      case "redo":
        storeEvent = false;
        diffs = scaryRedoEvent();
        break;
      default:
        console.error("Unhandled dispatch:", evt, info);
        break;
    }


    if(diffs && diffs.length) {
      if(storeEvent) {
        var eventItem = {event: event, diffs: diffs, children: [], parent: eventStack, localState: clone(localState)};
        eventStack.children.push(eventItem);
        eventStack = eventItem;
      }

      ixer.handleDiffs(diffs);
      if(sendToServer) {
        window.client.sendToServer(diffs);
      }
      render();
    } else {
      //       console.warn("No diffs to index, skipping.");
    }
  }

  //---------------------------------------------------------
  // Root
  //---------------------------------------------------------

  function root() {
    var itemId = code.activeItemId();
    var type = ixer.index("editor item to type")[itemId];

    var workspace;
    if(type === "query") {
      workspace = queryWorkspace(itemId);
    } else if(type === "ui") {
      workspace = uiWorkspace(itemId);
    } else if(type === "table") {
      workspace = tableWorkspace(itemId);
    }
    var arrowDir = localState.showMenu ? "left" : "right";
    return {id: "root", c: "root", children: [
      editorItemList(itemId),
      {c: "items-toggle ion-ios-arrow-" + arrowDir, click: toggleMenu},
      workspace,
    ]};
  }

  function editorItemList(itemId) {
    var views = ixer.facts("editor item");
    // @TODO: filter me based on tags local and compiler.
    var items = ixer.facts("editor item").map(function(cur) {
      var id = cur[0];
      var type = cur[1];
      var klass = "editor-item " + type;
      var icon = "ion-grid";
      if(type === "query") {
        icon = "ion-cube";
      } else if(type === "ui") {
        icon = "ion-image";
      }
      if(itemId === id) {
        klass += " selected";
      }

      var name = code.name(id) || "";
      return {c: klass, name: name, click: selectEditorItem, dblclick: closeSelectEditorItem, dragData: {value: id, type: "view"}, itemId: id, draggable: true, dragstart: dragItem, children: [
        {c: "icon " + icon},
        {text: name},
      ]};
    })
    items.sort(function(a, b) {
      return a.name.localeCompare(b.name);
    });
    var width = 0;
    if(localState.showMenu) {
      width = 200;
    }
    return {c: "editor-item-list", width:width, children: [
      {c: "adder", children: [
        {c: "button table", click: addItem, event: "addTable", children: [
          {c: "ion-grid"},
          {c: "ion-plus"},
        ]},
        {c: "button query", click: addItem, event: "addQuery", children: [
          {c: "ion-cube"},
          {c: "ion-plus"},
        ]},
        {c: "button ui", click: addItem, event: "addUi", children: [
          {c: "ion-image"},
          {c: "ion-plus"},
        ]},
      ]},
      {c: "items", children: items}
    ]};
  }

  function addItem(e, elem) {
    dispatch(elem.event, {});
  }

  function selectEditorItem(e, elem) {
    localState.activeItem = elem.itemId;
    var type = ixer.index("editor item to type")[elem.itemId];
    if(type === "table") {
      localState.adderRows = [[], []];
    } else if(type === "ui") {
      var layer = ixer.index("parentLayerToLayers")[elem.itemId][0];
      localState.uiActiveLayer = layer[1];
    }
    render();
  }

  function closeSelectEditorItem(e, elem) {
    localState.showMenu = false;
    selectEditorItem(e, elem);
  }

  function genericWorkspace(klass, itemId, content) {
//     var finalControls = controls;
//     if(!localState.showMenu) {
//       var finalControls = [{c: "menu-toggle", click: toggleMenu, text: "items"}].concat(controls);
//     }
    var title = input(code.name(itemId), itemId, rename, rename);
    title.c += " title";
    return {id: "workspace",
            c: "workspace-container " + klass,
            children: [
              title,
              {c: "content", children: [content]}
            ]};
  }

  function toggleMenu() {
    localState.showMenu = !localState.showMenu;
    render();
  }

  function controlGroup(controls) {
    return {c: "control-group", children: controls};
  }

  //---------------------------------------------------------
  // Table workspace
  //---------------------------------------------------------

  function tableWorkspace(tableId) {
    var fields = ixer.index("view to fields")[tableId].map(function(cur) {
      return {name: code.name(cur[1]), id: cur[1]};
    });
    var rows = ixer.facts(tableId);
    var order = ixer.index("display order");
    rows.sort(function(a, b) {
      var aIx = order[tableId + JSON.stringify(a)];
      var bIx = order[tableId + JSON.stringify(b)];
      return aIx - bIx;
    });
    return genericWorkspace("",
                            tableId,
                            {c: "table-editor",
                             children: [
                               virtualizedTable(tableId, fields, rows, true)
                             ]});
  }

  function rename(e, elem, sendToServer) {
    var value = e.currentTarget.textContent;
    if(value !== undefined) {
      dispatch("rename", {value: value, id: elem.key, sendToServer: sendToServer, initial: [localState.initialKey, localState.initialValue]});
    }
  }

  function virtualizedTable(id, fields, rows, isEditable) {
    var ths = fields.map(function(cur) {
      var oninput, onsubmit;
      if(cur.id) {
        oninput = onsubmit = rename;
      }
      return {c: "header", children: [input(cur.name, cur.id, oninput, onsubmit)]};
    });
    if(isEditable) {
      ths.push({c: "header add-column ion-plus", click: addField, table: id});
    }
    var trs = [];
    rows.forEach(function(cur, rowIx) {
      var tds = [];
      for(var tdIx = 0, len = fields.length; tdIx < len; tdIx++) {
        tds[tdIx] = {c: "field"};

        // @NOTE: We can hoist this if perf is an issue.
        if(isEditable) {
          tds[tdIx].children = [input(cur[tdIx], {rowIx: rowIx, row: cur, ix: tdIx, view: id}, updateRow, submitRow)];
        } else {
          tds[tdIx].text = cur[tdIx];
        }
      }
      trs.push({c: "row", children: tds});
    })
    if(isEditable) {
      var adderRows = localState.adderRows;
      adderRows.forEach(function(cur, rowNum) {
        var tds = [];
        for(var i = 0, len = fields.length; i < len; i++) {
          tds[i] = {c: "field", children: [input(cur[i], {row: cur, numFields:len, rowNum: rowNum, ix: i, view: id}, updateAdder, maybeSubmitAdder)]};
        }
        trs.push({c: "row", children: tds});
      });
    }
    //   trs.push({id: "spacer2", c: "spacer", height: Math.max(totalRows - start - numRows, 0) * itemHeight});
    return {c: "table", children: [
      {c: "headers", children: ths},
      {c: "rows", children: trs}
    ]};
  }

  function addField(e, elem) {
    dispatch("addField", {table: elem.table});
  }

  function updateAdder(e, elem) {
    var key = elem.key;
    var row = localState.adderRows[key.rowNum];
    row[key.ix] = coerceInput(e.currentTarget.textContent);
  }

  function maybeSubmitAdder(e, elem, type) {
    var key = elem.key;
    var row = localState.adderRows[key.rowNum];
    row[key.ix] = coerceInput(e.currentTarget.textContent);
    if(row.length !== key.numFields) { return; }
    var isValid = row.every(function(cell) {
      return cell !== undefined;
    });
    if(!isValid) { return; }

    localState.adderRows.splice(key.rowNum, 1);
    if(localState.adderRows.length <= 1) {
      localState.adderRows.push([]);
    }
    dispatch("addRow", {table: key.view, neue: row});
  }

  function updateRow(e, elem) {
    var neue = elem.key.row.slice();
    neue[elem.key.ix] = coerceInput(e.currentTarget.textContent);
    dispatch("updateRow", {table: elem.key.view, ix:localState.initialKey.rowIx, old: elem.key.row.slice(), neue: neue, submit: false})
  }

  function submitRow(e, elem, type) {
    var neue = elem.key.row.slice();
    neue[elem.key.ix] = coerceInput(e.currentTarget.textContent);
    dispatch("updateRow", {table: elem.key.view, ix:localState.initialKey.rowIx, old: localState.initialKey.row.slice(), neue: neue, submit: true})
  }

  function input(value, key, oninput, onsubmit) {
    var blur, keydown;
    if(onsubmit) {
      blur = function inputBlur(e, elem) {
        onsubmit(e, elem, "blurred");
      }
      keydown = function inputKeyDown(e, elem) {
        if(e.keyCode === KEYS.ENTER) {
          onsubmit(e, elem, "enter");
        }
      }
    }
    return {c: "input text-input", contentEditable: true, input: oninput, focus: storeInitialInput, text: value, key: key, blur: blur, keydown: keydown};
  }

  function storeInitialInput(e, elem) {
    localState.initialKey = elem.key;
    localState.initialValue = elem.text;
  }

  function selectInput(value, key, options, onsubmit) {
    var blur, input;
    if(onsubmit) {
      blur = function inputBlur(e, elem) {
        onsubmit(e, elem, "blurred");
      }
      input = function inputInput(e, elem) {
        onsubmit(e, elem, "enter");
      }
    }
    var children = [];
    for(var val in options) {
      var name = options[val];
      children.push({t: "option", value: val, text: name, selected: val === value});
    }

    return {t: "select", c: "input", key: key, input: input, focus: storeInitialInput, blur: blur, children: children};
  }

  //---------------------------------------------------------
  // UI workspace
  //---------------------------------------------------------

  function uiWorkspace(componentId) {
    var elements = ixer.index("uiComponentToElements")[componentId] || [];
    var layers = ixer.index("uiComponentToLayers")[componentId] || [];
    var layerLookup = ixer.index("uiComponentLayer");
    var activeLayerId = localState.uiActiveLayer;
    if(activeLayerId && layerLookup[activeLayerId]) {
      activeLayer = layerLookup[activeLayerId];
    }

    var selectionInfo = getSelectionInfo(componentId, true);
    var canvasLayers = (ixer.index("parentLayerToLayers")[componentId] || []).map(function(layer) {
      return canvasLayer(layer, selectionInfo);
    });

    if(selectionInfo) {
      canvasLayers.push(selection(selectionInfo));
    }
    if(localState.boxSelectStart) {
      var rect = boxSelectRect();
      canvasLayers.push({c: "box-selection", top: rect.top, left: rect.left, width: rect.width, height: rect.height});
    }
    return genericWorkspace("query",
                            componentId,
                            {c: "ui-editor",
                             children: [
                               layersBox(componentId, layers, activeLayer),
                               {c: "ui-canvas-container", children: [
                                 uiControls(componentId, activeLayer),
                                 {c: "row", children: [
                                   {c: "ui-canvas", componentId: componentId, children: canvasLayers, mousedown: startBoxSelection, mouseup: stopBoxSelection, mousemove: adjustBoxSelection},
                                   {c: "attributes", children: uiInspectors(componentId, selectionInfo, layers, activeLayer)},
                                 ]},
                               ]},
                             ]});
  }

  function canvasLayer(layer, selectionInfo) {
    var layerId = layer[1];
    var subLayers = (ixer.index("parentLayerToLayers")[layerId] || []).map(function(sub) {
      return canvasLayer(sub, selectionInfo);
    });
    if(selectionInfo && layerId === localState.uiActiveLayer) {
      subLayers.unshift(uiGrid());
    }
    var elements = ixer.index("uiLayerToElements")[layerId] || [];
    var attrsIndex = ixer.index("uiStyleToAttrs");
    var stylesIndex = ixer.index("uiElementToStyles");
    var els = elements.map(function(cur) {
      var id = cur[1];
      var selected = selectionInfo ? selectionInfo.selectedIds[id] : false;

      var attrs = [];
      var styles = stylesIndex[id] || [];
      for(var ix = 0, len = styles.length; ix < len; ix++) {
        var style = styles[ix];
        attrs.push.apply(attrs, attrsIndex[style[1]]);
      }

      return control(cur, attrs, selected, layer);
    });
    return {c: "ui-canvas-layer", id: layer[1], zIndex: layer[3] + 1, children: subLayers.concat(els)};
  }

  function layersBox(componentId, layers, activeLayer) {
    var parentIndex = ixer.index("parentLayerToLayers");
    var rootLayers = parentIndex[componentId] || [];
    rootLayers.sort(function(a, b) {
      return a[3] - b[3];
    });
    var items = rootLayers.map(function(cur) {
      return layerListItem(cur, 0)
    });
    return {c: "layers-box", children: [
      {c: "controls", children: [
        {c: "add-layer ion-plus", click: addLayer, componentId: componentId},
        {c: "add-layer ion-ios-trash", click: deleteLayer, componentId: componentId},
      ]},
      {c: "layers-list", children: items}
    ]};
  }


  function addLayer(e, elem) {
    localState.openLayers[localState.uiActiveLayer] = true;
    dispatch("addUiLayer", {componentId: elem.componentId, parentLayer: localState.uiActiveLayer})
  }

  function deleteLayer(e, elem) {
    var layerId = localState.uiActiveLayer;
    var layer = ixer.index("uiComponentLayer")[layerId];
    localState.uiActiveLayer = layer[6];
    localState.uiSelection = false;
    dispatch("deleteLayer", {layer: layer});
  }

  function layerListItem(layer, depth) {
    var layerId = layer[1];
    var isOpen = localState.openLayers[layerId];
    var subItems = [];
    var indent = 15;
    if(isOpen) {
      var binding = ixer.index("groupToBinding")[layerId];
      if(binding) {
        var fieldItems = code.sortedViewFields(binding).map(function(field) {
          return {c: "layer-element group-binding", children: [
          {c: "layer-row", draggable:true, dragstart: layerDrag, type: "binding", itemId: field, children:[
            {c: "icon ion-ios-arrow-thin-right"},
            {text: code.name(field)}
          ]},
        ]}
        });
        subItems.push({c: "layer-element group-binding", children: [
          {c: "layer-row", children:[
            {c: "icon ion-ios-photos"},
            {text: code.name(binding)}
          ]},
          {c: "layer-items", children: fieldItems}
        ]});
      }

      var subLayers = ixer.index("parentLayerToLayers")[layerId];
      if(subLayers) {
        subLayers.sort(function(a, b) {
          return a[3] - b[3];
        });
        subLayers.forEach(function(cur) {
          subItems.push(layerListItem(cur, depth+1));
        });
      }
      var elements = ixer.index("uiLayerToElements")[layerId] || [];
      elements.forEach(function(cur) {
        var elemId = cur[1];
        var selectedClass = "";
        if(localState.uiSelection && localState.uiSelection.indexOf(elemId) > -1) {
          selectedClass = " selected";
        }
        subItems.push({c: "layer-element depth-" + (depth + 1) + selectedClass, control: cur, click: addToSelection, children: [
          {c: "layer-row", itemId: elemId, draggable:true, dragstart: layerDrag, type: "element", children:[
            {c: "icon ion-ios-crop" + (selectedClass ? "-strong" : "")},
            {text: cur[4]}
          ]}
        ]});
      });
    }
    var icon = isOpen ? "ion-ios-arrow-down" : "ion-ios-arrow-right";
    var activeClass = localState.uiActiveLayer === layerId ? " active" : "";
    var lockedClass = layer[4] ? "ion-locked" : "ion-unlocked";
    var hiddenClass = layer[5] ? "ion-eye-disabled" : "ion-eye";
    return {c: "layer-item depth-" + depth + activeClass, layerId: layerId, dragover: preventDefault, drop: layerDrop, click: activateLayer, dblclick: selectAllFromLayer, children: [
      {c: "layer-row", draggable: true, itemId: layerId, dragstart: layerDrag, type: "layer", children:[
        {c: "icon " + icon, click: toggleOpenLayer, layerId: layerId},
        input(code.name(layerId), layerId, rename, rename),
        {c: "controls", children: [
          {c: hiddenClass, click: toggleHidden, dblclick:stopPropagation, layer: layer},
          {c: lockedClass, click: toggleLocked, dblclick:stopPropagation, layer: layer},
        ]}
      ]},
      {c: "layer-items", children: subItems}
    ]};
  }

  function toggleOpenLayer(e, elem) {
    localState.openLayers[elem.layerId] = !localState.openLayers[elem.layerId];
    render();
  }

  function layerDrag(e, elem) {
    e.dataTransfer.setData("type", elem.type);
    e.dataTransfer.setData("itemId", elem.itemId);
    e.stopPropagation();
  }

  function layerDrop(e, elem) {
    e.stopPropagation();
    var type = e.dataTransfer.getData("type");
    if(type === "view" || type === "table" || type === "query") {
      //if it's a data item, then we need to setup a binding
      dispatch("bindGroup", {groupId: elem.layerId, itemId: e.dataTransfer.getData("value")});
    } else if(type === "layer") {
      //if it's a layer, we need to reparent it
      var layerId = e.dataTransfer.getData("itemId");
      if(layerId === elem.layerId) return;
      dispatch("changeParentLayer", {parentLayerId: elem.layerId, layerId: layerId});
    } else if(type === "element") {
      //if it's an element, set the layer
      var elementId = e.dataTransfer.getData("itemId");
      dispatch("changeElementLayer", {parentLayerId: elem.layerId, elementId: elementId});
    }
  }

  function activateLayer(e, elem) {
    e.stopPropagation();
    if(localState.uiActiveLayer !== elem.layerId) {
      localState.uiActiveLayer = elem.layerId;
      clearSelection();
    }
  }

  function selectAllFromLayer(e, elem) {
    e.stopPropagation();
    var layer = ixer.index("uiComponentLayer")[elem.layerId];
    if(layer[4] || layer[5]) return;
    var elements = ixer.index("uiLayerToElements")[elem.layerId] || [];
    var sel = e.shiftKey ? localState.uiSelection : [];
    elements.forEach(function(cur) {
      sel.push(cur[1]);
    });
    if(sel.length) {
      localState.uiSelection = sel;
    } else {
      localState.uiSelection = false;
    }
    render();
  }

  function toggleHidden(e, elem) {
    e.stopPropagation();
    //@TODO: this needs to recursively hide or unhide sub groups
    var neue = elem.layer.slice();
    neue[5] = !neue[5];
    dispatch("updateUiLayer", {neue: neue, old: elem.layer});
  }

  function toggleLocked(e, elem) {
    e.stopPropagation();
    //@TODO: this needs to recursively lock or unlock sub groups
    var neue = elem.layer.slice();
    neue[4] = !neue[4];
    dispatch("updateUiLayer", {neue: neue, old: elem.layer});
  }


  function boxSelectRect() {
    var start = localState.boxSelectStart;
    var stop = localState.boxSelectStop;
    var topBottom = start[1] < stop[1] ? [start[1], stop[1]] : [stop[1], start[1]];
    var leftRight = start[0] < stop[0] ? [start[0], stop[0]] : [stop[0], start[0]];
    var width = leftRight[1] - leftRight[0];
    var height = topBottom[1] - topBottom[0];
    return {top: topBottom[0], bottom: topBottom[1], left: leftRight[0], right: leftRight[1], width: width, height: height};
  }

  function startBoxSelection(e, elem) {
    if(!e.shiftKey) { clearSelection(e, elem); }
    var x = e.clientX;
    var y = e.clientY;
    var canvasRect = e.currentTarget.getBoundingClientRect();
    x -= Math.floor(canvasRect.left);
    y -= Math.floor(canvasRect.top);
    localState.boxSelectStart = [x, y];
    localState.boxSelectStop = [x, y];
    render();
  }

  function adjustBoxSelection(e, elem) {
    if(!localState.boxSelectStart) return;
    var x = e.clientX;
    var y = e.clientY;
    var canvasRect = e.currentTarget.getBoundingClientRect();
    x -= Math.floor(canvasRect.left);
    y -= Math.floor(canvasRect.top);
    localState.boxSelectStop[0] = x;
    localState.boxSelectStop[1] = y;
    render();
  }

  function elementIntersects(elem, rect) {
    var left = elem[5];
    var top = elem[6];
    var right = elem[7];
    var bottom = elem[8];
    return !(rect.left > right
             || rect.right < left
             || rect.top > bottom
             || rect.bottom < top);
  }

  function stopBoxSelection(e, elem) {
    if(!localState.boxSelectStart) return;
    var sel = e.shiftKey ? localState.uiSelection : [];
    var rect = boxSelectRect();
    var componentId = elem.componentId;
    var elems = ixer.index("uiComponentToElements")[componentId];
    var layerLookup = ixer.index("uiComponentLayer");
    if(elems) {
      elems.forEach(function(cur) {
        // @TODO: this allows you to select from layers that are either hidden or locked
        var elemId = cur[1];
        var layer = layerLookup[cur[3]];
        if(layer[4] || layer[5]) return;
        if(elementIntersects(cur, rect)) {
          sel.push(elemId);
        }
      });
    }
    localState.boxSelectStart = null;
    localState.boxSelectStop = null;
    if(sel.length) {
      localState.uiSelection = sel;
    } else {
      localState.uiSelection = false;
    }
    render();
  }

  function canvasRatio(context) {
    var devicePixelRatio = window.devicePixelRatio || 1;
    var backingStoreRatio = context.webkitBackingStorePixelRatio ||
        context.mozBackingStorePixelRatio ||
        context.msBackingStorePixelRatio ||
        context.oBackingStorePixelRatio ||
        context.backingStorePixelRatio || 1;

    return devicePixelRatio / backingStoreRatio;
  }

  function uiGrid() {
    return {c: "grid", id: "ui-editor-grid", t: "canvas", top: 0, left: 0,
            postRender: function(canvas) {
              var uiGridCount = 3000;
              if(canvas._rendered) return;

              var bounds = document.querySelector(".ui-canvas").getBoundingClientRect();
              var ctx = canvas.getContext("2d");
              var ratio = canvasRatio(ctx);
              canvas.width = bounds.width * ratio;
              canvas.height = bounds.height * ratio;
              canvas.style.width = bounds.width;
              canvas.style.height = bounds.height;
              ctx.scale(ratio, ratio);
              ctx.lineWidth = 1;
              ctx.strokeStyle = "#999999";
              for(var i = 0; i < uiGridCount; i++) {
                if(i % localState.uiGridSize === 0) {
                  ctx.globalAlpha = 0.3;
                } else {
                  ctx.globalAlpha = 0.1;
                }
                ctx.beginPath();
                ctx.moveTo(i * localState.uiGridSize, 0);
                ctx.lineTo(i * localState.uiGridSize, bounds.height * 2);
                ctx.stroke();
                ctx.beginPath();
                ctx.moveTo(0, i * localState.uiGridSize);
                ctx.lineTo(bounds.width * 2, i * localState.uiGridSize);
                ctx.stroke();
              }
              canvas._rendered = true;
            }};
  }

  var resizeHandleSize = 7;
  function resizeHandle(componentId, bounds, y, x) {
    var top, left;
    var halfSize = Math.floor(resizeHandleSize / 2);
    var height = bounds.bottom - bounds.top;
    var width = bounds.right - bounds.left;
    if(x === "left") {
      left = 0 - halfSize - 1;
    } else if(x === "right") {
      left = width - halfSize - 2;
    } else {
      left = (width / 2) - halfSize;
    }

    if(y === "top") {
      top = 0 - halfSize - 1;
    } else if(y === "bottom") {
      top = height - halfSize - 2;
    } else {
      top = (height / 2) - halfSize;
    }
    return {c: "resize-handle", y: y, x: x, top: top, left: left, width: resizeHandleSize, height: resizeHandleSize,  componentId: componentId,
            draggable: true, drag: resizeSelection, dragend: stopResizeSelection, bounds: bounds, dragstart: startResizeSelection, mousedown: stopPropagation};
  }

  function stopPropagation(e) {
    e.stopPropagation();
  }
  function preventDefault(e) {
    e.preventDefault();
  }

  function clearDragImage(e, elem) {
    if(e.dataTransfer) {
      e.dataTransfer.setData("text", "foo");
      e.dataTransfer.setDragImage(document.getElementById("clear-pixel"), 0, 0);
    }
  }

  function startResizeSelection(e, elem) {
    localState.oldElements = selectionToElements();
    clearDragImage(e);
  }

  function stopResizeSelection(e, elem) {
    var elems = localState.oldElements;
    localState.oldElements = null;
    dispatch("stopChangingSelection", {oldElements: elems})
  }

  function resizeSelection(e, elem) {
    var x = Math.floor(e.clientX || __clientX);
    var y = Math.floor(e.clientY || __clientY);
    if(x === 0 && y === 0) return;
    var canvasRect = e.currentTarget.parentNode.parentNode.getBoundingClientRect();
    x -= Math.floor(canvasRect.left);
    y -= Math.floor(canvasRect.top);
    var old = elem.bounds;
    var neueBounds = {left: old.left, right: old.right, top: old.top, bottom: old.bottom};
    if(elem.x === "left") {
      neueBounds.left = toGrid(localState.uiGridSize, x);
    } else if(elem.x === "right") {
      neueBounds.right = toGrid(localState.uiGridSize, x);
    }
    if(elem.y === "top") {
      neueBounds.top = toGrid(localState.uiGridSize, y);
    } else if(elem.y === "bottom") {
      neueBounds.bottom = toGrid(localState.uiGridSize, y);
    }
    var neueWidth = neueBounds.right - neueBounds.left;
    var neueHeight = neueBounds.bottom - neueBounds.top;
    if(neueWidth < 10) {
      neueWidth = 10;
      if(elem.x === "left") { neueBounds.left = neueBounds.right - 10; }
      else { neueBounds.right = neueBounds.left + 10; }
    }
    if(neueHeight < 10) {
      neueHeight = 10;
      if(elem.y === "top") { neueBounds.top = neueBounds.bottom - 10; }
      else { neueBounds.bottom = neueBounds.top + 10; }
    }
    var widthRatio = neueWidth / (old.right - old.left);
    var heightRatio = neueHeight / (old.bottom - old.top);

    if(widthRatio !== 1 || heightRatio !== 1) {
      dispatch("resizeSelection", {widthRatio: widthRatio, heightRatio: heightRatio, oldBounds: old, neueBounds: neueBounds, componentId: elem.componentId});
      elem.bounds = neueBounds;
    }
  }

  function selection(selectionInfo) {
    var componentId = selectionInfo.componentId;
    var bounds = selectionInfo.bounds;
    return {c: "selection", top: bounds.top, left: bounds.left,
            width: bounds.right - bounds.left, height: bounds.bottom - bounds.top,
            children: [
              resizeHandle(componentId, bounds, "top", "left"),
              resizeHandle(componentId, bounds, "top", "center"),
              resizeHandle(componentId, bounds, "top", "right"),
              resizeHandle(componentId, bounds, "middle", "right"),
              resizeHandle(componentId, bounds, "bottom", "right"),
              resizeHandle(componentId, bounds, "bottom", "center"),
              resizeHandle(componentId, bounds, "bottom", "left"),
              resizeHandle(componentId, bounds, "middle", "left"),
              {c: "trash ion-ios-trash", componentId: componentId, mousedown:stopPropagation, click: deleteSelection},
            ]};
  }

  function deleteSelection(e, elem) {
    dispatch("deleteSelection", {componentId: elem.componentId});
  }

  function clearSelection(e, elem) {
    localState.uiSelection = null;
    render();
  }

  function control(cur, attrs, selected, layer) {
    var id = cur[1];
    var type = cur[4];
    var selClass = selected ? " selected" : "";
    var hidden = layer[5] ? " hidden" : "";
    var locked = layer[4] ? " locked" : "";
    var klass = type + " ui-element" + selClass + hidden + locked;
    var elem = {c: klass, id: "elem" + id, left: cur[5], top: cur[6], width: cur[7] - cur[5], height: cur[8] - cur[6],
                control: cur, mousedown: addToSelection, selected: selected, zIndex: layer[3] + 1,
                draggable: true, dragover: preventDefault, drop: dropOnControl, drag: moveSelection, dragend: stopMoveSelection, dragstart: startMoveSelection, dblclick: setModifyingText};
    if(attrs) {
      for(var i = 0, len = attrs.length; i < len; i++) {
        var curAttr = attrs[i];
        var name = attrMappings[curAttr[2]] || curAttr[2];
        if(curAttr[3].constructor !== Array) {
          elem[name] = curAttr[3];
        }
      }
    }


    if(type === "image") {
      elem.attr = "backgroundImage";
    } else {
      elem.attr = "text";
    }

    var binding = (ixer.index("elementAttrToBinding")[id] || {})[elem.attr];
    if(binding) {
      elem.children = [
        {c: "attr-binding", children: [
          {c: "icon ion-ios-arrow-thin-right"},
          {text: code.name(binding)}
        ]}
      ];
      elem.text = undefined;
    }

    if(localState.modifyingUiText === id) {
      if(type === "image") {
        var curInput = input(elem.backgroundImage, {id: id}, updateImage, submitContent);
        curInput.postRender = focusOnce;
        elem.children = [curInput];
        curInput.attr = "backgroundImage";
        elem.text = undefined;
      } else {
        var curInput = input(elem.text, {id: id}, updateContent, submitContent);
        curInput.postRender = focusOnce;
        elem.children = [curInput];
        curInput.attr = "text";
        elem.text = undefined;
      }
    }

    //   if(uiCustomControlRender[type]) {
    //     elem = uiCustomControlRender[type](elem);
    //   }
    return elem;
  }

  function dropOnControl(e, elem) {
    var type = e.dataTransfer.getData("type");
    if(type === "binding") {
      dispatch("bindAttr", {attr: elem.attr, elementId: elem.control[1], field: e.dataTransfer.getData("itemId")})
      e.stopPropagation();
    }
  }

  function setModifyingText(e, elem) {
    localState.modifyingUiText = elem.control[1];
    startAdjustAttr(e, elem);
    render();
  }

  function updateContent(e, elem) {
    dispatch("setAttributeForSelection", {componentId: elem.key.id, property: "text", value: e.currentTarget.textContent});
  }

  function updateImage(e, elem) {
    dispatch("setAttributeForSelection", {componentId: elem.key.id, property: "backgroundImage", value: e.currentTarget.textContent});
  }

  function submitContent(e, elem) {
    localState.modifyingUiText = false;
    dispatch("stopSetAttributeForSelection", {oldAttrs: localState.initialAttrs, property: elem.attr});
    render();
  }

  function addToSelection(e, elem) {
    e.stopPropagation();
    if(elem.selected) return;
    if(!e.shiftKey || !localState.uiSelection) {
      localState.uiSelection = [];
    }
    var layer = ixer.index("uiComponentLayer")[elem.control[3]];
    if(layer[4] || layer[5]) return;
    localState.uiSelection.push(elem.control[1]);
    localState.uiActiveLayer = elem.control[3];
    render();
  }


  var __clientX, __clientY;
  document.body.addEventListener("dragover", function(e) {
    //@HACK: because Firefox is a browser full of sadness, they refuse to
    //set clientX and clientY on drag events. As such we have this ridiculous
    //workaround of tracking position at the body.
    __clientX = e.clientX;
    __clientY = e.clientY;
  });

  function toGrid(size, value) {
    return Math.round(value / size) * size;
  }

  function startMoveSelection(e, elem) {
    var x = e.clientX || __clientX;
    var y = e.clientY || __clientY;
    if(x === 0 && y === 0) return;
    var canvasRect = e.currentTarget.parentNode.getBoundingClientRect();
    localState.dragOffsetX = x - elem.left - canvasRect.left;
    localState.dragOffsetY = y - elem.top - canvasRect.top;
    localState.initialElements = selectionToElements();
    clearDragImage(e);
    if(e.altKey) {
      //@HACK: if you cause a rerender before the event finishes, the drag is killed?
      setTimeout(function() {
        dispatch("duplicateSelection", {componentId: elem.control[2]});
      }, 0);
    }
  }

  function moveSelection(e, elem) {
    var x = Math.floor(e.clientX || __clientX);
    var y = Math.floor(e.clientY || __clientY);
    if(x === 0 && y === 0) return;
    var canvasRect = e.currentTarget.parentNode.getBoundingClientRect();
    x -= Math.floor(canvasRect.left);
    y -= Math.floor(canvasRect.top);
    var neueX = toGrid(localState.uiGridSize, Math.floor(x - localState.dragOffsetX));
    var neueY = toGrid(localState.uiGridSize, Math.floor(y - localState.dragOffsetY));
    dispatch("moveSelection", {x: neueX, y: neueY, elemId: elem.control[1], componentId: elem.control[2]});
  }

  function stopMoveSelection(e, elem) {
    var elems = localState.initialElements;
    localState.initialElements = null;
    dispatch("stopChangingSelection", {oldElements: elems})
  }

  function selectionToElements() {
    if(localState.uiSelection) {
      var elementIndex = ixer.index("uiComponentElement");
      return localState.uiSelection.map(function(cur) {
        return elementIndex[cur];
      });
    }
    return [];
  }

  function getSelectionInfo(componentId, withAttributes) {
    var sel = localState.uiSelection;
    var elements;
    if(sel) {
      var elementIndex = ixer.index("uiComponentElement");
      elements = sel.map(function(cur) {
        return elementIndex[cur];
      });

      var result = getGroupInfo(elements, withAttributes);

      result.componentId = componentId;
      result.selectedIds = result.ids;
      return result;
    }
    return false;
  }

  function getGroupInfo(elements, withAttributes) {
    elements = elements || [];

    var attrsIndex = ixer.index("uiStyleToAttrs");
    var stylesIndex = ixer.index("uiElementToStyles");

    var ids = {};
    var attributes = {};
    var styles = {};
    var els = elements.map(function(cur) {
      var id = cur[1];
      ids[id] = true;
      if(withAttributes !== undefined) {
        var elStyles = stylesIndex[id];
        if(!elStyles) { return cur; }

        var attrs = [];
        for(var ix = 0, len = elStyles.length; ix < len; ix++) {
          var style = elStyles[ix];
          var type = style[2];
          if(styles[type] === undefined) { styles[type] = style; }
          else if(!style || !styles[type] || styles[type][1] !== style[1]) { styles[type] = null; }

          attrs.push.apply(attrs, attrsIndex[style[1]]);
        }

        if(attrs) {
          attrs.forEach(function(cur) {
            var key = cur[2];
            var value = cur[3];
            if(attributes[key] === undefined) {
              attributes[key] = value;
            } else if(attributes[key] !== value) {
              attributes[key] = null;
            }
          });
        }
      }
      return cur;
    });
    var bounds = boundElements(els);
    return {ids: ids, elements: els, bounds: bounds, attributes: attributes, styles: styles};
  }


  function boundElements(elems) {
    var bounds = {top: Infinity, left: Infinity, bottom: -Infinity, right: -Infinity};
    elems.forEach(function(cur) {
      var left = cur[5], top = cur[6], right = cur[7], bottom = cur[8];
      if(left < bounds.left) {
        bounds.left = left;
      }
      if(top < bounds.top) {
        bounds.top = top;
      }
      if(right > bounds.right) {
        bounds.right = right;
      }
      if(bottom > bounds.bottom) {
        bounds.bottom = bottom;
      }
    });
    return bounds;
  }


  var uiControlInfo = [{text: "text", icon: "text-control", iconText: "T"},
                       {text: "image", icon: "ion-image"},
                       {text: "box", icon: "ion-stop"},
                       {text: "button", icon: "ion-share"},
                       {text: "input", icon: "ion-compose"},
                       {text: "map", icon: "ion-ios-location"}
                      ];

  function uiControls(componentId, activeLayer) {
    var items = uiControlInfo.map(function(cur) {
      var icon = {c: "icon " + cur.icon};
      if(cur.iconText) {
        icon.text = cur.iconText;
      }
      return {c: "control", click: addElement, controlType: cur.text, componentId: componentId, layer: activeLayer,
              children: [
                icon,
                {text: cur.text}
              ]};
    })
    return controlGroup(items);
  }

  function addElement(e, elem) {
    dispatch("addUiComponentElement", {componentId: elem.componentId,
                                       layerId: elem.layer[1],
                                       control: elem.controlType,
                                       left: elem.left || 100,
                                       right: elem.right || 200,
                                       top: elem.top || 100,
                                       bottom: elem.bottom || 200})
  }


  var attrMappings = {"content": "text"};
  var uiProperties = {};
  function uiInspectors(componentId, selectionInfo, layers, activeLayer) {
    var inspectors = [];
    var activeLayerId;
    var binding;
    var elements;
    if(activeLayer) {
      activeLayerId = activeLayer[1];
      elements = ixer.index("uiLayerToElements")[activeLayerId];
      binding = ixer.index("groupToBinding")[activeLayerId];
    }
    if(selectionInfo) {
      // @TODO: Only show appropriate inspectors for each type based on trait instead of hardcoding.
      inspectors.push(layoutInspector(selectionInfo, binding),
                      appearanceInspector(selectionInfo, binding),
                      textInspector(selectionInfo, binding));

      //       var showMapInspector = selectionInfo.elements.every(function(cur) {
      //         return cur[4] === "map";
      //       });
      //       if(showMapInspector) {
      //         var mapInfo = getMapGroupInfo(selectionInfo.elements, true)
      //         inspectors.push(mapInspector(selectionInfo, mapInfo, binding));
      //       }
    } else if(activeLayer) {
      inspectors.push(layerInspector(activeLayer, elements));
    }
    return inspectors;
  }

  function adjustable(value, start, stop, step) {
    return {c: "adjustable", mousedown: startAdjusting, adjustHandler: adjustAdjustable,
            value: value, start: start, stop: stop, step: step,  text: value};
  }

  var adjustableShade = document.createElement("div");
  adjustableShade.className = "adjustable-shade";
  adjustableShade.addEventListener("mousemove", function(e) {
    if(adjusterInfo) {
      adjusterInfo.handler(e, renderer.tree[adjusterInfo.elem.id]);
    }
  })

  adjustableShade.addEventListener("mouseup", function(e) {
    if(adjusterInfo.elem.finalizer) {
      adjusterInfo.elem.finalizer(e, renderer.tree[adjusterInfo.elem.id]);
    }
    adjusterInfo = false;
    document.body.removeChild(adjustableShade);
  })

  var adjusterInfo;
  function startAdjusting(e, elem) {
    if(elem.initializer) {
      elem.initializer(e, elem);
    }
    adjusterInfo = {elem: elem, startValue: elem.value, handler: elem.adjustHandler, bounds: {left: e.clientX, top: e.clientY}};
    document.body.appendChild(adjustableShade);
  }

  function adjustAdjustable(e, elem) {
    var x = e.clientX || __clientX;
    var y = e.clientY || __clientY;
    if(x === 0 && y === 0) return;
    var rect = adjusterInfo.bounds;
    var offsetX = Math.floor(x - rect.left);
    var offsetY = Math.floor(y - rect.top);
    var adjusted = Math.floor(adjusterInfo.startValue + offsetX);
    var neue = Math.min(Math.max(elem.start, adjusted), elem.stop);
    if(elem.handler) {
      elem.handler(elem, neue);
    }
  }

  uiProperties.layout = ["top", "left", "width", "height"];
  function layoutInspector(selectionInfo, binding) {
    var componentId = selectionInfo.componentId;
    var bounds = selectionInfo.bounds;
    var width = bounds.right - bounds.left;
    var height = bounds.bottom - bounds.top;
    var widthAdjuster = adjustable(width, 1, 1000, 1);
    widthAdjuster.handler = adjustWidth;
    widthAdjuster.componentId = componentId;
    widthAdjuster.bounds = bounds;
    widthAdjuster.initializer = startResizeSelection;
    widthAdjuster.finalizer = stopResizeSelection;
    var heightAdjuster = adjustable(height, 1, 1000, 1);
    heightAdjuster.handler = adjustHeight;
    heightAdjuster.componentId = componentId;
    heightAdjuster.bounds = bounds;
    heightAdjuster.initializer = startResizeSelection;
    heightAdjuster.finalizer = stopResizeSelection;
    var topAdjuster = adjustable(bounds.top, 0, 100000, 1);
    topAdjuster.handler = adjustPosition;
    topAdjuster.componentId = componentId;
    topAdjuster.coord = "top";
    topAdjuster.initializer = startMoveSelection;
    topAdjuster.finalizer = stopMoveSelection;
    var leftAdjuster = adjustable(bounds.left, 0, 100000, 1);
    leftAdjuster.handler = adjustPosition;
    leftAdjuster.componentId = componentId;
    leftAdjuster.coord = "left";
    leftAdjuster.initializer = startMoveSelection;
    leftAdjuster.finalizer = stopMoveSelection;
    //pos, size
    return {c: "option-group size-attributes", children: [
      {c: "size-outline"},
      {c: "width-outline"},
      {c: "height-outline"},
      {c: "top-left-point", children :[
        leftAdjuster,
        {text: ","},
        topAdjuster,
      ]},
      {c: "width-adjuster", children: [widthAdjuster]},
      {c: "height-adjuster", children: [heightAdjuster]},
    ]};
  }

  uiProperties.appearance = ["backgroundColor", "backgroundImage", "borderColor", "borderWidth", "borderRadius", "opacity"];
  function appearanceInspector(selectionInfo, binding) {
    var attrs = selectionInfo.attributes;
    var componentId = selectionInfo.componentId;
    var styleName;
    if(selectionInfo.styles.appearance && selectionInfo.styles.appearance[4]) {
      styleName = {value:selectionInfo.styles.appearance[1], text: code.name(selectionInfo.styles.appearance[1])};
    } else {
      styleName = {text: "No visual style", value: "none"};
    }

    var borderColorPicker = colorSelector(componentId, "borderColor", attrs["borderColor"]);
    borderColorPicker.backgroundColor = undefined;

    var opacity = attrs["opacity"] == undefined ? 100 : attrs["opacity"] * 100;
    var opacityAdjuster = adjustable(opacity, 0, 100, 1);
    opacityAdjuster.text = Math.floor(opacity) + "%";
    opacityAdjuster.handler = adjustOpacity;
    opacityAdjuster.componentId = componentId;
    opacityAdjuster.initializer = startAdjustAttr;
    opacityAdjuster.finalizer = stopAdjustAttr;
    opacityAdjuster.attr = "opacity";

    var borderWidth = attrs["borderWidth"] === undefined ? 0 : attrs["borderWidth"];
    var borderWidthAdjuster = adjustable(borderWidth, 0, 20, 1);
    borderWidthAdjuster.text = borderWidth;
    borderWidthAdjuster.handler = adjustAttr;
    borderWidthAdjuster.attr = "borderWidth";
    borderWidthAdjuster.componentId = componentId;
    borderWidthAdjuster.initializer = startAdjustAttr;
    borderWidthAdjuster.finalizer = stopAdjustAttr;

    var borderRadius = attrs["borderRadius"] === undefined ? 0 : attrs["borderRadius"];
    var borderRadiusAdjuster = adjustable(borderRadius, 0, 100, 1);
    borderRadiusAdjuster.text = borderRadius;
    borderRadiusAdjuster.handler = adjustAttr;
    borderRadiusAdjuster.attr = "borderRadius";
    borderRadiusAdjuster.componentId = componentId;
    borderRadiusAdjuster.initializer = startAdjustAttr;
    borderRadiusAdjuster.finalizer = stopAdjustAttr;

    if(!localState.addingAppearanceStyle) {
      var sharedAppearance = (ixer.index("stylesBySharedAndType")[true] || {})["appearance"] || [];
      var styles = sharedAppearance.map(function(cur) {
        return {value: cur[1], text: code.name(cur[1])};
      });
      styles.unshift({text: "No text style", value: "none"});
      styles.push({text: "Add a new style", value: "addStyle"});
      var visualStyle = selectable(styleName, styles);
      visualStyle.c += " styleSelector";
      visualStyle.handler = function(elem, value) {
        if(value === "none") {
          dispatch("setSelectionStyle", {type: "appearance", id: uuid(), shared: false});
        } else if(value === "addStyle") {
          localState.addingAppearanceStyle = uuid();
          dispatch("setSelectionStyle", {type: "appearance", id: localState.addingAppearanceStyle, shared: true});
        } else {
          dispatch("setSelectionStyle", {type: "appearance", id: value, shared: true});
        }
        render();
      }
    } else {
      visualStyle = input("", localState.addingAppearanceStyle, rename, doneAddingStyle);
      visualStyle.postRender = focusOnce;
    }

    return {c: "option-group visual-attributes", children: [
      visualStyle,
      {c: "layout-box-filled", backgroundColor: attrs["backgroundColor"], borderRadius: attrs["borderRadius"], children: [
        colorSelector(componentId, "backgroundColor", attrs["backgroundColor"])
      ]},
      opacityAdjuster,
      {c: "border-options", children: [
        {c: "layout-box-outline", borderRadius: attrs["borderRadius"], borderWidth: (borderWidth > 10 ? 10 : borderWidth || 1), borderColor: attrs["borderColor"], children: [borderColorPicker]},
        {c: "border-radius-outline"},
        {c: "border-radius-adjuster", children: [borderRadiusAdjuster]},
      ]},
      borderWidthAdjuster,
    ]};
  }

  function selectable(activeItem, items, setFont) {
    var options = items.map(function(cur) {
      var value, text;
      if(typeof cur === "string") {
        value = cur;
        text = cur;
      } else {
        value = cur.value;
        text = cur.text;
      }
      var item = {t: "option", value: value, text: text};
      if(setFont) {
        item.fontFamily = cur;
      }
      if((activeItem.value || activeItem) === value) {
        item.selected = "selected";
      }
      return item;
    })
    var value = typeof activeItem === "string" ? activeItem : activeItem.text;
    return {c: "selectable", change: selectSelectable, children: [
      {t: "select", children: options},
      {c: "selectable-value", text: value}
    ]}
  }

  function selectSelectable(e, elem) {
    if(elem.handler) {
      elem.handler(elem, e.target.value);
    }
  }

  var alignMapping = {
    "flex-start": "Left",
    "center": "Center",
    "flex-end": "Right",
  }
  var vAlignMapping = {
    "flex-start": "Top",
    "center": "Center",
    "flex-end": "Bottom",
  }
  function selectVerticalAlign(elem, value) {
    var final = "center";
    if(value === "Top") {
      final = "flex-start";
    } else if(value === "Bottom") {
      final = "flex-end";
    }
    dispatch("setAttributeForSelection", {componentId: elem.componentId, property: "verticalAlign", value: final, storeEvent: true});
  }

  function selectAlign(elem, value) {
    var final = "center";
    if(value === "Left") {
      final = "flex-start";
    } else if(value === "Right") {
      final = "flex-end";
    }
    dispatch("setAttributeForSelection", {componentId: elem.componentId, property: "textAlign", value: final, storeEvent: true});
  }

  uiProperties.typography = ["fontFamily", "fontSize", "color", "textAlign", "verticalAlign"];
  uiProperties.content = ["text"];
  function textInspector(selectionInfo, binding) {
    var componentId = selectionInfo.componentId;
    var attrs = selectionInfo.attributes;
    var styleName;
    if(selectionInfo.styles.typography && selectionInfo.styles.typography[4]) {
      styleName = {value:selectionInfo.styles.typography[1], text: code.name(selectionInfo.styles.typography[1])};
    } else {
      styleName = {text: "No text style", value: "none"};
    }

    var font = attrs["fontFamily"] || "Helvetica Neue";
    var fontPicker = selectable(font, ["Times New Roman", "Verdana", "Arial", "Georgia", "Avenir", "Helvetica Neue"], true);
    fontPicker.componentId = componentId;
    fontPicker.handler = adjustAttr;
    fontPicker.attr = "fontFamily";
    fontPicker.storeEvent = true;

    var fontSize = attrs["fontSize"] === undefined ? 16 : attrs["fontSize"];
    var fontSizeAdjuster = adjustable(fontSize, 0, 300, 1);
    fontSizeAdjuster.handler = adjustAttr;
    fontSizeAdjuster.attr = "fontSize";
    fontSizeAdjuster.componentId = componentId;
    fontSizeAdjuster.initializer = startAdjustAttr;
    fontSizeAdjuster.finalizer = stopAdjustAttr;

    var fontColor = colorSelector(componentId, "color", attrs["color"]);
    fontColor.backgroundColor = undefined;
    fontColor.color = attrs["color"];
    fontColor.c += " font-color";
    fontColor.text = "Text";
    fontColor.fontFamily = attrs["fontFamily"];

    var verticalAlign = vAlignMapping[attrs["verticalAlign"]] || "Top";
    var valign = selectable(verticalAlign, ["Top", "Center", "Bottom"]);
    valign.componentId = componentId;
    valign.handler = selectVerticalAlign;

    var textAlign = alignMapping[attrs["textAlign"]] || "Left";
    var align = selectable(textAlign, ["Left", "Center", "Right"]);
    align.componentId = componentId;
    align.handler = selectAlign;

    if(!localState.addingTypographyStyle) {
      var sharedTypography = (ixer.index("stylesBySharedAndType")[true] || {})["typography"] || [];
      var styles = sharedTypography.map(function(cur) {
        return {value: cur[1], text: code.name(cur[1])};
      });
      styles.unshift({text: "No text style", value: "none"});
      styles.push({text: "Add a new style", value: "addStyle"});
      var typographyStyle = selectable(styleName, styles);
      typographyStyle.c += " styleSelector";
      typographyStyle.handler = function(elem, value) {
        if(value === "none") {
          dispatch("setSelectionStyle", {type: "typography", id: uuid(), shared: false});
        } else if(value === "addStyle") {
          localState.addingTypographyStyle = uuid();
          dispatch("setSelectionStyle", {type: "typography", id: localState.addingTypographyStyle, shared: true});
        } else {
          dispatch("setSelectionStyle", {type: "typography", id: value, shared: true});
        }
        render();
      }
    } else {
      typographyStyle = input("", localState.addingTypographyStyle, rename, doneAddingStyle);
      typographyStyle.postRender = focusOnce;
    }

    return {c: "option-group text-attributes", children: [
      typographyStyle,
      {c: "font-color-size", children: [
        fontColor,
        {c: "font-size"},
        fontSizeAdjuster,
      ]},
      {c: "font-family", children: [fontPicker]},
      {c: "font-align", children: [
        valign,
        align,
      ]},
    ]};
  }

  function doneAddingStyle(e, elem) {
    localState.addingTypographyStyle = null;
    localState.addingAppearanceStyle = null;
    render();
  }

  uiProperties.layer = [];
  function layerInspector(layer, elements) {
    var componentId = layer[2];
    var info = getGroupInfo(elements, true);
    var attrs = info.attributes; // @FIXME: Layer attributes.
    var bounds = info.bounds;

    return {c: "inspector-panel", children: []};
  }

  uiProperties.map = [];
  function mapInspector(selectionInfo, mapInfo, binding) {
    var componentId = selectionInfo.componentId;
    var attrs = mapInfo.attributes;
    return {c: "inspector-panel", children: [
      {c: "title", text: "Map"},
      {c: "pair", children: [{c: "label", text: "lat."},
                             inspectorInput(attrs["lat"], [componentId, "lat"], setMapAttribute, binding)]},
      {c: "pair", children: [{c: "label", text: "long."},
                             inspectorInput(attrs["lng"], [componentId, "lng"], setMapAttribute, binding)]},
      {c: "pair", children: [{c: "label", text: "zoom"},
                             inspectorInput(attrs["zoom"], [componentId, "zoom"], setMapAttribute, binding)]},
      {c: "pair", children: [{c: "label", text: "interactive"},
                             inspectorCheckbox(attrs["draggable"], [componentId, "draggable"], setMapAttribute, binding)]},
    ]};
  }

  uiProperties.repeat = [];
  function repeatInspector() {
  }

  // Inputs
  function inspectorInput(value, key, onChange, binding) {
    if(value === null) {
      input.placeholder = "---";
    } else if(typeof value === "number" && !isNaN(value)) {
      value = value.toFixed(2);
    } else if(value && value.constructor === Array) {
      value = "Bound to " + code.name(value[2]);
    }
    var field = input(value, key, onChange, preventDefault);
    field.mousedown = stopPropagation;
    field.editorType = "binding";
    field.binding = binding;
    field.focus = activateTokenEditor;
    field.blur = closeTokenEditor;
    return field;
  }

  function inspectorCheckbox(value, key, onChange, binding) {
    if(value && value.constructor === Array) {
      value = "Bound to " + code.name(value[2]);
    }
    var field = checkboxInput(value, key, onChange);
    field.mousedown = stopPropagation;
    field.editorType = "binding";
    field.binding = binding;
    field.focus = activateTokenEditor;
    field.blur = closeTokenEditor;
    return field;
  }

  function closeBindingEditor(e, elem) {
    if(editorInfo.element === e.currentTarget) {
      setTimeout(function() { editorInfo = false; rerender(); }, 0);
    }
  }

  function bindingEditor(editorInfo) {
    var binding = editorInfo.info.binding;
    if(!binding) return;
    var fields = code.viewToFields(binding).map(function(cur) {
      return ["field", binding, cur[2]];
    });
    return genericEditor(fields, false, false, false, "column", setBinding);
  }

  function setBinding(e, elem) {
    var info = editorInfo.info;
    var componentId = info.key[0];
    var property = info.key[1];
    console.log("SET", componentId, property, elem.cur);
    editorInfo = false;
    dispatch("setAttributeForSelection", {componentId: componentId, property: property, value: ["binding", elem.cur[1], elem.cur[2]]});
  }

  function colorSelector(componentId, attr, value) {
    return {c: "color-picker", backgroundColor: value || "#999999", mousedown: stopPropagation, children: [
      {t: "input", type: "color", key: [componentId, attr],
       value: value, input: setAttribute}
    ]};
  }

  function styleSelector(id, opts, onClose) {
    var options = {};
    if(opts.initial === "---") {
      options["default"] = "---";
    }
    var styles = ixer.index("uiStyles");
    for(var key in styles) {
      var cur = styles[key][0];
      if(cur[2] === opts.type && code.name(cur[1])) {
        options[cur[1]] = code.name(cur[1]);
      }
    }

    return selectInput(opts.initial, opts.id, options, onClose);
  }

  // Layout handlers
  function adjustWidth(elem, value) {
    var componentId = elem.componentId;
    var old = elem.bounds;
    var neue = {left: old.left, right: (old.left + value), top: old.top,  bottom: old.bottom};
    var widthRatio = value / (old.right - old.left);
    if(widthRatio === 1) return;
    dispatch("resizeSelection", {widthRatio: widthRatio, heightRatio: 1, oldBounds: old, neueBounds: neue, componentId: componentId});
    elem.bounds = neue;
  }

  function adjustHeight(elem, value) {
    var componentId = elem.componentId;
    var old = elem.bounds;
    var neue = {left: old.left, right: old.right, top: old.top,  bottom: (old.top + value)};
    var heightRatio = value / (old.bottom - old.top);
    if(heightRatio === 1) return;
    dispatch("resizeSelection", {widthRatio: 1, heightRatio: heightRatio, oldBounds: old, neueBounds: neue, componentId: componentId});
    elem.bounds = neue;
  }

  function adjustPosition(elem, value) {
    var componentId = elem.componentId;
    var coord = elem.coord;
    var diffX = 0, diffY = 0;
    if(coord === "top") {
      diffY = value - elem.value;
    } else {
      diffX = value - elem.value;
    }
    dispatch("offsetSelection", {diffX: diffX, diffY: diffY, componentId: componentId});
    elem.value = value;
  }

  function startAdjustAttr(e, elem) {
    var attrs = []
    var style = getUiPropertyType(elem.attr);
    if(!style) { throw new Error("Unknown attribute type for property:", elem.attr, "known types:", uiProperties); }
    var sel = localState.uiSelection;
    sel.forEach(function(cur) {
      var id = cur;
      var styleId = ixer.index("uiElementToStyle")[id][style][1];
      var oldProps = ixer.index("uiStyleToAttr")[styleId];
      if(oldProps) {
        attrs.push(oldProps[elem.attr]);
      }
    });
    localState.initialAttrs = attrs;
  }

  function stopAdjustAttr(e, elem) {
    var initial = localState.initialAttrs;
    localState.initialAttrs = null;
    dispatch("stopSetAttributeForSelection", {oldAttrs: initial, property: elem.attr});
  }

  function adjustOpacity(elem, value) {
    dispatch("setAttributeForSelection", {componentId: elem.componentId, property: "opacity", value: value / 100, storeEvent: false});
  }
  function adjustAttr(elem, value) {
    dispatch("setAttributeForSelection", {componentId: elem.componentId, property: elem.attr, value: value, storeEvent: elem.storeEvent});
  }

  // Generic attribute handler
  function setAttribute(e, elem) {
    var componentId = elem.key[0];
    var property = elem.key[1];
    var target = e.currentTarget;
    var value = target.value;
    if(target.type === "color") {
      value = target.value;
    } else if(target.type === "checkbox") {
      value = target.checked;
    } else if(target.type === undefined) {
      value = target.textContent;
    }
    dispatch("setAttributeForSelection", {componentId: componentId, property: property, value: value});
  }

  // Map attribute handler
  function setMapAttribute(e, elem) {
    var componentId = elem.key[0];
    var property = elem.key[1];
    var target = e.currentTarget;
    var value = target.checked !== undefined ? target.checked : target.value !== undefined ? target.value : target.textContent;
    dispatch("setMapAttributeForSelection", {componentId: componentId, property: property, value: value});
  }


  function getUiPropertyType(prop) {
    if(uiProperties.typography.indexOf(prop) !== -1) {
      return "typography";
    }
    if(uiProperties.appearance.indexOf(prop) !== -1) {
      return "appearance";
    }
    if(uiProperties.layout.indexOf(prop) !== -1) {
      return "layout";
    }
    if(uiProperties.content.indexOf(prop) !== -1) {
      return "content";
    }
    return undefined;
  }

  //---------------------------------------------------------
  // Query workspace
  //---------------------------------------------------------

  function queryWorkspace(queryId) {
    var primitiveItems = (ixer.facts("primitive") || []).map(function(primitive) {
      var id = primitive[0];
      return {c: "primitive", dragData: {value: id, type: "view"}, itemId: id, draggable: true, dragstart: dragItem, text: code.name(id)};
    });
    return genericWorkspace("query", queryId,
                            {c: "query-editor",
                             children: [
                               editor(queryId),
                               {c: "primitive-cursor", children: primitiveItems},
                             ]});
  }

  //---------------------------------------------------------
  // Tree + Toolbar
  //---------------------------------------------------------

  function treeItem(name, value, type, opts) {
    opts = opts || {};
    return {c: "tree-item " + opts.c, dragData: {value: value, type: type}, draggable: true, dragstart: dragItem, children: [
      (opts.icon ? {c: "opts.icon"} : undefined),
      (name ? {text: name} : undefined),
      opts.content
    ]};
  }

  function fieldItem(name, fieldId, opts) {
    opts = opts || {};
    return {c: "tree-item " + opts.c, dragData: {fieldId: fieldId, type: "field"}, draggable: true, dragstart: dragItem, children: [
      (opts.icon ? {c: "opts.icon"} : undefined),
      (name ? {text: name} : undefined),
      opts.content
    ]};
  }

  function dragItem(evt, elem) {
    for(var key in elem.dragData) {
      evt.dataTransfer.setData(key, elem.dragData[key]);
    }
    evt.stopPropagation();
  }

  //---------------------------------------------------------
  // Editor
  //---------------------------------------------------------
  function editor(queryId) {
    var blocks = ixer.index("query to blocks")[queryId] || [];
    var items = [];
    for(var ix = 0; ix < blocks.length; ix++) {
      var viewId = blocks[ix][code.ix("block", "view")];
      var viewKind = ixer.index("view to kind")[viewId];
      var rows = ixer.facts(viewId) || [];
      var fields = (ixer.index("view to fields")[viewId] || []).map(function(field) {
        var id = field[code.ix("field", "field")];
        return {name: code.name(id), id: id};
      });
      // This is a weird way to use display order.
      var order = ixer.index("display order");
      rows.sort(function(a, b) {
        var aIx = order[viewId + JSON.stringify(a)];
        var bIx = order[viewId + JSON.stringify(b)];
        return aIx - bIx;
      });

      var editorPane;
      var inspectorPane = {c: "inspector-pane", children: [virtualizedTable(viewId, fields, rows, false)]};
      if(viewKind === "join") {
        editorPane = viewBlock(viewId, ix);
        inspectorPane.viewId = viewId;
        inspectorPane.drop = viewSelectionsDrop;
        inspectorPane.dragOver = preventDefault;
      }
      if(viewKind === "union") { editorPane = unionBlock(viewId, ix);  }
      if(viewKind === "aggregate") { editorPane = aggregateBlock(viewId, ix); }
      var controls;
      if(localState.queryEditorActive === viewId) {
        controls = querySuggestionBar(queryId, viewId);
      }

      items.push({c: "block " + viewKind, editorIx: ix, viewId: viewId, drop: viewBlockDrop, dragover: preventDefault, handler: blockSuggestionHandler, click: setQueryEditorActive, children: [
        {c: "block-title", children: [
          {t: "h3", text: alphabet[ix]},
          //                 {c: "hover-reveal close-btn ion-android-close", viewId: viewId, click: removeViewBlock},
        ]},
        {c: "full-flex", children: [
          editorPane,
          controls,
          inspectorPane,
        ]},
      ]});
    }
    items.push({c: "block new-block", children: [
      {c: "block unused", children: [
        {c: "controls", children: [
          {c: "control join", text: "join"},
          {c: "control union", click: newUnionBlock, text: "merge"},
          {c: "control aggregate", click: newAggregateBlock, queryId: queryId, kind: "sort+limit", text: "sort and limit"},
          {c: "control aggregate", click: newAggregateBlock, queryId: queryId, kind: "count", text: "count"},
          {c: "control aggregate", click: newAggregateBlock, queryId: queryId, kind: "sum", text: "sum"},
          {c: "control aggregate", click: newAggregateBlock, queryId: queryId, kind: "min", text: "min"},
          {c: "control aggregate", click: newAggregateBlock, queryId: queryId, kind: "max", text: "max"},
          {c: "control aggregate", click: newAggregateBlock, queryId: queryId, kind: "empty", text: "is empty?"},
        ]}
      ]},
    ]});

    return {c: "query-workspace", queryId: queryId, drop: editorDrop, dragover: preventDefault, children: items.length ? items : [
      {c: "feed", text: "Feed me sources"}
    ]};
  }

  function blockSuggestionHandler(e, elem) {
    var info = localState.queryEditorInfo;
    if(elem.key === "add filter") {
      dispatch("addViewConstraint", {viewId: info.viewId});
    }
  }

  function suggestionBarItem(key, text) {
    var info = localState.queryEditorInfo;
    return {c: "suggestion-bar-item", key: key, text: text, click: info ? info.handler : undefined};
  }

  function querySuggestionBar(queryId, viewId) {
    var info = localState.queryEditorInfo;
    var items;
    if(info && info.type === "field") {
      if(info.sourceId) {
        //get the fields for this source
        var sourceView = ixer.index("source")[info.viewId][info.sourceId][code.ix("source", "source view")];
        items = (ixer.index("view to fields")[sourceView] || []).map(function(cur) {
          var fieldId = cur[code.ix("field", "field")];
          return suggestionBarItem(fieldId, code.name(fieldId));
        });
      } else if(info.viewId) {
        //it's any available field from the sources
        items = getBlockFields(info.viewId).map(function(fieldAndSource) {
          var fieldId = fieldAndSource.field[code.ix("field", "field")];
          return suggestionBarItem(fieldAndSource, code.name(fieldId));
        });
      }
    } else if(info.type === "constraint op") {
      items = ["=", "<", "<=", ">", ">=", "!="].map(function(op) {
        return suggestionBarItem(op, op);
      });
    } else {
      items = [
        suggestionBarItem("add filter", "add filter"),
        suggestionBarItem("add calculation", "add calculation"),
      ]
    }
    return {c: "suggestion-bar", children: items};
  }

  function setQueryEditorActive(e, elem) {
    localState.queryEditorActive = elem.viewId;
    localState.queryEditorInfo = {
      viewId: elem.viewId,
      handler: elem.handler,
    };
    render();
  }

  function newAggregateBlock(e, elem) {
    dispatch("addAggregateBlock", {queryId: elem.queryId, kind: elem.kind});
  }

  function newUnionBlock(e, elem) {
      dispatch("addUnionBlock", {queryId: elem.queryId});
  }

  function editorDrop(evt, elem) {
    var type = evt.dataTransfer.getData("type");
    var value = evt.dataTransfer.getData("value");
    if(type === "view") {
      return dispatch("addViewBlock", {queryId: elem.queryId, sourceId: value, kind: "join"});
    }
  }

  /**
   * View Block
   */
  function viewBlock(viewId, ix) {
    var fields = ixer.index("view and source to block fields")[viewId] || {};

    fields = fields["selection"] || [];
    var selectionItems = fields.map(function(field) {
      var id = field[code.ix("block field", "block field")];
      return fieldItem(code.name(id) || "Untitled", id, {c: "pill field"});
    });
    if(!selectionItems.length) {
      selectionItems.push({text: "Drag local fields into me to make them available in the query."});
    }
    var groupedBy = ixer.index("grouped by")[viewId];

    var lines = viewSources(viewId).concat(viewConstraints(viewId));
    return {c: "block view-block", viewId: viewId, drop: viewBlockDrop, dragover: preventDefault,
            dragData: {value: viewId, type: "view"}, itemId: viewId, draggable: true, dragstart: dragItem,
            children: [
//               {c: "block-title", children: [
//                 {t: "h3", text: alphabet[ix]},
// //                 {c: "hover-reveal close-btn ion-android-close", viewId: viewId, click: removeViewBlock},
//               ]},
              {c: "block-lines", children: lines},
            ]};
  }

  function viewBlockDrop(evt, elem) {
    var viewId = elem.viewId;
    var type = evt.dataTransfer.getData("type");
    var value = evt.dataTransfer.getData("value");
    if(type === "view") {
      evt.stopPropagation();
      if(viewId === value) { return console.error("Cannot join view with parent."); }
      var primitive = ixer.index("primitive")[value];
      if(primitive) {
        dispatch("addPrimitiveSource", {viewId: viewId, primitiveId: value});
      } else {
        dispatch("addViewSource", {viewId: viewId, sourceId: value});
      }
      return;
    }
  }

  function removeViewBlock(evt, elem) {
    dispatch("removeViewBlock", {viewId: elem.viewId});
  }

  function viewSelectionsDrop(evt, elem) {
    var type = evt.dataTransfer.getData("type");
    if(type !== "field") { return; }
    var id = evt.dataTransfer.getData("fieldId");
    var blockField = ixer.index("block field")[id];
    if(blockField[code.ix("block field", "view")] !== elem.viewId) { return; }
    var fieldId = blockField[code.ix("block field", "field")];
    var sourceId = blockField[code.ix("block field", "source")];
    dispatch("addViewSelection", {viewId: elem.viewId, sourceFieldId: fieldId, sourceId: sourceId});
    evt.stopPropagation();
  }

  // Sources
  function viewSources(viewId, drop) {
    var sourceIdIx = code.ix("source", "source");
    var primitives = [];
    var sources = ixer.index("view to sources")[viewId] || [];
    var sourceViewIx = code.ix("source", "source view");
    sources = sources.filter(function(source) {
      var sourceView = source[sourceViewIx];
      var primitive = ixer.index("primitive")[sourceView];
      primitives.push(primitive);
      return !primitive;
    });
    var sourceIds = sources.map(function(source) {
      return source[sourceIdIx];
    });

    sources.sort(function(idA, idB) {
      var orderA = ixer.index("display order")[idA];
      var orderB = ixer.index("display order")[idB];
      if(orderB - orderA) { return orderB - orderA; }
      else { return idA > idB }
    });
    var sourceItems = sourceIds.map(function(sourceId) {
      return sourceWithFields("view", viewId, sourceId, drop);
    });
    return sourceItems;
  }

  function sourceTitle(type, viewId, sourceId) {
    var sourceName;

    if(sourceId == "inner" || sourceId === "outer" || sourceId === "insert" || sourceId === "remove") {
      sourceName = code.name(viewId + "-" + sourceId) + " (" + sourceId + ")";
    } else {
      sourceName = code.name(sourceId);
    }

    return {c: type + "-source-title source-title", children: [
      {t: "h4", text: sourceName || "Untitled"}
    ]};
  }

  function sourceWithFields(type, viewId, sourceId, drop) {
    var fields = ixer.index("view and source to block fields")[viewId] || {};
    fields = fields[sourceId] || [];
    var fieldItems = [];
    fields.forEach(function(field) {
      var id = field[code.ix("block field", "block field")];
      var fieldId = field[code.ix("block field", "field")];
      fieldItems.push(fieldItem(code.name(fieldId) || "Untitled", id, {c: "pill field"}));
      fieldItems.push({t: "pre", text: ", "});
    });
    fieldItems.pop();
    fieldItems.push({text: ")"});

    var title = sourceTitle(type, viewId, sourceId);

    var children = [
      title,
      {text: "("}
    ].concat(fieldItems);

    return {c: "source " + type + "-source", viewId: viewId, sourceId: sourceId,
            dragover: (drop ? preventDefault : undefined), drop: drop, children: children};
  }

  function removeSource(evt, elem) {
    dispatch("removeViewSource", {viewId: elem.viewId, sourceId: elem.sourceId});
  }

  // Constraints
  function viewConstraints(viewId) {
    var constraintIdIx = code.ix("constraint", "constraint");
    var constraints = ixer.index("view to constraints")[viewId] || [];

    var constraintItems = constraints.map(function(constraint) {
      var id = constraint[constraintIdIx];
      var op = ixer.index("constraint operation")[id] || [];
      var operation = op[code.ix("constraint operation", "operation")];
      var left = ixer.index("constraint left")[id] || [];
      var leftSource = left[code.ix("constraint left", "left source")];
      var leftField = left[code.ix("constraint left", "left field")];
      var right = ixer.index("constraint right")[id] || [];
      var rightSource = right[code.ix("constraint right", "right source")];
      var rightField = right[code.ix("constraint right", "right field")];

      return {c: "view-constraint", children: [
        viewConstraintToken("left", id, viewId, code.name(leftSource) + "." + code.name(leftField)),
        viewConstraintToken("operation", id, viewId, operation),
        viewConstraintToken("right", id, viewId, code.name(rightSource) + "." + code.name(rightField))
      ]};
    });
    return constraintItems;
  }

  function viewConstraintToken(side, constraintId, viewId, text) {
    var klass = "token field";
    var handler = fieldSuggestions;
    if(side === "operation") {
      klass = "token";
      handler = constraintOpSuggestions;
    }
    //check if we are editing this token
    var info = localState.queryEditorInfo;
    var token = info ? info.token || {} : {};
    if(token.constraintId === constraintId && token.side === side) {
      klass += " active";
    }
    return {c: klass, side: side, constraintId: constraintId, handler: updateViewConstraint, click: handler, viewId: viewId, text: text};
  }

  function constraintOpSuggestions(e, elem) {
    e.stopPropagation();
    localState.queryEditorActive = elem.viewId;
    localState.queryEditorInfo = {
      type: "constraint op",
      sourceId: elem.sourceId,
      viewId: elem.viewId,
      fieldId: elem.fieldId,
      token: elem,
      handler: elem.handler
    };
    render();
  }

  function viewConstraintsDrop(evt, elem) {
    var viewId = elem.viewId;
    var type = evt.dataTransfer.getData("type");
    var value = evt.dataTransfer.getData("value");
    if(type === "field") {
      var id = evt.dataTransfer.getData("fieldId");
      var blockField = ixer.index("block field")[id];
      if(blockField[code.ix("block field", "view")] !== viewId) { return; }
      var fieldId = blockField[code.ix("block field", "field")];
      var sourceId = blockField[code.ix("block field", "source")];
      dispatch("addViewConstraint", {viewId: viewId, leftSource: sourceId, leftField: fieldId});
    }
  }

  function updateViewConstraint(evt, elem) {
    console.log(elem);
    var info = localState.queryEditorInfo;
    var token = info.token;
    dispatch("updateViewConstraint", {constraintId: token.constraintId, type: token.side, value: elem.key});
    evt.stopPropagation();
  }

  function dropConstraintField(evt, elem) {
    var type = evt.dataTransfer.getData("type");
    if(type !== "field") { return; }
    var viewId = ixer.index("constraint to view")[elem.parentId];
    var id = evt.dataTransfer.getData("fieldId");
    var blockField = ixer.index("block field")[id];
    var draggedViewId = blockField[code.ix("block field", "view")];
    var fieldId = blockField[code.ix("block field", "field")];
    var sourceId = blockField[code.ix("block field", "source")];

    if(draggedViewId === viewId) {
      // If the field is block local, add it as a constraint.
      dispatch("updateViewConstraint", {constraintId: elem.parentId, type: elem.key, value: fieldId, source: sourceId});
      evt.stopPropagation();
    } else if(elem.key === "right") {
      // If the field is accessible in the query, use it for grouping.
      var select = ixer.index("view and source field to select")[draggedViewId] || {};
      select = select[fieldId];
      if(!select) { return; }
      if(ixer.index("view to query")[viewId] !== ixer.index("view to query")[draggedViewId]) { return; }
      console.warn("@TODO: group by", draggedViewId, fieldId);
      dispatch("groupView", {constraintId: elem.parentId, inner: viewId, outer: draggedViewId, outerField: fieldId});
      evt.stopPropagation();
    }
  }

  function removeConstraint(evt, elem) {
    dispatch("removeViewConstraint", {constraintId: elem.constraintId});
  }


  //---------------------------------------------------------
  // Tokens
  //---------------------------------------------------------

  var tokenState = {};

  var token = {
    operation: function(params, onChange, onDrop) {
      var state = tokenState[params.parentId];
      if(state) { state = state[params.key]; }

      return {c: "token operation",
              key: params.key,
              parentId: params.parentId,
              children: [{c: "name", text: params.operation || "<op>"},
                         (state === 1) ? tokenEditor.operation(params, onChange) : undefined],
              click: editToken};
    },
    blockField: function(params, onChange, onDrop) {
      var state = tokenState[params.parentId];
      if(state) { state = state[params.key]; }
      var name = "<field>";
      var source;
      if(params.field) {
        name = code.name(params.field);
        if(params.source) {
          source = code.name(params.source);
        }
      }

      return {c: "token field",
              key: params.key,
              parentId: params.parentId,
              children: [{c: "name", text: name},
                         (source ? {c: "source", text: "(" + source +")"} : undefined),
                         (state === 1) ? tokenEditor.blockField(params, onChange) : undefined],
              click: editToken,
              dragover: preventDefault,
              drop: onDrop};
    }
  };

  function editToken(evt, elem) {
    var state = tokenState[elem.parentId];
    if(!state) { state = tokenState[elem.parentId] = {}; }
    state[elem.key] = 1;
    render();
  }

  function stopEditToken(evt, elem) {
    var state = tokenState[elem.parentId];
    state[elem.key] = 0;
    render();
  }

  var tokenEditor = {
    operation: function(params, onChange) {
      var items = ["=", "<", "≤", ">", "≥", "≠"].map(function(rel) {
        var item = selectoritem({c: "operation", key: params.key, name: rel, value: rel}, onchange);
        item.parentid = params.parentid;
        return item;
      });
      var select = selector(items, {c: "operation", key: params.key, tabindex: -1, focus: true}, stopEditToken);
      select.parentId = params.parentId;
      return select;
    },
    blockField: function(params, onChange) {
      var viewId = ixer.index("constraint to view")[params.parentId];
      var fields = getBlockFields(viewId);
      var items = fields.map(function(sourceAndField) {
        var field = sourceAndField.field;
        var fieldId = field[code.ix("field", "field")];
        var item = selectorItem({c: "field", key: params.key, name: code.name(fieldId) || "Untitled", value: sourceAndField}, onChange);
        item.parentId = params.parentId;
        return item;
      });
      var select = selector(items, {c: "field", key: params.key, tabindex: -1, focus: true}, stopEditToken);
      select.parentId = params.parentId;
      return select;
    }
  };

  function getSourceFields(viewId, sourceId) {
    var source = ixer.index("source")[viewId][sourceId];
    var sourceViewId = source[code.ix("source", "source view")];
    return ixer.index("view to fields")[sourceViewId] || [];
  }

  function getBlockFields(viewId) {
    var sources = ixer.index("view to sources")[viewId] || [];
    return sources.reduce(function(memo, source) {
      var sourceViewId = source[code.ix("source", "source view")];
      memo.push.apply(memo, ixer.index("view to fields")[sourceViewId].map(function(field) {
        return {source: source, field: field};
      }));
      return memo;
    }, []);
  }

  function getQueryFields(queryId, exclude) {
    var viewIds = ixer.index("query to views")[queryId] || [];
    return viewIds.reduce(function(memo, viewId) {
      if(viewId !== exclude && viewId) {
        memo.push.apply(memo, getBlockFields(viewId));
      }

      return memo;
    }, []);
  }

  /**
   * Union Block
   */
  function unionBlock(viewId, ix) {
    var fields = ixer.index("view and source to block fields")[viewId] || {};
    fields = fields.selection || [];
    var selectSources = ixer.index("view and source and field to select")[viewId] || {};
    var sources = ixer.index("source")[viewId] || {};
    var sourceIds = Object.keys(sources);

    var sourceItems = [];
    var fieldMappingItems = [];
    for(var sourceIx = 0; sourceIx < sourceIds.length; sourceIx++) {
      var sourceId = sourceIds[sourceIx];
      var source = sources[sourceId];
      var rowItems = [];
      rowItems.push({t: "td", c: "source-name", children: [sourceTitle("union", viewId, sourceId)]});

      if(fields.length) {
        var selectFields = selectSources[sourceId] || [];

        var mappingPairs = [];
        for(var fieldIx = 0; fieldIx < fields.length; fieldIx++) {
          var field = fields[fieldIx];
          var fieldId = field[code.ix("block field", "field")];
          var selectField = selectFields[fieldId] || [];
          var mappedFieldId = selectField[code.ix("select", "source field")];
          rowItems.push({t: "td", c: "mapped-field", viewId: viewId, sourceId: sourceId, fieldId: fieldId, click: fieldSuggestions, handler: setMappingField,
                         text: (mappedFieldId ? code.name(mappedFieldId) || "Untitled" : "---")});
        }
      }
      rowItems.push({t: "td", c: "mapped-field", viewId: viewId, sourceId: sourceId, click: fieldSuggestions, handler: setMappingField, text: "---"});
      sourceItems.push({t: "tr", children: rowItems});
    }

    var headers = [{t: "th", c: "spacer"}];
    fields.forEach(function(cur) {
      headers.push({t: "th", c: "mapping-header", text: code.name(cur[code.ix("block field", "field")])});
    });
    headers.push({t: "th", c: "mapping-header", text: "---"});

    return {c: "block union-block", viewId: viewId, dragover: preventDefault, drop: viewBlockDrop,
            dragData: {value: viewId, type: "view"}, itemId: viewId, draggable: true, dragstart: dragItem, children: [
              {t: "table", children: [
                {t: "thead", children: [
                  {t: "tr", children: headers}
                ]},
                {t: "tbody", children: sourceItems}
              ]}
//               {c: "block-pane mapping", viewId: viewId, dragover: preventDefault, drop: unionSourceMappingDrop, children: fieldMappingItems},
    ]};
  }

  function fieldSuggestions(e, elem) {
    e.stopPropagation();
    localState.queryEditorActive = elem.viewId;
    localState.queryEditorInfo = {
      type: "field",
      sourceId: elem.sourceId,
      viewId: elem.viewId,
      fieldId: elem.fieldId,
      token: elem,
      handler: elem.handler
    };
    render();
  }

  function setMappingField(e, elem) {
    var info = localState.queryEditorInfo;
    dispatch("addUnionSelection", {viewId: info.viewId, sourceFieldId: elem.key, sourceId: info.sourceId, fieldId: info.fieldId});
    e.stopPropagation();
  }

  function unionSourceMappingDrop(evt, elem) {
    var type = evt.dataTransfer.getData("type");
    if(type !== "field") { return; }
    var blockFieldId = evt.dataTransfer.getData("fieldId");
    var blockField = ixer.index("block field")[blockFieldId];
    var fieldId = blockField[code.ix("block field", "field")];
    var viewId = blockField[code.ix("block field", "view")];
    var sourceId = blockField[code.ix("block field", "source")];
    if(viewId !== elem.viewId) { return; }
    dispatch("addUnionSelection", {viewId: viewId, sourceFieldId: fieldId, sourceId: sourceId, fieldId: elem.fieldId});
    evt.stopPropagation();
  }

  /**
   * Aggregate Block
   */
  function aggregateBlock(viewId) {
    var blockAggregate = ixer.index("block aggregate")[viewId];
    var aggregateKind = blockAggregate[code.ix("block aggregate", "kind")];

    var sources = ixer.index("source")[viewId] || {};
    var outerSource = sources.outer;
    var innerSource = sources.inner;

    var grouping = ixer.index("aggregate grouping")[viewId];
    if(grouping) {
      var innerField = grouping[code.ix("aggregate grouping", "inner field")];
      var outerField = grouping[code.ix("aggregate grouping", "outer field")];
    }



    var fields = ixer.index("view and source to block fields")[viewId] || {};
    fields = fields["selection"] || [];
    var selectionItems = fields.map(function(field) {
      var id = field[code.ix("block field", "block field")];
      return fieldItem(code.name(id) || "Untitled", id, {c: "pill field"});
    });
    if(!selectionItems.length) {
      selectionItems.push({text: "Drag local fields into me to make them available in the query."});
    }

    var content;
    if(aggregateKind === "sort+limit") {
      content = sortLimitAggregate(viewId, outerSource, innerSource);
    } else {
      content = primitiveAggregate(viewId, outerSource, innerSource, aggregateKind);
    }

    return {c: "block aggregate-block", children: [
      {text: "With"},
<<<<<<< HEAD
      {c: "block-section view-sources", viewId: viewId, children: viewSources(viewId, aggregateSourceDrop)},
=======
      viewSources(viewId, aggregateSourceDrop),
//       {c: "block-section view-sources", viewId: viewId, children: [
//         innerSource ? viewSource(viewId, "inner") : undefined
//       ]},

      {c: "block-section aggregate-grouping", children: [
        {text: "Group by"},
        token.blockField({key: "outer", parentId: viewId, source: "outer", field: outerField}, updateAggregateGrouping, dropAggregateGroupingField),
        {text: "="},
        token.blockField({key: "inner", parentId: viewId, source: "inner", field: innerField}, updateAggregateGrouping, dropAggregateGroupingField),
      ]},
>>>>>>> d444516a
      content,
      {c: "block-section view-selections tree bar", viewId: viewId, drop: viewSelectionsDrop, dragover: preventDefault, children: selectionItems},
    ]};
  }

  function updateAggregateGrouping(evt, elem) {

  }

  function dropAggregateGroupingField(evt, elem) {
    var viewId = elem.parentId;
    var type = evt.dataTransfer.getData("type");
    var value = evt.dataTransfer.getData("value");
    if(type === "field") {
      var id = evt.dataTransfer.getData("fieldId");
      var blockField = ixer.index("block field")[id];
      if(blockField[code.ix("block field", "view")] !== viewId) { return; }
      var fieldId = blockField[code.ix("block field", "field")];
      var sourceId = blockField[code.ix("block field", "source")];
      if(sourceId !== elem.key) { return; }

      dispatch("updateAggregateGrouping", {aggregate: viewId, source: sourceId, field: fieldId});
    }
  }

  function sortLimitAggregate(viewId, outerSource, innerSource) {
    var sortSource = "inner";
    var sortField, sortDir;
    var aggregateSorting = ixer.index("view to aggregate sorting")[viewId];
    if(aggregateSorting) {
      sortField = aggregateSorting[code.ix("aggregate sorting", "inner field")];
      sortDir = aggregateSorting[code.ix("aggregate sorting", "direction")];
    }

    // @FIXME: hard coded to work with constants only.
    var limitFrom = ixer.index("view to aggregate limit from")[viewId] || [];
    var limitFromValue = ixer.index("constant to value")[limitFrom[code.ix("aggregate limit from", "from field")]];
    var limitTo = ixer.index("view to aggregate limit to")[viewId] || [];
    var limitToValue = ixer.index("constant to value")[limitTo[code.ix("aggregate limit to", "to field")]];

    var fromLimitInput = input(limitFromValue, "from", updateAggregateLimit, updateAggregateLimit);
    fromLimitInput.parentId = viewId;
    var toLimitInput = input(limitToValue, "to", updateAggregateLimit, updateAggregateLimit);
    toLimitInput.parentId = viewId;
    return {c: "sort-limit-aggregate", viewId: viewId, children: [
      {c: "block-section aggregate-sort", children: [
        {text: "Sort by"},
        token.blockField({key: "field", parentId: viewId, source: sortSource, field: sortField}, updateAggregateSort, dropAggregateField),
        selectInput(sortDir || "ascending", "direction", {ascending: "▲", descending: "▼"}, updateAggregateSort)
      ]},
      {c: "block-section aggregate-limit", children: [
        {text: "Limit"},
        fromLimitInput,
        {text: "-"},
        toLimitInput,
      ]},
    ]};
  }

  function updateAggregateLimit(evt, elem, type) {
    dispatch("updateAggregateLimit", {viewId: elem.parentId, key: elem.key, value:  +evt.target.value || +evt.currentTarget.textContent, sendToServer: !!type});
  }

  function updateAggregateSort(evt, elem) {
    var info = {viewId: elem.parentId, key: elem.key, value: evt.target.value || evt.currentTarget.textContent};
    dispatch("updateAggregateSort", info);
  }

  function dropAggregateField(evt, elem) {
    var type = evt.dataTransfer.getData("type");
    if(type !== "field") { return; }
    var viewId = elem.parentId;
    var id = evt.dataTransfer.getData("fieldId");
    var blockField = ixer.index("block field")[id];
    var fieldId = blockField[code.ix("block field", "field")];
    var draggedViewId = blockField[code.ix("block field", "view")];
    if(viewId !== draggedViewId) { return; }

    var info = {viewId: elem.parentId, key: elem.key, value: fieldId};
    dispatch("updateAggregateSort", info);
  }

  function primitiveAggregate(viewId, outerSource, innerSource) {
    return {c: "primitive-aggregate", viewId: viewId, children: [
      {text: "Where"},
      viewConstraints(viewId),
    ]};
  }

  function aggregateSourceDrop(evt, elem) {
    var viewId = elem.viewId;
    var sourceId = elem.sourceId;
    var type = evt.dataTransfer.getData("type");
    var value = evt.dataTransfer.getData("value");
    if(type === "view") {
      if(viewId === value) { return console.error("Cannot join view with parent."); }
      var kind;
      if(sourceId === "inner" || sourceId === "outer") {
        kind = sourceId;
      }
      dispatch("addViewSource", {viewId: viewId, sourceId: value, kind: kind});
      evt.stopPropagation();
      return;
    }

  }


  function selector(options, opts, onBlur) {
    return {t: "ul", c: "selector " + opts.c, tabindex: opts.tabindex, key: opts.key,
            postRender: (opts.focus ? focusOnce : undefined), blur: onBlur, children: options};
  }

  function selectorItem(opts, onChange) {
    return {t: "li", c: "selector-item field " + opts.c, key: opts.key, text: opts.name, value: opts.value, click: onChange};
  }

  //---------------------------------------------------------
  // Inspector
  //---------------------------------------------------------

  function inspectorPane(queryId) {
    return {c: "inspector pane"};
  }

  //---------------------------------------------------------
  // Result
  //---------------------------------------------------------

  function queryResult(queryId) {
    return {c: "query-result"};
  }


  //---------------------------------------------------------
  // Global key handling
  //---------------------------------------------------------

  document.addEventListener("keydown", function(e) {
    //Don't capture keys if they are
    if(e.defaultPrevented
       || e.target.nodeName === "INPUT"
       || e.target.getAttribute("contentEditable")) {
      return;
    }

    //undo + redo
    if((e.metaKey || e.ctrlKey) && e.shiftKey && e.keyCode === KEYS.Z) {
      dispatch("redo");
    } else if((e.metaKey || e.ctrlKey) && e.keyCode === KEYS.Z) {
      dispatch("undo");
    }

  });

  //---------------------------------------------------------
  // Go
  //---------------------------------------------------------

  if(window.queryEditor) { render(); }

  return { container: renderer.content, localState: localState, renderer: renderer, render: render, eventStack: eventStack };
})(window, microReact, api);<|MERGE_RESOLUTION|>--- conflicted
+++ resolved
@@ -2441,7 +2441,7 @@
     }
     var groupedBy = ixer.index("grouped by")[viewId];
 
-    var lines = viewSources(viewId).concat(viewConstraints(viewId));
+    var lines = viewSources(viewId).concat(viewConstraints(viewId)).concat(viewPrimitives(viewId));
     return {c: "block view-block", viewId: viewId, drop: viewBlockDrop, dragover: preventDefault,
             dragData: {value: viewId, type: "view"}, itemId: viewId, draggable: true, dragstart: dragItem,
             children: [
@@ -2489,25 +2489,18 @@
   // Sources
   function viewSources(viewId, drop) {
     var sourceIdIx = code.ix("source", "source");
-    var primitives = [];
     var sources = ixer.index("view to sources")[viewId] || [];
     var sourceViewIx = code.ix("source", "source view");
     sources = sources.filter(function(source) {
       var sourceView = source[sourceViewIx];
       var primitive = ixer.index("primitive")[sourceView];
-      primitives.push(primitive);
       return !primitive;
     });
     var sourceIds = sources.map(function(source) {
       return source[sourceIdIx];
     });
 
-    sources.sort(function(idA, idB) {
-      var orderA = ixer.index("display order")[idA];
-      var orderB = ixer.index("display order")[idB];
-      if(orderB - orderA) { return orderB - orderA; }
-      else { return idA > idB }
-    });
+    sources.sort(api.displaySort);
     var sourceItems = sourceIds.map(function(sourceId) {
       return sourceWithFields("view", viewId, sourceId, drop);
     });
@@ -2554,6 +2547,29 @@
 
   function removeSource(evt, elem) {
     dispatch("removeViewSource", {viewId: elem.viewId, sourceId: elem.sourceId});
+  }
+
+  // Calculations
+  var primitiveEditor = {};
+
+  function viewPrimitives(viewId, drop) {
+    var sourceIdIx = code.ix("source", "source");
+    var sourceViewIx = code.ix("source", "source view");
+    var primitiveKindIx = code.ix("primitive", "kind");
+    var sources = ixer.index("view to sources")[viewId] || [];
+
+    var primitives = sources.map(function(source) {
+      var sourceView = source[sourceViewIx];
+      var primitive = ixer.index("primitive")[sourceView];
+      return [source[sourceIdIx], source[sourceViewIx], primitive && primitive[primitiveKindIx]];
+    }).filter(function(primitive) {
+      return primitive[2];
+    });
+
+    var primitiveItems = primitives.map(function(primitive) {
+      return [primitiveEditor[primitive[1]] || primitiveEditor.default](primitive[0], primitive[1]);
+    });
+    return primitiveItems;
   }
 
   // Constraints
@@ -2877,8 +2893,6 @@
       var outerField = grouping[code.ix("aggregate grouping", "outer field")];
     }
 
-
-
     var fields = ixer.index("view and source to block fields")[viewId] || {};
     fields = fields["selection"] || [];
     var selectionItems = fields.map(function(field) {
@@ -2898,21 +2912,13 @@
 
     return {c: "block aggregate-block", children: [
       {text: "With"},
-<<<<<<< HEAD
-      {c: "block-section view-sources", viewId: viewId, children: viewSources(viewId, aggregateSourceDrop)},
-=======
-      viewSources(viewId, aggregateSourceDrop),
-//       {c: "block-section view-sources", viewId: viewId, children: [
-//         innerSource ? viewSource(viewId, "inner") : undefined
-//       ]},
-
+      {c: "block-section view-sources", viewId: viewId, children: viewSources(viewId, aggregateSourceDrop).concat(viewPrimitives(viewId))},
       {c: "block-section aggregate-grouping", children: [
         {text: "Group by"},
         token.blockField({key: "outer", parentId: viewId, source: "outer", field: outerField}, updateAggregateGrouping, dropAggregateGroupingField),
         {text: "="},
         token.blockField({key: "inner", parentId: viewId, source: "inner", field: innerField}, updateAggregateGrouping, dropAggregateGroupingField),
       ]},
->>>>>>> d444516a
       content,
       {c: "block-section view-selections tree bar", viewId: viewId, drop: viewSelectionsDrop, dragover: preventDefault, children: selectionItems},
     ]};
