var queryEditor = (function(window, microReact, api) {
  var document = window.document;
  var ixer = api.ixer;
  var code = api.code;
  var diff = api.diff;
  var localState = api.localState;
  var clone = api.clone;

  if(window.queryEditor) {
    try {
      document.body.removeChild(window.queryEditor.container);
    } catch (err) {
      // meh
    }
  }

  window.addEventListener("resize", render);
  document.body.addEventListener("drop", preventDefault);


  var renderer = new microReact.Renderer();
  document.body.appendChild(renderer.content);
  renderer.queued = false;
  function render() {
    if(renderer.queued === false) {
      renderer.queued = true;
      requestAnimationFrame(function() {
        renderer.queued = false;
        renderer.render(root());
      });
    }
  }

  function preventDefault(evt) {
    evt.preventDefault();
  }

  function focusOnce(node, elem) {
    if(!elem.__focused) {
      setTimeout(function() { node.focus(); }, 5);
      elem.__focused = true;
    }
  }

  //---------------------------------------------------------
  // utils
  //---------------------------------------------------------

  var alphabet = ["A", "B", "C", "D", "E", "F", "G", "H", "I", "J", "K", "L", "M",
                  "N", "O", "P", "Q", "R", "S", "T", "U", "V", "W", "X", "Y", "Z"];

  var KEYS = {UP: 38,
              DOWN: 40,
              ENTER: 13,
              Z: 90};

  function coerceInput(input) {
    if(input.match(/^-?[\d]+$/gim)) {
      return parseInt(input);
    } else if(input.match(/^-?[\d]+\.[\d]+$/gim)) {
      return parseFloat(input);
    }
    return input;
  }


  function reverseDiff(diff) {
    var neue = [];
    for(var diffIx = 0, diffLen = diff.length; diffIx < diffLen; diffIx++) {
      var copy = diff[diffIx].slice();
      neue[diffIx] = copy
      if(copy[1] === "inserted") {
        copy[1] = "removed";
      } else {
        copy[1] = "inserted";
      }
    }
    return neue;
  }

  //---------------------------------------------------------
  // Local state
  //---------------------------------------------------------
  var eventStack = {root: true, children: [], localState: clone(localState)};

  function scaryUndoEvent() {
    if(!eventStack.parent || !eventStack.diffs) return {};

    var old = eventStack;
    eventStack = old.parent;
    localState = clone(eventStack.localState);
    api.localState = localState;
    return reverseDiff(old.diffs);
  }

  function scaryRedoEvent() {
    if(!eventStack.children.length) return {};

    eventStack = eventStack.children[eventStack.children.length - 1];
    localState = clone(eventStack.localState);
    return eventStack.diffs;
  }

  //---------------------------------------------------------
  // Dispatch
  //---------------------------------------------------------

  function dispatch(evt, info) {
    //         console.info("[dispatch]", evt, info);
    var storeEvent = true;
    var sendToServer = true;
    var txId = ++localState.txId;

    var diffs = [];
    switch(evt) {
      case "addTable":
        var id = uuid();
        var fieldId = uuid();
        diffs.push(["editor item", "inserted", [id, "table"]],
                   ["view", "inserted", [id, "table"]],
                   ["field", "inserted", [id, fieldId, "output"]],
                   ["display order", "inserted", [fieldId, 0]],
                   ["display name", "inserted", [id, "Untitled Table"]],
                   ["display name", "inserted", [fieldId, "A"]]);
        localState.activeItem = id;
        localState.adderRows = [[], []];
        break;
      case "addQuery":
        var id = uuid();
        diffs.push(["editor item", "inserted", [id, "query"]],
                   ["display name", "inserted", [id, "Untitled Query"]]);
        localState.activeItem = id;
        break;
      case "addUi":
        var id = uuid();
        var layerId = uuid();
        diffs.push(["editor item", "inserted", [id, "ui"]],
                   ["display name", "inserted", [id, "Untitled Page"]],
                   ["uiComponentLayer", "inserted", [txId, layerId, id, 0, false, false, id]],
                   ["display name", "inserted", [layerId, "Page"]]);
        localState.activeItem = id;
        localState.uiActiveLayer = layerId;
        localState.openLayers[layerId] = true;
        break;
      case "addUiLayer":
        var layerId = uuid();
        var groupNum = ixer.index("uiComponentToLayers")[info.componentId].length;
        var groupIx = (ixer.index("parentLayerToLayers")[info.parentLayer] || []).length;
        diffs.push(["uiComponentLayer", "inserted", [txId, layerId, info.componentId, groupIx, false, false, info.parentLayer]],
                   ["display name", "inserted", [layerId, "Group " + groupNum]]);
        localState.uiActiveLayer = layerId;
        localState.openLayers[layerId] = true;
        break;

      case "updateUiLayer":
        var subLayers = code.layerToChildLayers(info.neue);
        var neueLocked = info.neue[4];
        var neueHidden = info.neue[5];
        subLayers.forEach(function(sub) {
          if(sub[4] !== neueLocked || sub[5] !== neueHidden) {
            var neue = sub.slice();
            neue[4] = neueLocked;
            neue[5] = neueHidden;
            diffs.push(["uiComponentLayer", "inserted", neue],
                       ["uiComponentLayer", "removed", sub])
          }
        });
        diffs.push(["uiComponentLayer", "inserted", info.neue],
                   ["uiComponentLayer", "removed", info.old])
        break;

      case "deleteLayer":
        var subLayers = code.layerToChildLayers(info.layer);
        var elementsLookup = ixer.index("uiLayerToElements");
        subLayers.push(info.layer);
        subLayers.forEach(function(sub) {
          diffs.push(["uiComponentLayer", "removed", sub]);
          var elements = elementsLookup[sub[1]];
          if(elements) {
            elements.forEach(function(element) {
              diffs.push(["uiComponentElement", "removed", element]);
            });
          }
        });
        break;

      case "changeParentLayer":
        var layer = ixer.index("uiComponentLayer")[info.layerId];
        if(layer[6] !== info.parentLayerId) {
          var neue = layer.slice();
          neue[0] = txId;
          neue[6] = info.parentLayerId;
          diffs.push(["uiComponentLayer", "inserted", neue],
                     ["uiComponentLayer", "removed", layer])
        }
        break;
      case "changeElementLayer":
        var elem = ixer.index("uiComponentElement")[info.elementId];
        if(elem[3] !== info.parentLayerId) {
          var neue = elem.slice();
          neue[0] = txId;
          neue[3] = info.parentLayerId;
          diffs.push(["uiComponentElement", "inserted", neue],
                     ["uiComponentElement", "removed", elem])
        }
        break;
      case "rename":
        var id = info.id;
        sendToServer = !!info.sendToServer;
        if(info.value === undefined || info.value === info.initial[1]) { return; }
        diffs.push(["display name", "inserted", [id, info.value]],
                   ["display name", "removed", info.initial])
        break;

      case "addField":
        var fieldId = uuid();
        var ix = ixer.index("view to fields")[info.table].length;
        diffs.push(["field", "inserted", [info.table, fieldId, "output"]], // @NOTE: Can this be any other kind?
                   ["display name", "inserted", [fieldId, alphabet[ix]]],
                   ["display order", "inserted", [fieldId, ix]]);
        break;
      case "addRow":
        var ix = ixer.facts(info.table).length;
        diffs.push([info.table, "inserted", info.neue],
                   ["display order", "inserted", [info.table + JSON.stringify(info.neue), ix]]);
        break;
      case "updateRow":
        sendToServer = info.submit;
        var oldString = info.table + JSON.stringify(info.old);
        var ix = info.ix;
        var neueString = info.table + JSON.stringify(info.neue);
        if(oldString === neueString) return;
        diffs.push([info.table, "inserted", info.neue],
                   [info.table, "removed", info.old],
                   ["display order", "removed", [oldString, ix]],
                   ["display order", "inserted", [neueString, ix]]);
        break;
      case "addViewBlock":
        var queryId = (info.queryId !== undefined) ? info.queryId: code.activeItemId();
        diffs = diff.addViewBlock(queryId, info.sourceId, info.kind);
        break;
      case "addAggregateBlock":
        var queryId = (info.queryId !== undefined) ? info.queryId: code.activeItemId();
        diffs = diff.addAggregateBlock(queryId, info.kind);
        var primitive = ixer.index("primitive")[info.kind];
        if(primitive) {
          var viewId = diffs[0][2][0];
          dispatch("addPrimitiveSource", {viewId: viewId, primitiveId: info.kind}); // @FIXME: Hacky, I know, but I need to send half to the server.
        }
        break;
      case "addUnionBlock":
        var queryId = (info.queryId !== undefined) ? info.queryId: code.activeItemId();
        diffs = diff.addUnionBlock(queryId);
        break;
      case "removeViewBlock":
        var view = ixer.index("view")[info.viewId];
        var blockId = ixer.index("view to block")[info.viewId];
        var block = ixer.index("block")[blockId];
        var sources = ixer.index("view to sources")[info.viewId] || [];
        diffs = [["view", "removed", view],
                 ["block", "removed", block]];
        for(var ix = 0; ix < sources.length; ix++) {
          var sourceId = sources[ix][code.ix("source", "source")];
          diffs = diffs.concat(diff.removeViewSource(info.viewId, sourceId));
        }
        if(view[code.ix("view", "kind")] === "aggregate") {
          console.warn("@FIXME: Remove aggregate entries for view on removal.");
        }
        break;
      case "addViewSelection":
        diffs = diff.addViewSelection(info.viewId, info.sourceId, info.sourceFieldId, info.fieldId);
        break;
      case "addUnionSelection":
        diffs = diff.addViewSelection(info.viewId, info.sourceId, info.sourceFieldId, info.fieldId);

        // do not send to server unless selects.length = fields.length * sources.length
        var sourceIdIx = code.ix("source", "source");
        var numSources = (ixer.index("view to sources")[info.viewId] || []).reduce(function(memo, source) {
          if(source[sourceIdIx] !== info.sourceId) { return memo + 1; }
          return memo;
        }, 1);
        var fieldIdIx = code.ix("field", "field");
        var numFields = (ixer.index("view to fields")[info.viewId] || []).reduce(function(memo, field) {
          if(field[fieldIdIx] !== info.fieldId) { return memo + 1; }
          return memo;
        }, 1);
        var selectSourceIx = code.ix("select", "source");
        var selectFieldIx = code.ix("select", "view field");
        var selects = (ixer.index("view to selects")[info.viewId] || []);
        var numSelects = selects.reduce(function(memo, select) {
          if(select[selectSourceIx] !== info.sourceId
             || select[selectFieldIx] !== info.fieldId) { return memo + 1; }
          return memo;
        }, 1);

        // @FIXME: This went from okay to bad fast.
        if(numSelects !== numFields * numSources) {
          sendToServer = false;
        } else {
          diffs = diffs.concat(selects.map(function(select) {
            return ["select", "inserted", select];
          }));
          var sources = ixer.index("view to sources")[info.viewId] || [];
          diffs = diffs.concat(sources.map(function(source) {
            return ["source", "inserted", source];
          }));
          var blockFields = ixer.index("view and source to block fields")[info.viewId]["selection"] || [];
          diffs = diffs.concat(blockFields.map(function(blockField) {
            return ["block field", "inserted", blockField];
          }));
          var fields = ixer.index("view to fields")[info.viewId] || [];
          diffs = diffs.concat(fields.map(function(field) {
            return ["field", "inserted", field];
          }));
          var fieldIdIx = code.ix("field", "field");
          diffs = diffs.concat(fields.map(function(field) {
            var id = field[fieldIdIx];
            return ["display name", "inserted", [id, code.name(id)]];
          }));
        }
        break;
      case "addViewSource":
        diffs = diff.addViewSource(info.viewId, info.sourceId, info.kind);
        var view = ixer.index("view")[info.viewId];
        var kind = view[code.ix("view", "kind")];
        if(kind === "union") {
          var selects = (ixer.index("view to selects")[info.viewId] || []);
          if(selects.length) {
            sendToServer = false;
          }
        }
        break;
      case "removeViewSource":
        diffs = diff.removeViewSource(info.viewId, info.sourceId);
        break;
      case "addViewConstraint":
        diffs = diff.addViewConstraint(info.viewId, {operation: "=", leftSource: info.leftSource, leftField: info.leftField});
        sendToServer = false;
        break;
      case "updateViewConstraint":
        var viewId = ixer.index("constraint to view")[info.constraintId];

        // @TODO: redesign this to pass in opts directly.
        var opts = code.getConstraint(info.constraintId);
        if(info.type === "left") {
          opts.leftField = info.value;
          opts.leftSource = info.source;
        } else if(info.type === "right") {
          opts.rightField = info.value;
          opts.rightSource = info.source;
        } else if(info.type === "operation") {
          opts.operation = info.value;
        }

        var complete = code.isConstraintComplete(opts);
        var constraints = ixer.index("source to constraints")[opts.leftSource] || [];
        var constraintOpts = constraints.map(function(constraint) {
          var constraintId = constraint[0];
          if(constraintId === info.constraintId) { return; }
          var opts = code.getConstraint(constraintId);

          if(!code.isConstraintComplete(opts)) {
            complete = false;
          }
          return [constraintId, opts];
        });

        diffs = diff.updateViewConstraint(info.constraintId, opts);
        if(complete) {
          diffs = constraintOpts.reduce(function(memo, constraintPair) {
            if(!constraintPair) { return memo; }
            return memo.concat(diff.updateViewConstraint(constraintPair[0], constraintPair[1]));
          }, diffs);
          diffs.push(["source", "inserted", ixer.index("source")[viewId][opts.leftSource]]);

        } else {
          sendToServer = false;
          console.log("incomplete", diffs);
        }

        break;
      case "removeViewConstraint":
        diffs = diff.removeViewConstraint(info.constraintId);
        break;
      case "updateAggregateSort":
        var params = {};
        params[info.key] = info.value;
        diffs = diff.updateAggregateSort(info.viewId, params.field, params.direction);
        var neue = diffs[0][2];
        sendToServer = neue[code.ix("aggregate sorting", "inner field")]
        && neue[code.ix("aggregate sorting", "direction")];
        break;
      case "updateAggregateLimit":
        sendToServer = info.sendToServer;
        var table = (info.key === "from") ? "aggregate limit from" : "aggregate limit to";

        // @FIXME: Hard-coded to work with constants only.
        var constantId = uuid();
        var limit = ixer.index("view to " + table)[info.viewId];
        if(!limit) { limit = [info.viewId, "constant", constantId]; }
        else {
          constantId = limit[2];
          var oldConstant = ixer.index("constant")[constantId];
          if(oldConstant && oldConstant[1] !== info.value) {
            console.log("removing", oldConstant, info.value);
            diffs.push(["constant", "removed", oldConstant]);
          }
          console.log(table, constantId);
        }

        if(info.value) {
          diffs.push(["constant", "inserted", [constantId, info.value]],
                     [table, "inserted", limit]);
        } else {
          diffs.push([table, "removed", limit]);
        }
        if(sendToServer && localState.initialValue && localState.initialValue !== info.value) {
          console.log("sending", constantId, localState.initialValue);
          diffs.push(["constant", "removed", [constantId, localState.initialValue]]);
        }

        break;
      case "groupView":
        var old = ixer.index("grouped by")[info.inner];
        if(old) { throw new Error("Cannot group by multiple views."); }
        var left = ixer.index("constraint left")[info.constraintId] || [];
        var innerField = left[code.ix("constraint left", "left field")];
        diffs = [["grouped by", "inserted", [info.inner, innerField, info.outer, info.outerField]]];
        diffs = diffs.concat(diff.removeViewConstraint(info.constraintId));
        break;
      case "addPrimitiveSource":
        diffs = diff.addPrimitiveSource(info.viewId, info.primitiveId);

        sendToServer = false;
        break;
      case "addUiComponentElement":
        var elemId = uuid();
        var neue = [txId, elemId, info.componentId, info.layerId, info.control, info.left, info.top, info.right, info.bottom];
        var appStyleId = uuid();
        var typStyleId = uuid();
        diffs.push(["uiComponentElement", "inserted", neue]);
        diffs.push(["uiStyle", "inserted", [txId, appStyleId, "appearance", elemId, false]],
                   ["uiStyle", "inserted", [txId, typStyleId, "typography", elemId, false]],
                   ["uiStyle", "inserted", [txId, typStyleId, "content", elemId, false]]);

        // @TODO: Instead of hardcoding, have a map of special element diff handlers.
        if(info.control === "map") {
          var mapId = uuid();
          diffs.push(["uiMap", "inserted", [txId, mapId, elemId, 0, 0, 4]],
                     ["uiMapAttr", "inserted", [txId, mapId, "lat", 0]],
                     ["uiMapAttr", "inserted", [txId, mapId, "lng", 0]],
                     ["uiMapAttr", "inserted", [txId, mapId, "zoom", 0]]);
        }
        localState.uiSelection = [elemId];
        break;
      case "resizeSelection":
        storeEvent = false;
        sendToServer = false;
        var sel = localState.uiSelection;
        var elementIndex = ixer.index("uiComponentElement");
        var ratioX = info.widthRatio;
        var ratioY = info.heightRatio;
        var oldBounds = info.oldBounds;
        var neueBounds = info.neueBounds;
        sel.forEach(function(cur) {
          var elem = elementIndex[cur];
          var neue = elem.slice();
          neue[0] = txId;
          //We first find out the relative position of the item in the selection
          //then adjust by the given ratio and finall add the position of the selection
          //back in to get the new absolute coordinates
          neue[5] = Math.floor(((neue[5] - oldBounds.left) * ratioX) + neueBounds.left); //left
          neue[7] = Math.floor(((neue[7] - oldBounds.right) * ratioX) + neueBounds.right); //right
          neue[6] = Math.floor(((neue[6] - oldBounds.top) * ratioY) + neueBounds.top); //top
          neue[8] = Math.floor(((neue[8] - oldBounds.bottom) * ratioY) + neueBounds.bottom); //bottom
          diffs.push(["uiComponentElement", "inserted", neue], ["uiComponentElement", "removed", elem]);
        });
        break;
      case "moveSelection":
        storeEvent = false;
        sendToServer = false;
        var sel = localState.uiSelection;
        var elementIndex = ixer.index("uiComponentElement");
        var elem = elementIndex[info.elemId];
        var diffX = info.x !== undefined ? info.x - elem[5] : 0;
        var diffY = info.y !== undefined ? info.y - elem[6] : 0;
        if(diffX || diffY) {
          sel.forEach(function(cur) {
            var elem = elementIndex[cur];
            var neue = elem.slice();
            neue[0] = txId;
            neue[3] = info.layer || neue[3];
            neue[5] += diffX; //left
            neue[7] += diffX; //right
            neue[6] += diffY; //top
            neue[8] += diffY; //bottom
            diffs.push(["uiComponentElement", "inserted", neue],
                       ["uiComponentElement", "removed", elem]);
          });
        }
        break;
      case "bindGroup":
        var prev = ixer.index("groupToBinding")[info.groupId];
        if(prev) {
          diffs.push(["uiGroupBinding", "removed", [info.groupId, prev]]);
        }
        diffs.push(["uiGroupBinding", "inserted", [info.groupId, info.itemId]]);
        break;
      case "bindAttr":
        var elemId = info.elementId;
        var attr = info.attr;
        var field = info.field;
        var prev = (ixer.index("elementAttrToBinding")[elemId] || {})[attr];
        if(prev) {
          diffs.push(["uiAttrBinding", "removed", [elemId, attr, prev]]);
        }
        diffs.push(["uiAttrBinding", "inserted", [elemId, attr, field]]);
        break;
      case "stopChangingSelection":
        var sel = localState.uiSelection;
        var elementIndex = ixer.index("uiComponentElement");
        var elem = elementIndex[info.elemId];
        var oldElements = info.oldElements;
        sel.forEach(function(cur, ix) {
          var elem = elementIndex[cur];
          var old = oldElements[ix];
          diffs.push(["uiComponentElement", "inserted", elem],
                     ["uiComponentElement", "removed", old]);
        });
        break;
      case "offsetSelection":
        storeEvent = false;
        sendToServer = false;
        var sel = localState.uiSelection;
        var elementIndex = ixer.index("uiComponentElement");
        var diffX = info.diffX;
        var diffY = info.diffY;
        if(diffX || diffY) {
          sel.forEach(function(cur) {
            var elem = elementIndex[cur];
            var neue = elem.slice();
            neue[0] = txId;
            neue[3] = info.layer || neue[3];
            neue[5] += diffX; //left
            neue[7] += diffX; //right
            neue[6] += diffY; //top
            neue[8] += diffY; //bottom
            diffs.push(["uiComponentElement", "inserted", neue],
                       ["uiComponentElement", "removed", elem]);
          });
        }
        break;
      case "deleteSelection":
        var sel = localState.uiSelection;
        var elementIndex = ixer.index("uiComponentElement");
        sel.forEach(function(cur) {
          var elem = elementIndex[cur];
          diffs.push(["uiComponentElement", "removed", elem]);
        });
        localState.uiSelection = null;
        break;
      case "setAttributeForSelection":
        storeEvent = info.storeEvent;
        sendToServer = info.storeEvent;
        var style = getUiPropertyType(info.property);
        if(!style) { throw new Error("Unknown attribute type for property:", info.property, "known types:", uiProperties); }

        var sel = localState.uiSelection;
        sel.forEach(function(cur) {
          var id = cur;
          var styleId = ixer.index("uiElementToStyle")[id][style][1];
          var oldProps = ixer.index("uiStyleToAttr")[styleId];
          if(oldProps && oldProps[info.property]) {
            diffs.push(["uiComponentAttribute", "removed", oldProps[info.property]]);
          }
          diffs.push(["uiComponentAttribute", "inserted", [0, styleId, info.property, info.value, false]]);
        });
        break;
      case "stopSetAttributeForSelection":
        var style = getUiPropertyType(info.property);
        if(!style) { throw new Error("Unknown attribute type for property:", info.property, "known types:", uiProperties); }

        var sel = localState.uiSelection;
        var oldAttrs = info.oldAttrs;
        sel.forEach(function(cur, ix) {
          var id = cur;
          var styleId = ixer.index("uiElementToStyle")[id][style][1];
          var oldProps = ixer.index("uiStyleToAttr")[styleId];
          if(oldProps && oldProps[info.property]) {
            diffs.push(["uiComponentAttribute", "inserted", oldProps[info.property]]);
          }
          if(oldAttrs[ix]) {
            diffs.push(["uiComponentAttribute", "removed", oldAttrs[ix]]);
          }
        });
        break;
      case "setSelectionStyle":
        var styleId = info.id;
        var type = info.type;
        var sel = localState.uiSelection;
        sel.forEach(function(id) {
          var prevStyle = ixer.index("uiElementToStyle")[id][type];
          diffs.push(["uiStyle", "inserted", [txId, styleId, type, id, info.shared]],
                     ["uiStyle", "removed", prevStyle]);
        });
        break;
      case "duplicateSelection":
        var sel = localState.uiSelection;
        var elementIndex = ixer.index("uiComponentElement");
        sel.forEach(function(cur) {
          var elem = elementIndex[cur];
          var neueId = uuid();
          diffs.push.apply(diffs, diff.duplicateElement(elem, neueId, localState.txId++));
        });
        break;

      case "undo":
        storeEvent = false;
        diffs = scaryUndoEvent();
        break;
      case "redo":
        storeEvent = false;
        diffs = scaryRedoEvent();
        break;
      default:
        console.error("Unhandled dispatch:", evt, info);
        break;
    }


    if(diffs && diffs.length) {
      if(storeEvent) {
        var eventItem = {event: event, diffs: diffs, children: [], parent: eventStack, localState: clone(localState)};
        eventStack.children.push(eventItem);
        eventStack = eventItem;
      }

      ixer.handleDiffs(diffs);
      if(sendToServer) {
        window.client.sendToServer(diffs);
      }
      render();
    } else {
      //       console.warn("No diffs to index, skipping.");
    }
  }

  //---------------------------------------------------------
  // Root
  //---------------------------------------------------------

  function root() {
    var itemId = code.activeItemId();
    var type = ixer.index("editor item to type")[itemId];

    var workspace;
    if(type === "query") {
      workspace = queryWorkspace(itemId);
    } else if(type === "ui") {
      workspace = uiWorkspace(itemId);
    } else if(type === "table") {
      workspace = tableWorkspace(itemId);
    }
    var arrowDir = localState.showMenu ? "left" : "right";
    return {id: "root", c: "root", children: [
      editorItemList(itemId),
      {c: "items-toggle ion-ios-arrow-" + arrowDir, click: toggleMenu},
      workspace,
    ]};
  }

  function editorItemList(itemId) {
    var views = ixer.facts("editor item");
    // @TODO: filter me based on tags local and compiler.
    var items = ixer.facts("editor item").map(function(cur) {
      var id = cur[0];
      var type = cur[1];
      var klass = "editor-item " + type;
      var icon = "ion-grid";
      if(type === "query") {
        icon = "ion-cube";
      } else if(type === "ui") {
        icon = "ion-image";
      }
      if(itemId === id) {
        klass += " selected";
      }

      var name = code.name(id) || "";
      return {c: klass, name: name, click: selectEditorItem, dblclick: closeSelectEditorItem, dragData: {value: id, type: "view"}, itemId: id, draggable: true, dragstart: dragItem, children: [
        {c: "icon " + icon},
        {text: name},
      ]};
    })
    items.sort(function(a, b) {
      return a.name.localeCompare(b.name);
    });
    var width = 0;
    if(localState.showMenu) {
      width = 200;
    }
    return {c: "editor-item-list", width:width, children: [
      {c: "adder", children: [
        {c: "button table", click: addItem, event: "addTable", children: [
          {c: "ion-grid"},
          {c: "ion-plus"},
        ]},
        {c: "button query", click: addItem, event: "addQuery", children: [
          {c: "ion-cube"},
          {c: "ion-plus"},
        ]},
        {c: "button ui", click: addItem, event: "addUi", children: [
          {c: "ion-image"},
          {c: "ion-plus"},
        ]},
      ]},
      {c: "items", children: items}
    ]};
  }

  function addItem(e, elem) {
    dispatch(elem.event, {});
  }

  function selectEditorItem(e, elem) {
    localState.activeItem = elem.itemId;
    var type = ixer.index("editor item to type")[elem.itemId];
    if(type === "table") {
      localState.adderRows = [[], []];
    } else if(type === "ui") {
      var layer = ixer.index("parentLayerToLayers")[elem.itemId][0];
      localState.uiActiveLayer = layer[1];
    }
    render();
  }

  function closeSelectEditorItem(e, elem) {
    localState.showMenu = false;
    selectEditorItem(e, elem);
  }

  function genericWorkspace(klass, itemId, content) {
//     var finalControls = controls;
//     if(!localState.showMenu) {
//       var finalControls = [{c: "menu-toggle", click: toggleMenu, text: "items"}].concat(controls);
//     }
    var title = input(code.name(itemId), itemId, rename, rename);
    title.c += " title";
    return {id: "workspace",
            c: "workspace-container " + klass,
            children: [
              title,
              {c: "content", children: [content]}
            ]};
  }

  function toggleMenu() {
    localState.showMenu = !localState.showMenu;
    render();
  }

  function controlGroup(controls) {
    return {c: "control-group", children: controls};
  }

  //---------------------------------------------------------
  // Table workspace
  //---------------------------------------------------------

  function tableWorkspace(tableId) {
    var fields = ixer.index("view to fields")[tableId].map(function(cur) {
      return {name: code.name(cur[1]), id: cur[1]};
    });
    var rows = ixer.facts(tableId);
    var order = ixer.index("display order");
    rows.sort(function(a, b) {
      var aIx = order[tableId + JSON.stringify(a)];
      var bIx = order[tableId + JSON.stringify(b)];
      return aIx - bIx;
    });
    return genericWorkspace("",
                            tableId,
                            {c: "table-editor",
                             children: [
                               virtualizedTable(tableId, fields, rows, true)
                             ]});
  }

  function rename(e, elem, sendToServer) {
    var value = e.currentTarget.textContent;
    if(value !== undefined) {
      dispatch("rename", {value: value, id: elem.key, sendToServer: sendToServer, initial: [localState.initialKey, localState.initialValue]});
    }
  }

  function virtualizedTable(id, fields, rows, isEditable) {
    var ths = fields.map(function(cur) {
      var oninput, onsubmit;
      if(cur.id) {
        oninput = onsubmit = rename;
      }
      return {c: "header", children: [input(cur.name, cur.id, oninput, onsubmit)]};
    });
    if(isEditable) {
      ths.push({c: "header add-column ion-plus", click: addField, table: id});
    }
    var trs = [];
    rows.forEach(function(cur, rowIx) {
      var tds = [];
      for(var tdIx = 0, len = fields.length; tdIx < len; tdIx++) {
        tds[tdIx] = {c: "field"};

        // @NOTE: We can hoist this if perf is an issue.
        if(isEditable) {
          tds[tdIx].children = [input(cur[tdIx], {rowIx: rowIx, row: cur, ix: tdIx, view: id}, updateRow, submitRow)];
        } else {
          tds[tdIx].text = cur[tdIx];
        }
      }
      trs.push({c: "row", children: tds});
    })
    if(isEditable) {
      var adderRows = localState.adderRows;
      adderRows.forEach(function(cur, rowNum) {
        var tds = [];
        for(var i = 0, len = fields.length; i < len; i++) {
          tds[i] = {c: "field", children: [input(cur[i], {row: cur, numFields:len, rowNum: rowNum, ix: i, view: id}, updateAdder, maybeSubmitAdder)]};
        }
        trs.push({c: "row", children: tds});
      });
    }
    //   trs.push({id: "spacer2", c: "spacer", height: Math.max(totalRows - start - numRows, 0) * itemHeight});
    return {c: "table", children: [
      {c: "headers", children: ths},
      {c: "rows", children: trs}
    ]};
  }

  function addField(e, elem) {
    dispatch("addField", {table: elem.table});
  }

  function updateAdder(e, elem) {
    var key = elem.key;
    var row = localState.adderRows[key.rowNum];
    row[key.ix] = coerceInput(e.currentTarget.textContent);
  }

  function maybeSubmitAdder(e, elem, type) {
    var key = elem.key;
    var row = localState.adderRows[key.rowNum];
    row[key.ix] = coerceInput(e.currentTarget.textContent);
    if(row.length !== key.numFields) { return; }
    var isValid = row.every(function(cell) {
      return cell !== undefined;
    });
    if(!isValid) { return; }

    localState.adderRows.splice(key.rowNum, 1);
    if(localState.adderRows.length <= 1) {
      localState.adderRows.push([]);
    }
    dispatch("addRow", {table: key.view, neue: row});
  }

  function updateRow(e, elem) {
    var neue = elem.key.row.slice();
    neue[elem.key.ix] = coerceInput(e.currentTarget.textContent);
    dispatch("updateRow", {table: elem.key.view, ix:localState.initialKey.rowIx, old: elem.key.row.slice(), neue: neue, submit: false})
  }

  function submitRow(e, elem, type) {
    var neue = elem.key.row.slice();
    neue[elem.key.ix] = coerceInput(e.currentTarget.textContent);
    dispatch("updateRow", {table: elem.key.view, ix:localState.initialKey.rowIx, old: localState.initialKey.row.slice(), neue: neue, submit: true})
  }

  function input(value, key, oninput, onsubmit) {
    var blur, keydown;
    if(onsubmit) {
      blur = function inputBlur(e, elem) {
        onsubmit(e, elem, "blurred");
      }
      keydown = function inputKeyDown(e, elem) {
        if(e.keyCode === KEYS.ENTER) {
          onsubmit(e, elem, "enter");
        }
      }
    }
    return {c: "input text-input", contentEditable: true, input: oninput, focus: storeInitialInput, text: value, key: key, blur: blur, keydown: keydown};
  }

  function storeInitialInput(e, elem) {
    localState.initialKey = elem.key;
    localState.initialValue = elem.text;
  }

  function selectInput(value, key, options, onsubmit) {
    var blur, input;
    if(onsubmit) {
      blur = function inputBlur(e, elem) {
        onsubmit(e, elem, "blurred");
      }
      input = function inputInput(e, elem) {
        onsubmit(e, elem, "enter");
      }
    }
    var children = [];
    for(var val in options) {
      var name = options[val];
      children.push({t: "option", value: val, text: name, selected: val === value});
    }

    return {t: "select", c: "input", key: key, input: input, focus: storeInitialInput, blur: blur, children: children};
  }

  //---------------------------------------------------------
  // UI workspace
  //---------------------------------------------------------

  function uiWorkspace(componentId) {
    var elements = ixer.index("uiComponentToElements")[componentId] || [];
    var layers = ixer.index("uiComponentToLayers")[componentId] || [];
    var layerLookup = ixer.index("uiComponentLayer");
    var activeLayerId = localState.uiActiveLayer;
    if(activeLayerId && layerLookup[activeLayerId]) {
      activeLayer = layerLookup[activeLayerId];
    }

    var selectionInfo = getSelectionInfo(componentId, true);
    var canvasLayers = (ixer.index("parentLayerToLayers")[componentId] || []).map(function(layer) {
      return canvasLayer(layer, selectionInfo);
    });

    if(selectionInfo) {
      canvasLayers.push(selection(selectionInfo));
    }
    if(localState.boxSelectStart) {
      var rect = boxSelectRect();
      canvasLayers.push({c: "box-selection", top: rect.top, left: rect.left, width: rect.width, height: rect.height});
    }
    return genericWorkspace("query",
                            componentId,
                            {c: "ui-editor",
                             children: [
                               layersBox(componentId, layers, activeLayer),
                               {c: "ui-canvas-container", children: [
                                 uiControls(componentId, activeLayer),
                                 {c: "row", children: [
                                   {c: "ui-canvas", componentId: componentId, children: canvasLayers, mousedown: startBoxSelection, mouseup: stopBoxSelection, mousemove: adjustBoxSelection},
                                   {c: "attributes", children: uiInspectors(componentId, selectionInfo, layers, activeLayer)},
                                 ]},
                               ]},
                             ]});
  }

  function canvasLayer(layer, selectionInfo) {
    var layerId = layer[1];
    var subLayers = (ixer.index("parentLayerToLayers")[layerId] || []).map(function(sub) {
      return canvasLayer(sub, selectionInfo);
    });
    if(selectionInfo && layerId === localState.uiActiveLayer) {
      subLayers.unshift(uiGrid());
    }
    var elements = ixer.index("uiLayerToElements")[layerId] || [];
    var attrsIndex = ixer.index("uiStyleToAttrs");
    var stylesIndex = ixer.index("uiElementToStyles");
    var els = elements.map(function(cur) {
      var id = cur[1];
      var selected = selectionInfo ? selectionInfo.selectedIds[id] : false;

      var attrs = [];
      var styles = stylesIndex[id] || [];
      for(var ix = 0, len = styles.length; ix < len; ix++) {
        var style = styles[ix];
        attrs.push.apply(attrs, attrsIndex[style[1]]);
      }

      return control(cur, attrs, selected, layer);
    });
    return {c: "ui-canvas-layer", id: layer[1], zIndex: layer[3] + 1, children: subLayers.concat(els)};
  }

  function layersBox(componentId, layers, activeLayer) {
    var parentIndex = ixer.index("parentLayerToLayers");
    var rootLayers = parentIndex[componentId] || [];
    rootLayers.sort(function(a, b) {
      return a[3] - b[3];
    });
    var items = rootLayers.map(function(cur) {
      return layerListItem(cur, 0)
    });
    return {c: "layers-box", children: [
      {c: "controls", children: [
        {c: "add-layer ion-plus", click: addLayer, componentId: componentId},
        {c: "add-layer ion-ios-trash", click: deleteLayer, componentId: componentId},
      ]},
      {c: "layers-list", children: items}
    ]};
  }


  function addLayer(e, elem) {
    localState.openLayers[localState.uiActiveLayer] = true;
    dispatch("addUiLayer", {componentId: elem.componentId, parentLayer: localState.uiActiveLayer})
  }

  function deleteLayer(e, elem) {
    var layerId = localState.uiActiveLayer;
    var layer = ixer.index("uiComponentLayer")[layerId];
    localState.uiActiveLayer = layer[6];
    localState.uiSelection = false;
    dispatch("deleteLayer", {layer: layer});
  }

  function layerListItem(layer, depth) {
    var layerId = layer[1];
    var isOpen = localState.openLayers[layerId];
    var subItems = [];
    var indent = 15;
    if(isOpen) {
      var binding = ixer.index("groupToBinding")[layerId];
      if(binding) {
        var fieldItems = code.sortedViewFields(binding).map(function(field) {
          return {c: "layer-element group-binding", children: [
          {c: "layer-row", draggable:true, dragstart: layerDrag, type: "binding", itemId: field, children:[
            {c: "icon ion-ios-arrow-thin-right"},
            {text: code.name(field)}
          ]},
        ]}
        });
        subItems.push({c: "layer-element group-binding", children: [
          {c: "layer-row", children:[
            {c: "icon ion-ios-photos"},
            {text: code.name(binding)}
          ]},
          {c: "layer-items", children: fieldItems}
        ]});
      }

      var subLayers = ixer.index("parentLayerToLayers")[layerId];
      if(subLayers) {
        subLayers.sort(function(a, b) {
          return a[3] - b[3];
        });
        subLayers.forEach(function(cur) {
          subItems.push(layerListItem(cur, depth+1));
        });
      }
      var elements = ixer.index("uiLayerToElements")[layerId] || [];
      elements.forEach(function(cur) {
        var elemId = cur[1];
        var selectedClass = "";
        if(localState.uiSelection && localState.uiSelection.indexOf(elemId) > -1) {
          selectedClass = " selected";
        }
        subItems.push({c: "layer-element depth-" + (depth + 1) + selectedClass, control: cur, click: addToSelection, children: [
          {c: "layer-row", itemId: elemId, draggable:true, dragstart: layerDrag, type: "element", children:[
            {c: "icon ion-ios-crop" + (selectedClass ? "-strong" : "")},
            {text: cur[4]}
          ]}
        ]});
      });
    }
    var icon = isOpen ? "ion-ios-arrow-down" : "ion-ios-arrow-right";
    var activeClass = localState.uiActiveLayer === layerId ? " active" : "";
    var lockedClass = layer[4] ? "ion-locked" : "ion-unlocked";
    var hiddenClass = layer[5] ? "ion-eye-disabled" : "ion-eye";
    return {c: "layer-item depth-" + depth + activeClass, layerId: layerId, dragover: preventDefault, drop: layerDrop, click: activateLayer, dblclick: selectAllFromLayer, children: [
      {c: "layer-row", draggable: true, itemId: layerId, dragstart: layerDrag, type: "layer", children:[
        {c: "icon " + icon, click: toggleOpenLayer, layerId: layerId},
        input(code.name(layerId), layerId, rename, rename),
        {c: "controls", children: [
          {c: hiddenClass, click: toggleHidden, dblclick:stopPropagation, layer: layer},
          {c: lockedClass, click: toggleLocked, dblclick:stopPropagation, layer: layer},
        ]}
      ]},
      {c: "layer-items", children: subItems}
    ]};
  }

  function toggleOpenLayer(e, elem) {
    localState.openLayers[elem.layerId] = !localState.openLayers[elem.layerId];
    render();
  }

  function layerDrag(e, elem) {
    e.dataTransfer.setData("type", elem.type);
    e.dataTransfer.setData("itemId", elem.itemId);
    e.stopPropagation();
  }

  function layerDrop(e, elem) {
    e.stopPropagation();
    var type = e.dataTransfer.getData("type");
    if(type === "view" || type === "table" || type === "query") {
      //if it's a data item, then we need to setup a binding
      dispatch("bindGroup", {groupId: elem.layerId, itemId: e.dataTransfer.getData("value")});
    } else if(type === "layer") {
      //if it's a layer, we need to reparent it
      var layerId = e.dataTransfer.getData("itemId");
      if(layerId === elem.layerId) return;
      dispatch("changeParentLayer", {parentLayerId: elem.layerId, layerId: layerId});
    } else if(type === "element") {
      //if it's an element, set the layer
      var elementId = e.dataTransfer.getData("itemId");
      dispatch("changeElementLayer", {parentLayerId: elem.layerId, elementId: elementId});
    }
  }

  function activateLayer(e, elem) {
    e.stopPropagation();
    if(localState.uiActiveLayer !== elem.layerId) {
      localState.uiActiveLayer = elem.layerId;
      clearSelection();
    }
  }

  function selectAllFromLayer(e, elem) {
    e.stopPropagation();
    var layer = ixer.index("uiComponentLayer")[elem.layerId];
    if(layer[4] || layer[5]) return;
    var elements = ixer.index("uiLayerToElements")[elem.layerId] || [];
    var sel = e.shiftKey ? localState.uiSelection : [];
    elements.forEach(function(cur) {
      sel.push(cur[1]);
    });
    if(sel.length) {
      localState.uiSelection = sel;
    } else {
      localState.uiSelection = false;
    }
    render();
  }

  function toggleHidden(e, elem) {
    e.stopPropagation();
    //@TODO: this needs to recursively hide or unhide sub groups
    var neue = elem.layer.slice();
    neue[5] = !neue[5];
    dispatch("updateUiLayer", {neue: neue, old: elem.layer});
  }

  function toggleLocked(e, elem) {
    e.stopPropagation();
    //@TODO: this needs to recursively lock or unlock sub groups
    var neue = elem.layer.slice();
    neue[4] = !neue[4];
    dispatch("updateUiLayer", {neue: neue, old: elem.layer});
  }


  function boxSelectRect() {
    var start = localState.boxSelectStart;
    var stop = localState.boxSelectStop;
    var topBottom = start[1] < stop[1] ? [start[1], stop[1]] : [stop[1], start[1]];
    var leftRight = start[0] < stop[0] ? [start[0], stop[0]] : [stop[0], start[0]];
    var width = leftRight[1] - leftRight[0];
    var height = topBottom[1] - topBottom[0];
    return {top: topBottom[0], bottom: topBottom[1], left: leftRight[0], right: leftRight[1], width: width, height: height};
  }

  function startBoxSelection(e, elem) {
    if(!e.shiftKey) { clearSelection(e, elem); }
    var x = e.clientX;
    var y = e.clientY;
    var canvasRect = e.currentTarget.getBoundingClientRect();
    x -= Math.floor(canvasRect.left);
    y -= Math.floor(canvasRect.top);
    localState.boxSelectStart = [x, y];
    localState.boxSelectStop = [x, y];
    render();
  }

  function adjustBoxSelection(e, elem) {
    if(!localState.boxSelectStart) return;
    var x = e.clientX;
    var y = e.clientY;
    var canvasRect = e.currentTarget.getBoundingClientRect();
    x -= Math.floor(canvasRect.left);
    y -= Math.floor(canvasRect.top);
    localState.boxSelectStop[0] = x;
    localState.boxSelectStop[1] = y;
    render();
  }

  function elementIntersects(elem, rect) {
    var left = elem[5];
    var top = elem[6];
    var right = elem[7];
    var bottom = elem[8];
    return !(rect.left > right
             || rect.right < left
             || rect.top > bottom
             || rect.bottom < top);
  }

  function stopBoxSelection(e, elem) {
    if(!localState.boxSelectStart) return;
    var sel = e.shiftKey ? localState.uiSelection : [];
    var rect = boxSelectRect();
    var componentId = elem.componentId;
    var elems = ixer.index("uiComponentToElements")[componentId];
    var layerLookup = ixer.index("uiComponentLayer");
    if(elems) {
      elems.forEach(function(cur) {
        // @TODO: this allows you to select from layers that are either hidden or locked
        var elemId = cur[1];
        var layer = layerLookup[cur[3]];
        if(layer[4] || layer[5]) return;
        if(elementIntersects(cur, rect)) {
          sel.push(elemId);
        }
      });
    }
    localState.boxSelectStart = null;
    localState.boxSelectStop = null;
    if(sel.length) {
      localState.uiSelection = sel;
    } else {
      localState.uiSelection = false;
    }
    render();
  }

  function canvasRatio(context) {
    var devicePixelRatio = window.devicePixelRatio || 1;
    var backingStoreRatio = context.webkitBackingStorePixelRatio ||
        context.mozBackingStorePixelRatio ||
        context.msBackingStorePixelRatio ||
        context.oBackingStorePixelRatio ||
        context.backingStorePixelRatio || 1;

    return devicePixelRatio / backingStoreRatio;
  }

  function uiGrid() {
    return {c: "grid", id: "ui-editor-grid", t: "canvas", top: 0, left: 0,
            postRender: function(canvas) {
              var uiGridCount = 3000;
              if(canvas._rendered) return;

              var bounds = document.querySelector(".ui-canvas").getBoundingClientRect();
              var ctx = canvas.getContext("2d");
              var ratio = canvasRatio(ctx);
              canvas.width = bounds.width * ratio;
              canvas.height = bounds.height * ratio;
              canvas.style.width = bounds.width;
              canvas.style.height = bounds.height;
              ctx.scale(ratio, ratio);
              ctx.lineWidth = 1;
              ctx.strokeStyle = "#999999";
              for(var i = 0; i < uiGridCount; i++) {
                if(i % localState.uiGridSize === 0) {
                  ctx.globalAlpha = 0.3;
                } else {
                  ctx.globalAlpha = 0.1;
                }
                ctx.beginPath();
                ctx.moveTo(i * localState.uiGridSize, 0);
                ctx.lineTo(i * localState.uiGridSize, bounds.height * 2);
                ctx.stroke();
                ctx.beginPath();
                ctx.moveTo(0, i * localState.uiGridSize);
                ctx.lineTo(bounds.width * 2, i * localState.uiGridSize);
                ctx.stroke();
              }
              canvas._rendered = true;
            }};
  }

  var resizeHandleSize = 7;
  function resizeHandle(componentId, bounds, y, x) {
    var top, left;
    var halfSize = Math.floor(resizeHandleSize / 2);
    var height = bounds.bottom - bounds.top;
    var width = bounds.right - bounds.left;
    if(x === "left") {
      left = 0 - halfSize - 1;
    } else if(x === "right") {
      left = width - halfSize - 2;
    } else {
      left = (width / 2) - halfSize;
    }

    if(y === "top") {
      top = 0 - halfSize - 1;
    } else if(y === "bottom") {
      top = height - halfSize - 2;
    } else {
      top = (height / 2) - halfSize;
    }
    return {c: "resize-handle", y: y, x: x, top: top, left: left, width: resizeHandleSize, height: resizeHandleSize,  componentId: componentId,
            draggable: true, drag: resizeSelection, dragend: stopResizeSelection, bounds: bounds, dragstart: startResizeSelection, mousedown: stopPropagation};
  }

  function stopPropagation(e) {
    e.stopPropagation();
  }
  function preventDefault(e) {
    e.preventDefault();
  }

  function clearDragImage(e, elem) {
    if(e.dataTransfer) {
      e.dataTransfer.setData("text", "foo");
      e.dataTransfer.setDragImage(document.getElementById("clear-pixel"), 0, 0);
    }
  }

  function startResizeSelection(e, elem) {
    localState.oldElements = selectionToElements();
    clearDragImage(e);
  }

  function stopResizeSelection(e, elem) {
    var elems = localState.oldElements;
    localState.oldElements = null;
    dispatch("stopChangingSelection", {oldElements: elems})
  }

  function resizeSelection(e, elem) {
    var x = Math.floor(e.clientX || __clientX);
    var y = Math.floor(e.clientY || __clientY);
    if(x === 0 && y === 0) return;
    var canvasRect = e.currentTarget.parentNode.parentNode.getBoundingClientRect();
    x -= Math.floor(canvasRect.left);
    y -= Math.floor(canvasRect.top);
    var old = elem.bounds;
    var neueBounds = {left: old.left, right: old.right, top: old.top, bottom: old.bottom};
    if(elem.x === "left") {
      neueBounds.left = toGrid(localState.uiGridSize, x);
    } else if(elem.x === "right") {
      neueBounds.right = toGrid(localState.uiGridSize, x);
    }
    if(elem.y === "top") {
      neueBounds.top = toGrid(localState.uiGridSize, y);
    } else if(elem.y === "bottom") {
      neueBounds.bottom = toGrid(localState.uiGridSize, y);
    }
    var neueWidth = neueBounds.right - neueBounds.left;
    var neueHeight = neueBounds.bottom - neueBounds.top;
    if(neueWidth < 10) {
      neueWidth = 10;
      if(elem.x === "left") { neueBounds.left = neueBounds.right - 10; }
      else { neueBounds.right = neueBounds.left + 10; }
    }
    if(neueHeight < 10) {
      neueHeight = 10;
      if(elem.y === "top") { neueBounds.top = neueBounds.bottom - 10; }
      else { neueBounds.bottom = neueBounds.top + 10; }
    }
    var widthRatio = neueWidth / (old.right - old.left);
    var heightRatio = neueHeight / (old.bottom - old.top);

    if(widthRatio !== 1 || heightRatio !== 1) {
      dispatch("resizeSelection", {widthRatio: widthRatio, heightRatio: heightRatio, oldBounds: old, neueBounds: neueBounds, componentId: elem.componentId});
      elem.bounds = neueBounds;
    }
  }

  function selection(selectionInfo) {
    var componentId = selectionInfo.componentId;
    var bounds = selectionInfo.bounds;
    return {c: "selection", top: bounds.top, left: bounds.left,
            width: bounds.right - bounds.left, height: bounds.bottom - bounds.top,
            children: [
              resizeHandle(componentId, bounds, "top", "left"),
              resizeHandle(componentId, bounds, "top", "center"),
              resizeHandle(componentId, bounds, "top", "right"),
              resizeHandle(componentId, bounds, "middle", "right"),
              resizeHandle(componentId, bounds, "bottom", "right"),
              resizeHandle(componentId, bounds, "bottom", "center"),
              resizeHandle(componentId, bounds, "bottom", "left"),
              resizeHandle(componentId, bounds, "middle", "left"),
              {c: "trash ion-ios-trash", componentId: componentId, mousedown:stopPropagation, click: deleteSelection},
            ]};
  }

  function deleteSelection(e, elem) {
    dispatch("deleteSelection", {componentId: elem.componentId});
  }

  function clearSelection(e, elem) {
    localState.uiSelection = null;
    render();
  }

  function control(cur, attrs, selected, layer) {
    var id = cur[1];
    var type = cur[4];
    var selClass = selected ? " selected" : "";
    var hidden = layer[5] ? " hidden" : "";
    var locked = layer[4] ? " locked" : "";
    var klass = type + " ui-element" + selClass + hidden + locked;
    var elem = {c: klass, id: "elem" + id, left: cur[5], top: cur[6], width: cur[7] - cur[5], height: cur[8] - cur[6],
                control: cur, mousedown: addToSelection, selected: selected, zIndex: layer[3] + 1,
                draggable: true, dragover: preventDefault, drop: dropOnControl, drag: moveSelection, dragend: stopMoveSelection, dragstart: startMoveSelection, dblclick: setModifyingText};
    if(attrs) {
      for(var i = 0, len = attrs.length; i < len; i++) {
        var curAttr = attrs[i];
        var name = attrMappings[curAttr[2]] || curAttr[2];
        if(curAttr[3].constructor !== Array) {
          elem[name] = curAttr[3];
        }
      }
    }


    if(type === "image") {
      elem.attr = "backgroundImage";
    } else {
      elem.attr = "text";
    }

    var binding = (ixer.index("elementAttrToBinding")[id] || {})[elem.attr];
    if(binding) {
      elem.children = [
        {c: "attr-binding", children: [
          {c: "icon ion-ios-arrow-thin-right"},
          {text: code.name(binding)}
        ]}
      ];
      elem.text = undefined;
    }

    if(localState.modifyingUiText === id) {
      if(type === "image") {
        var curInput = input(elem.backgroundImage, {id: id}, updateImage, submitContent);
        curInput.postRender = focusOnce;
        elem.children = [curInput];
        curInput.attr = "backgroundImage";
        elem.text = undefined;
      } else {
        var curInput = input(elem.text, {id: id}, updateContent, submitContent);
        curInput.postRender = focusOnce;
        elem.children = [curInput];
        curInput.attr = "text";
        elem.text = undefined;
      }
    }

    //   if(uiCustomControlRender[type]) {
    //     elem = uiCustomControlRender[type](elem);
    //   }
    return elem;
  }

  function dropOnControl(e, elem) {
    var type = e.dataTransfer.getData("type");
    if(type === "binding") {
      dispatch("bindAttr", {attr: elem.attr, elementId: elem.control[1], field: e.dataTransfer.getData("itemId")})
      e.stopPropagation();
    }
  }

  function setModifyingText(e, elem) {
    localState.modifyingUiText = elem.control[1];
    startAdjustAttr(e, elem);
    render();
  }

  function updateContent(e, elem) {
    dispatch("setAttributeForSelection", {componentId: elem.key.id, property: "text", value: e.currentTarget.textContent});
  }

  function updateImage(e, elem) {
    dispatch("setAttributeForSelection", {componentId: elem.key.id, property: "backgroundImage", value: e.currentTarget.textContent});
  }

  function submitContent(e, elem) {
    localState.modifyingUiText = false;
    dispatch("stopSetAttributeForSelection", {oldAttrs: localState.initialAttrs, property: elem.attr});
    render();
  }

  function addToSelection(e, elem) {
    e.stopPropagation();
    if(elem.selected) return;
    if(!e.shiftKey || !localState.uiSelection) {
      localState.uiSelection = [];
    }
    var layer = ixer.index("uiComponentLayer")[elem.control[3]];
    if(layer[4] || layer[5]) return;
    localState.uiSelection.push(elem.control[1]);
    localState.uiActiveLayer = elem.control[3];
    render();
  }


  var __clientX, __clientY;
  document.body.addEventListener("dragover", function(e) {
    //@HACK: because Firefox is a browser full of sadness, they refuse to
    //set clientX and clientY on drag events. As such we have this ridiculous
    //workaround of tracking position at the body.
    __clientX = e.clientX;
    __clientY = e.clientY;
  });

  function toGrid(size, value) {
    return Math.round(value / size) * size;
  }

  function startMoveSelection(e, elem) {
    var x = e.clientX || __clientX;
    var y = e.clientY || __clientY;
    if(x === 0 && y === 0) return;
    var canvasRect = e.currentTarget.parentNode.getBoundingClientRect();
    localState.dragOffsetX = x - elem.left - canvasRect.left;
    localState.dragOffsetY = y - elem.top - canvasRect.top;
    localState.initialElements = selectionToElements();
    clearDragImage(e);
    if(e.altKey) {
      //@HACK: if you cause a rerender before the event finishes, the drag is killed?
      setTimeout(function() {
        dispatch("duplicateSelection", {componentId: elem.control[2]});
      }, 0);
    }
  }

  function moveSelection(e, elem) {
    var x = Math.floor(e.clientX || __clientX);
    var y = Math.floor(e.clientY || __clientY);
    if(x === 0 && y === 0) return;
    var canvasRect = e.currentTarget.parentNode.getBoundingClientRect();
    x -= Math.floor(canvasRect.left);
    y -= Math.floor(canvasRect.top);
    var neueX = toGrid(localState.uiGridSize, Math.floor(x - localState.dragOffsetX));
    var neueY = toGrid(localState.uiGridSize, Math.floor(y - localState.dragOffsetY));
    dispatch("moveSelection", {x: neueX, y: neueY, elemId: elem.control[1], componentId: elem.control[2]});
  }

  function stopMoveSelection(e, elem) {
    var elems = localState.initialElements;
    localState.initialElements = null;
    dispatch("stopChangingSelection", {oldElements: elems})
  }

  function selectionToElements() {
    if(localState.uiSelection) {
      var elementIndex = ixer.index("uiComponentElement");
      return localState.uiSelection.map(function(cur) {
        return elementIndex[cur];
      });
    }
    return [];
  }

  function getSelectionInfo(componentId, withAttributes) {
    var sel = localState.uiSelection;
    var elements;
    if(sel) {
      var elementIndex = ixer.index("uiComponentElement");
      elements = sel.map(function(cur) {
        return elementIndex[cur];
      });

      var result = getGroupInfo(elements, withAttributes);

      result.componentId = componentId;
      result.selectedIds = result.ids;
      return result;
    }
    return false;
  }

  function getGroupInfo(elements, withAttributes) {
    elements = elements || [];

    var attrsIndex = ixer.index("uiStyleToAttrs");
    var stylesIndex = ixer.index("uiElementToStyles");

    var ids = {};
    var attributes = {};
    var styles = {};
    var els = elements.map(function(cur) {
      var id = cur[1];
      ids[id] = true;
      if(withAttributes !== undefined) {
        var elStyles = stylesIndex[id];
        if(!elStyles) { return cur; }

        var attrs = [];
        for(var ix = 0, len = elStyles.length; ix < len; ix++) {
          var style = elStyles[ix];
          var type = style[2];
          if(styles[type] === undefined) { styles[type] = style; }
          else if(!style || !styles[type] || styles[type][1] !== style[1]) { styles[type] = null; }

          attrs.push.apply(attrs, attrsIndex[style[1]]);
        }

        if(attrs) {
          attrs.forEach(function(cur) {
            var key = cur[2];
            var value = cur[3];
            if(attributes[key] === undefined) {
              attributes[key] = value;
            } else if(attributes[key] !== value) {
              attributes[key] = null;
            }
          });
        }
      }
      return cur;
    });
    var bounds = boundElements(els);
    return {ids: ids, elements: els, bounds: bounds, attributes: attributes, styles: styles};
  }


  function boundElements(elems) {
    var bounds = {top: Infinity, left: Infinity, bottom: -Infinity, right: -Infinity};
    elems.forEach(function(cur) {
      var left = cur[5], top = cur[6], right = cur[7], bottom = cur[8];
      if(left < bounds.left) {
        bounds.left = left;
      }
      if(top < bounds.top) {
        bounds.top = top;
      }
      if(right > bounds.right) {
        bounds.right = right;
      }
      if(bottom > bounds.bottom) {
        bounds.bottom = bottom;
      }
    });
    return bounds;
  }


  var uiControlInfo = [{text: "text", icon: "text-control", iconText: "T"},
                       {text: "image", icon: "ion-image"},
                       {text: "box", icon: "ion-stop"},
                       {text: "button", icon: "ion-share"},
                       {text: "input", icon: "ion-compose"},
                       {text: "map", icon: "ion-ios-location"}
                      ];

  function uiControls(componentId, activeLayer) {
    var items = uiControlInfo.map(function(cur) {
      var icon = {c: "icon " + cur.icon};
      if(cur.iconText) {
        icon.text = cur.iconText;
      }
      return {c: "control", click: addElement, controlType: cur.text, componentId: componentId, layer: activeLayer,
              children: [
                icon,
                {text: cur.text}
              ]};
    })
    return controlGroup(items);
  }

  function addElement(e, elem) {
    dispatch("addUiComponentElement", {componentId: elem.componentId,
                                       layerId: elem.layer[1],
                                       control: elem.controlType,
                                       left: elem.left || 100,
                                       right: elem.right || 200,
                                       top: elem.top || 100,
                                       bottom: elem.bottom || 200})
  }


  var attrMappings = {"content": "text"};
  var uiProperties = {};
  function uiInspectors(componentId, selectionInfo, layers, activeLayer) {
    var inspectors = [];
    var activeLayerId;
    var binding;
    var elements;
    if(activeLayer) {
      activeLayerId = activeLayer[1];
      elements = ixer.index("uiLayerToElements")[activeLayerId];
      binding = ixer.index("groupToBinding")[activeLayerId];
    }
    if(selectionInfo) {
      // @TODO: Only show appropriate inspectors for each type based on trait instead of hardcoding.
      inspectors.push(layoutInspector(selectionInfo, binding),
                      appearanceInspector(selectionInfo, binding),
                      textInspector(selectionInfo, binding));

      //       var showMapInspector = selectionInfo.elements.every(function(cur) {
      //         return cur[4] === "map";
      //       });
      //       if(showMapInspector) {
      //         var mapInfo = getMapGroupInfo(selectionInfo.elements, true)
      //         inspectors.push(mapInspector(selectionInfo, mapInfo, binding));
      //       }
    } else if(activeLayer) {
      inspectors.push(layerInspector(activeLayer, elements));
    }
    return inspectors;
  }

  function adjustable(value, start, stop, step) {
    return {c: "adjustable", mousedown: startAdjusting, adjustHandler: adjustAdjustable,
            value: value, start: start, stop: stop, step: step,  text: value};
  }

  var adjustableShade = document.createElement("div");
  adjustableShade.className = "adjustable-shade";
  adjustableShade.addEventListener("mousemove", function(e) {
    if(adjusterInfo) {
      adjusterInfo.handler(e, renderer.tree[adjusterInfo.elem.id]);
    }
  })

  adjustableShade.addEventListener("mouseup", function(e) {
    if(adjusterInfo.elem.finalizer) {
      adjusterInfo.elem.finalizer(e, renderer.tree[adjusterInfo.elem.id]);
    }
    adjusterInfo = false;
    document.body.removeChild(adjustableShade);
  })

  var adjusterInfo;
  function startAdjusting(e, elem) {
    if(elem.initializer) {
      elem.initializer(e, elem);
    }
    adjusterInfo = {elem: elem, startValue: elem.value, handler: elem.adjustHandler, bounds: {left: e.clientX, top: e.clientY}};
    document.body.appendChild(adjustableShade);
  }

  function adjustAdjustable(e, elem) {
    var x = e.clientX || __clientX;
    var y = e.clientY || __clientY;
    if(x === 0 && y === 0) return;
    var rect = adjusterInfo.bounds;
    var offsetX = Math.floor(x - rect.left);
    var offsetY = Math.floor(y - rect.top);
    var adjusted = Math.floor(adjusterInfo.startValue + offsetX);
    var neue = Math.min(Math.max(elem.start, adjusted), elem.stop);
    if(elem.handler) {
      elem.handler(elem, neue);
    }
  }

  uiProperties.layout = ["top", "left", "width", "height"];
  function layoutInspector(selectionInfo, binding) {
    var componentId = selectionInfo.componentId;
    var bounds = selectionInfo.bounds;
    var width = bounds.right - bounds.left;
    var height = bounds.bottom - bounds.top;
    var widthAdjuster = adjustable(width, 1, 1000, 1);
    widthAdjuster.handler = adjustWidth;
    widthAdjuster.componentId = componentId;
    widthAdjuster.bounds = bounds;
    widthAdjuster.initializer = startResizeSelection;
    widthAdjuster.finalizer = stopResizeSelection;
    var heightAdjuster = adjustable(height, 1, 1000, 1);
    heightAdjuster.handler = adjustHeight;
    heightAdjuster.componentId = componentId;
    heightAdjuster.bounds = bounds;
    heightAdjuster.initializer = startResizeSelection;
    heightAdjuster.finalizer = stopResizeSelection;
    var topAdjuster = adjustable(bounds.top, 0, 100000, 1);
    topAdjuster.handler = adjustPosition;
    topAdjuster.componentId = componentId;
    topAdjuster.coord = "top";
    topAdjuster.initializer = startMoveSelection;
    topAdjuster.finalizer = stopMoveSelection;
    var leftAdjuster = adjustable(bounds.left, 0, 100000, 1);
    leftAdjuster.handler = adjustPosition;
    leftAdjuster.componentId = componentId;
    leftAdjuster.coord = "left";
    leftAdjuster.initializer = startMoveSelection;
    leftAdjuster.finalizer = stopMoveSelection;
    //pos, size
    return {c: "option-group size-attributes", children: [
      {c: "size-outline"},
      {c: "width-outline"},
      {c: "height-outline"},
      {c: "top-left-point", children :[
        leftAdjuster,
        {text: ","},
        topAdjuster,
      ]},
      {c: "width-adjuster", children: [widthAdjuster]},
      {c: "height-adjuster", children: [heightAdjuster]},
    ]};
  }

  uiProperties.appearance = ["backgroundColor", "backgroundImage", "borderColor", "borderWidth", "borderRadius", "opacity"];
  function appearanceInspector(selectionInfo, binding) {
    var attrs = selectionInfo.attributes;
    var componentId = selectionInfo.componentId;
    var styleName;
    if(selectionInfo.styles.appearance && selectionInfo.styles.appearance[4]) {
      styleName = {value:selectionInfo.styles.appearance[1], text: code.name(selectionInfo.styles.appearance[1])};
    } else {
      styleName = {text: "No visual style", value: "none"};
    }

    var borderColorPicker = colorSelector(componentId, "borderColor", attrs["borderColor"]);
    borderColorPicker.backgroundColor = undefined;

    var opacity = attrs["opacity"] == undefined ? 100 : attrs["opacity"] * 100;
    var opacityAdjuster = adjustable(opacity, 0, 100, 1);
    opacityAdjuster.text = Math.floor(opacity) + "%";
    opacityAdjuster.handler = adjustOpacity;
    opacityAdjuster.componentId = componentId;
    opacityAdjuster.initializer = startAdjustAttr;
    opacityAdjuster.finalizer = stopAdjustAttr;
    opacityAdjuster.attr = "opacity";

    var borderWidth = attrs["borderWidth"] === undefined ? 0 : attrs["borderWidth"];
    var borderWidthAdjuster = adjustable(borderWidth, 0, 20, 1);
    borderWidthAdjuster.text = borderWidth;
    borderWidthAdjuster.handler = adjustAttr;
    borderWidthAdjuster.attr = "borderWidth";
    borderWidthAdjuster.componentId = componentId;
    borderWidthAdjuster.initializer = startAdjustAttr;
    borderWidthAdjuster.finalizer = stopAdjustAttr;

    var borderRadius = attrs["borderRadius"] === undefined ? 0 : attrs["borderRadius"];
    var borderRadiusAdjuster = adjustable(borderRadius, 0, 100, 1);
    borderRadiusAdjuster.text = borderRadius;
    borderRadiusAdjuster.handler = adjustAttr;
    borderRadiusAdjuster.attr = "borderRadius";
    borderRadiusAdjuster.componentId = componentId;
    borderRadiusAdjuster.initializer = startAdjustAttr;
    borderRadiusAdjuster.finalizer = stopAdjustAttr;

    if(!localState.addingAppearanceStyle) {
      var sharedAppearance = (ixer.index("stylesBySharedAndType")[true] || {})["appearance"] || [];
      var styles = sharedAppearance.map(function(cur) {
        return {value: cur[1], text: code.name(cur[1])};
      });
      styles.unshift({text: "No text style", value: "none"});
      styles.push({text: "Add a new style", value: "addStyle"});
      var visualStyle = selectable(styleName, styles);
      visualStyle.c += " styleSelector";
      visualStyle.handler = function(elem, value) {
        if(value === "none") {
          dispatch("setSelectionStyle", {type: "appearance", id: uuid(), shared: false});
        } else if(value === "addStyle") {
          localState.addingAppearanceStyle = uuid();
          dispatch("setSelectionStyle", {type: "appearance", id: localState.addingAppearanceStyle, shared: true});
        } else {
          dispatch("setSelectionStyle", {type: "appearance", id: value, shared: true});
        }
        render();
      }
    } else {
      visualStyle = input("", localState.addingAppearanceStyle, rename, doneAddingStyle);
      visualStyle.postRender = focusOnce;
    }

    return {c: "option-group visual-attributes", children: [
      visualStyle,
      {c: "layout-box-filled", backgroundColor: attrs["backgroundColor"], borderRadius: attrs["borderRadius"], children: [
        colorSelector(componentId, "backgroundColor", attrs["backgroundColor"])
      ]},
      opacityAdjuster,
      {c: "border-options", children: [
        {c: "layout-box-outline", borderRadius: attrs["borderRadius"], borderWidth: (borderWidth > 10 ? 10 : borderWidth || 1), borderColor: attrs["borderColor"], children: [borderColorPicker]},
        {c: "border-radius-outline"},
        {c: "border-radius-adjuster", children: [borderRadiusAdjuster]},
      ]},
      borderWidthAdjuster,
    ]};
  }

  function selectable(activeItem, items, setFont) {
    var options = items.map(function(cur) {
      var value, text;
      if(typeof cur === "string") {
        value = cur;
        text = cur;
      } else {
        value = cur.value;
        text = cur.text;
      }
      var item = {t: "option", value: value, text: text};
      if(setFont) {
        item.fontFamily = cur;
      }
      if((activeItem.value || activeItem) === value) {
        item.selected = "selected";
      }
      return item;
    })
    var value = typeof activeItem === "string" ? activeItem : activeItem.text;
    return {c: "selectable", change: selectSelectable, children: [
      {t: "select", children: options},
      {c: "selectable-value", text: value}
    ]}
  }

  function selectSelectable(e, elem) {
    if(elem.handler) {
      elem.handler(elem, e.target.value);
    }
  }

  var alignMapping = {
    "flex-start": "Left",
    "center": "Center",
    "flex-end": "Right",
  }
  var vAlignMapping = {
    "flex-start": "Top",
    "center": "Center",
    "flex-end": "Bottom",
  }
  function selectVerticalAlign(elem, value) {
    var final = "center";
    if(value === "Top") {
      final = "flex-start";
    } else if(value === "Bottom") {
      final = "flex-end";
    }
    dispatch("setAttributeForSelection", {componentId: elem.componentId, property: "verticalAlign", value: final, storeEvent: true});
  }

  function selectAlign(elem, value) {
    var final = "center";
    if(value === "Left") {
      final = "flex-start";
    } else if(value === "Right") {
      final = "flex-end";
    }
    dispatch("setAttributeForSelection", {componentId: elem.componentId, property: "textAlign", value: final, storeEvent: true});
  }

  uiProperties.typography = ["fontFamily", "fontSize", "color", "textAlign", "verticalAlign"];
  uiProperties.content = ["text"];
  function textInspector(selectionInfo, binding) {
    var componentId = selectionInfo.componentId;
    var attrs = selectionInfo.attributes;
    var styleName;
    if(selectionInfo.styles.typography && selectionInfo.styles.typography[4]) {
      styleName = {value:selectionInfo.styles.typography[1], text: code.name(selectionInfo.styles.typography[1])};
    } else {
      styleName = {text: "No text style", value: "none"};
    }

    var font = attrs["fontFamily"] || "Helvetica Neue";
    var fontPicker = selectable(font, ["Times New Roman", "Verdana", "Arial", "Georgia", "Avenir", "Helvetica Neue"], true);
    fontPicker.componentId = componentId;
    fontPicker.handler = adjustAttr;
    fontPicker.attr = "fontFamily";
    fontPicker.storeEvent = true;

    var fontSize = attrs["fontSize"] === undefined ? 16 : attrs["fontSize"];
    var fontSizeAdjuster = adjustable(fontSize, 0, 300, 1);
    fontSizeAdjuster.handler = adjustAttr;
    fontSizeAdjuster.attr = "fontSize";
    fontSizeAdjuster.componentId = componentId;
    fontSizeAdjuster.initializer = startAdjustAttr;
    fontSizeAdjuster.finalizer = stopAdjustAttr;

    var fontColor = colorSelector(componentId, "color", attrs["color"]);
    fontColor.backgroundColor = undefined;
    fontColor.color = attrs["color"];
    fontColor.c += " font-color";
    fontColor.text = "Text";
    fontColor.fontFamily = attrs["fontFamily"];

    var verticalAlign = vAlignMapping[attrs["verticalAlign"]] || "Top";
    var valign = selectable(verticalAlign, ["Top", "Center", "Bottom"]);
    valign.componentId = componentId;
    valign.handler = selectVerticalAlign;

    var textAlign = alignMapping[attrs["textAlign"]] || "Left";
    var align = selectable(textAlign, ["Left", "Center", "Right"]);
    align.componentId = componentId;
    align.handler = selectAlign;

    if(!localState.addingTypographyStyle) {
      var sharedTypography = (ixer.index("stylesBySharedAndType")[true] || {})["typography"] || [];
      var styles = sharedTypography.map(function(cur) {
        return {value: cur[1], text: code.name(cur[1])};
      });
      styles.unshift({text: "No text style", value: "none"});
      styles.push({text: "Add a new style", value: "addStyle"});
      var typographyStyle = selectable(styleName, styles);
      typographyStyle.c += " styleSelector";
      typographyStyle.handler = function(elem, value) {
        if(value === "none") {
          dispatch("setSelectionStyle", {type: "typography", id: uuid(), shared: false});
        } else if(value === "addStyle") {
          localState.addingTypographyStyle = uuid();
          dispatch("setSelectionStyle", {type: "typography", id: localState.addingTypographyStyle, shared: true});
        } else {
          dispatch("setSelectionStyle", {type: "typography", id: value, shared: true});
        }
        render();
      }
    } else {
      typographyStyle = input("", localState.addingTypographyStyle, rename, doneAddingStyle);
      typographyStyle.postRender = focusOnce;
    }

    return {c: "option-group text-attributes", children: [
      typographyStyle,
      {c: "font-color-size", children: [
        fontColor,
        {c: "font-size"},
        fontSizeAdjuster,
      ]},
      {c: "font-family", children: [fontPicker]},
      {c: "font-align", children: [
        valign,
        align,
      ]},
    ]};
  }

  function doneAddingStyle(e, elem) {
    localState.addingTypographyStyle = null;
    localState.addingAppearanceStyle = null;
    render();
  }

  uiProperties.layer = [];
  function layerInspector(layer, elements) {
    var componentId = layer[2];
    var info = getGroupInfo(elements, true);
    var attrs = info.attributes; // @FIXME: Layer attributes.
    var bounds = info.bounds;

    return {c: "inspector-panel", children: []};
  }

  uiProperties.map = [];
  function mapInspector(selectionInfo, mapInfo, binding) {
    var componentId = selectionInfo.componentId;
    var attrs = mapInfo.attributes;
    return {c: "inspector-panel", children: [
      {c: "title", text: "Map"},
      {c: "pair", children: [{c: "label", text: "lat."},
                             inspectorInput(attrs["lat"], [componentId, "lat"], setMapAttribute, binding)]},
      {c: "pair", children: [{c: "label", text: "long."},
                             inspectorInput(attrs["lng"], [componentId, "lng"], setMapAttribute, binding)]},
      {c: "pair", children: [{c: "label", text: "zoom"},
                             inspectorInput(attrs["zoom"], [componentId, "zoom"], setMapAttribute, binding)]},
      {c: "pair", children: [{c: "label", text: "interactive"},
                             inspectorCheckbox(attrs["draggable"], [componentId, "draggable"], setMapAttribute, binding)]},
    ]};
  }

  uiProperties.repeat = [];
  function repeatInspector() {
  }

  // Inputs
  function inspectorInput(value, key, onChange, binding) {
    if(value === null) {
      input.placeholder = "---";
    } else if(typeof value === "number" && !isNaN(value)) {
      value = value.toFixed(2);
    } else if(value && value.constructor === Array) {
      value = "Bound to " + code.name(value[2]);
    }
    var field = input(value, key, onChange, preventDefault);
    field.mousedown = stopPropagation;
    field.editorType = "binding";
    field.binding = binding;
    field.focus = activateTokenEditor;
    field.blur = closeTokenEditor;
    return field;
  }

  function inspectorCheckbox(value, key, onChange, binding) {
    if(value && value.constructor === Array) {
      value = "Bound to " + code.name(value[2]);
    }
    var field = checkboxInput(value, key, onChange);
    field.mousedown = stopPropagation;
    field.editorType = "binding";
    field.binding = binding;
    field.focus = activateTokenEditor;
    field.blur = closeTokenEditor;
    return field;
  }

  function closeBindingEditor(e, elem) {
    if(editorInfo.element === e.currentTarget) {
      setTimeout(function() { editorInfo = false; rerender(); }, 0);
    }
  }

  function bindingEditor(editorInfo) {
    var binding = editorInfo.info.binding;
    if(!binding) return;
    var fields = code.viewToFields(binding).map(function(cur) {
      return ["field", binding, cur[2]];
    });
    return genericEditor(fields, false, false, false, "column", setBinding);
  }

  function setBinding(e, elem) {
    var info = editorInfo.info;
    var componentId = info.key[0];
    var property = info.key[1];
    console.log("SET", componentId, property, elem.cur);
    editorInfo = false;
    dispatch("setAttributeForSelection", {componentId: componentId, property: property, value: ["binding", elem.cur[1], elem.cur[2]]});
  }

  function colorSelector(componentId, attr, value) {
    return {c: "color-picker", backgroundColor: value || "#999999", mousedown: stopPropagation, children: [
      {t: "input", type: "color", key: [componentId, attr],
       value: value, input: setAttribute}
    ]};
  }

  function styleSelector(id, opts, onClose) {
    var options = {};
    if(opts.initial === "---") {
      options["default"] = "---";
    }
    var styles = ixer.index("uiStyles");
    for(var key in styles) {
      var cur = styles[key][0];
      if(cur[2] === opts.type && code.name(cur[1])) {
        options[cur[1]] = code.name(cur[1]);
      }
    }

    return selectInput(opts.initial, opts.id, options, onClose);
  }

  // Layout handlers
  function adjustWidth(elem, value) {
    var componentId = elem.componentId;
    var old = elem.bounds;
    var neue = {left: old.left, right: (old.left + value), top: old.top,  bottom: old.bottom};
    var widthRatio = value / (old.right - old.left);
    if(widthRatio === 1) return;
    dispatch("resizeSelection", {widthRatio: widthRatio, heightRatio: 1, oldBounds: old, neueBounds: neue, componentId: componentId});
    elem.bounds = neue;
  }

  function adjustHeight(elem, value) {
    var componentId = elem.componentId;
    var old = elem.bounds;
    var neue = {left: old.left, right: old.right, top: old.top,  bottom: (old.top + value)};
    var heightRatio = value / (old.bottom - old.top);
    if(heightRatio === 1) return;
    dispatch("resizeSelection", {widthRatio: 1, heightRatio: heightRatio, oldBounds: old, neueBounds: neue, componentId: componentId});
    elem.bounds = neue;
  }

  function adjustPosition(elem, value) {
    var componentId = elem.componentId;
    var coord = elem.coord;
    var diffX = 0, diffY = 0;
    if(coord === "top") {
      diffY = value - elem.value;
    } else {
      diffX = value - elem.value;
    }
    dispatch("offsetSelection", {diffX: diffX, diffY: diffY, componentId: componentId});
    elem.value = value;
  }

  function startAdjustAttr(e, elem) {
    var attrs = []
    var style = getUiPropertyType(elem.attr);
    if(!style) { throw new Error("Unknown attribute type for property:", elem.attr, "known types:", uiProperties); }
    var sel = localState.uiSelection;
    sel.forEach(function(cur) {
      var id = cur;
      var styleId = ixer.index("uiElementToStyle")[id][style][1];
      var oldProps = ixer.index("uiStyleToAttr")[styleId];
      if(oldProps) {
        attrs.push(oldProps[elem.attr]);
      }
    });
    localState.initialAttrs = attrs;
  }

  function stopAdjustAttr(e, elem) {
    var initial = localState.initialAttrs;
    localState.initialAttrs = null;
    dispatch("stopSetAttributeForSelection", {oldAttrs: initial, property: elem.attr});
  }

  function adjustOpacity(elem, value) {
    dispatch("setAttributeForSelection", {componentId: elem.componentId, property: "opacity", value: value / 100, storeEvent: false});
  }
  function adjustAttr(elem, value) {
    dispatch("setAttributeForSelection", {componentId: elem.componentId, property: elem.attr, value: value, storeEvent: elem.storeEvent});
  }

  // Generic attribute handler
  function setAttribute(e, elem) {
    var componentId = elem.key[0];
    var property = elem.key[1];
    var target = e.currentTarget;
    var value = target.value;
    if(target.type === "color") {
      value = target.value;
    } else if(target.type === "checkbox") {
      value = target.checked;
    } else if(target.type === undefined) {
      value = target.textContent;
    }
    dispatch("setAttributeForSelection", {componentId: componentId, property: property, value: value});
  }

  // Map attribute handler
  function setMapAttribute(e, elem) {
    var componentId = elem.key[0];
    var property = elem.key[1];
    var target = e.currentTarget;
    var value = target.checked !== undefined ? target.checked : target.value !== undefined ? target.value : target.textContent;
    dispatch("setMapAttributeForSelection", {componentId: componentId, property: property, value: value});
  }


  function getUiPropertyType(prop) {
    if(uiProperties.typography.indexOf(prop) !== -1) {
      return "typography";
    }
    if(uiProperties.appearance.indexOf(prop) !== -1) {
      return "appearance";
    }
    if(uiProperties.layout.indexOf(prop) !== -1) {
      return "layout";
    }
    if(uiProperties.content.indexOf(prop) !== -1) {
      return "content";
    }
    return undefined;
  }

  //---------------------------------------------------------
  // Query workspace
  //---------------------------------------------------------

  function queryWorkspace(queryId) {
    var primitiveItems = (ixer.facts("primitive") || []).map(function(primitive) {
      var id = primitive[0];
      return {c: "primitive", dragData: {value: id, type: "view"}, itemId: id, draggable: true, dragstart: dragItem, text: code.name(id)};
    });
    return genericWorkspace("query", queryId,
                            {c: "query-editor",
                             children: [
                               editor(queryId),
                               {c: "primitive-cursor", children: primitiveItems},
                             ]});
  }

  //---------------------------------------------------------
  // Tree + Toolbar
  //---------------------------------------------------------

  function treeItem(name, value, type, opts) {
    opts = opts || {};
    return {c: "tree-item " + opts.c, dragData: {value: value, type: type}, draggable: true, dragstart: dragItem, children: [
      (opts.icon ? {c: "opts.icon"} : undefined),
      (name ? {text: name} : undefined),
      opts.content
    ]};
  }

  function fieldItem(name, fieldId, opts) {
    opts = opts || {};
    return {c: "tree-item " + opts.c, dragData: {fieldId: fieldId, type: "field"}, draggable: true, dragstart: dragItem, children: [
      (opts.icon ? {c: "opts.icon"} : undefined),
      (name ? {text: name} : undefined),
      opts.content
    ]};
  }

  function dragItem(evt, elem) {
    for(var key in elem.dragData) {
      evt.dataTransfer.setData(key, elem.dragData[key]);
    }
    evt.stopPropagation();
  }

  //---------------------------------------------------------
  // Editor
  //---------------------------------------------------------
  function editor(queryId) {
    var blocks = ixer.index("query to blocks")[queryId] || [];
    var items = [];
    for(var ix = 0; ix < blocks.length; ix++) {
      var viewId = blocks[ix][code.ix("block", "view")];
      var viewKind = ixer.index("view to kind")[viewId];
      var rows = ixer.facts(viewId) || [];
      var fields = (ixer.index("view to fields")[viewId] || []).map(function(field) {
        var id = field[code.ix("field", "field")];
        return {name: code.name(id), id: id};
      });
      // This is a weird way to use display order.
      var order = ixer.index("display order");
      rows.sort(function(a, b) {
        var aIx = order[viewId + JSON.stringify(a)];
        var bIx = order[viewId + JSON.stringify(b)];
        return aIx - bIx;
      });

      var editorPane;
      var inspectorPane = {c: "inspector-pane", children: [virtualizedTable(viewId, fields, rows, false)]};
      if(viewKind === "join") {
        editorPane = viewBlock(viewId, ix);
        inspectorPane.viewId = viewId;
        inspectorPane.drop = viewSelectionsDrop;
        inspectorPane.dragOver = preventDefault;
      }
      if(viewKind === "union") { editorPane = unionBlock(viewId, ix);  }
      if(viewKind === "aggregate") { editorPane = aggregateBlock(viewId, ix); }
      var controls;
      if(localState.queryEditorActive === viewId) {
        controls = querySuggestionBar(queryId, viewId);
      }

      items.push({c: "block " + viewKind, editorIx: ix, viewId: viewId, drop: viewBlockDrop, dragover: preventDefault, click: setQueryEditorActive, children: [
        {c: "block-title", children: [
          {t: "h3", text: alphabet[ix]},
          //                 {c: "hover-reveal close-btn ion-android-close", viewId: viewId, click: removeViewBlock},
        ]},
        {c: "full-flex", children: [
          editorPane,
          controls,
          inspectorPane,
        ]},
      ]});
    }
    items.push({c: "block new-block", children: [
      {c: "block unused", children: [
        {c: "controls", children: [
          {c: "control join", text: "join"},
          {c: "control union", click: newUnionBlock, text: "merge"},
          {c: "control aggregate", click: newAggregateBlock, queryId: queryId, kind: "sort+limit", text: "sort and limit"},
          {c: "control aggregate", click: newAggregateBlock, queryId: queryId, kind: "count", text: "count"},
          {c: "control aggregate", click: newAggregateBlock, queryId: queryId, kind: "sum", text: "sum"},
          {c: "control aggregate", click: newAggregateBlock, queryId: queryId, kind: "min", text: "min"},
          {c: "control aggregate", click: newAggregateBlock, queryId: queryId, kind: "max", text: "max"},
          {c: "control aggregate", click: newAggregateBlock, queryId: queryId, kind: "empty", text: "is empty?"},
        ]}
      ]},
    ]});

    return {c: "query-workspace", queryId: queryId, drop: editorDrop, dragover: preventDefault, children: items.length ? items : [
      {c: "feed", text: "Feed me sources"}
    ]};
  }

  function suggestionBarItem(key, text) {
    var info = localState.queryEditorInfo;
    return {c: "suggestion-bar-item", key: key, text: text, click: info ? info.handler : undefined};
  }

  function querySuggestionBar(queryId, viewId) {
    var info = localState.queryEditorInfo;
    var items;
    if(info && info.type === "field") {
      if(info.sourceId) {
        //get the fields for this source
        var sourceView = ixer.index("source")[info.viewId][info.sourceId][code.ix("source", "source view")];
        items = (ixer.index("view to fields")[sourceView] || []).map(function(cur) {
          var fieldId = cur[code.ix("field", "field")];
          return suggestionBarItem(fieldId, code.name(fieldId));
        });
      } else if(info.viewId) {
        //it's any available field from the sources
      }
    } else {
      items = [
        suggestionBarItem("add filter", "add filter"),
        suggestionBarItem("add calculation", "add calculation"),
      ]
    }
    return {c: "suggestion-bar", children: items};
  }

  function setQueryEditorActive(e, elem) {
    localState.queryEditorActive = elem.viewId;
    localState.queryEditorInfo = {};
    render();
  }

  function newAggregateBlock(e, elem) {
    dispatch("addAggregateBlock", {queryId: elem.queryId, kind: elem.kind});
  }

  function newUnionBlock(e, elem) {
      dispatch("addUnionBlock", {queryId: elem.queryId});
  }

  function editorDrop(evt, elem) {
    var type = evt.dataTransfer.getData("type");
    var value = evt.dataTransfer.getData("value");
    if(type === "view") {
      return dispatch("addViewBlock", {queryId: elem.queryId, sourceId: value, kind: "join"});
    }
  }

  /**
   * View Block
   */
  function viewBlock(viewId, ix) {
    var fields = ixer.index("view and source to block fields")[viewId] || {};

    fields = fields["selection"] || [];
    var selectionItems = fields.map(function(field) {
      var id = field[code.ix("block field", "block field")];
      return fieldItem(code.name(id) || "Untitled", id, {c: "pill field"});
    });
    if(!selectionItems.length) {
      selectionItems.push({text: "Drag local fields into me to make them available in the query."});
    }
    var groupedBy = ixer.index("grouped by")[viewId];

    var lines = viewSources(viewId).concat(viewConstraints(viewId));
    return {c: "block view-block", viewId: viewId, drop: viewBlockDrop, dragover: preventDefault,
            dragData: {value: viewId, type: "view"}, itemId: viewId, draggable: true, dragstart: dragItem,
            children: [
//               {c: "block-title", children: [
//                 {t: "h3", text: alphabet[ix]},
// //                 {c: "hover-reveal close-btn ion-android-close", viewId: viewId, click: removeViewBlock},
//               ]},
              {c: "block-lines", children: lines},
            ]};
  }

  function viewBlockDrop(evt, elem) {
    var viewId = elem.viewId;
    var type = evt.dataTransfer.getData("type");
    var value = evt.dataTransfer.getData("value");
    if(type === "view") {
      evt.stopPropagation();
      if(viewId === value) { return console.error("Cannot join view with parent."); }
      var primitive = ixer.index("primitive")[value];
      if(primitive) {
        dispatch("addPrimitiveSource", {viewId: viewId, primitiveId: value});
      } else {
        dispatch("addViewSource", {viewId: viewId, sourceId: value});
      }
      return;
    }
  }

  function removeViewBlock(evt, elem) {
    dispatch("removeViewBlock", {viewId: elem.viewId});
  }

  function viewSelectionsDrop(evt, elem) {
    var type = evt.dataTransfer.getData("type");
    if(type !== "field") { return; }
    var id = evt.dataTransfer.getData("fieldId");
    var blockField = ixer.index("block field")[id];
    if(blockField[code.ix("block field", "view")] !== elem.viewId) { return; }
    var fieldId = blockField[code.ix("block field", "field")];
    var sourceId = blockField[code.ix("block field", "source")];
    console.log("BF", id, sourceId);
    dispatch("addViewSelection", {viewId: elem.viewId, sourceFieldId: fieldId, sourceId: sourceId});
    evt.stopPropagation();
  }

  // Sources
  function viewSources(viewId) {
    var sourceIdIx = code.ix("source", "source");
    var sources = ixer.index("view to sources")[viewId] || [];
    var sourceIds = sources.map(function(source) {
      return source[sourceIdIx];
    });

    sources.sort(function(idA, idB) {
      var orderA = ixer.index("display order")[idA];
      var orderB = ixer.index("display order")[idB];
      if(orderB - orderA) { return orderB - orderA; }
      else { return idA > idB }
    });
    var sourceItems = sourceIds.map(function(sourceId) {
      return sourceWithFields("view", viewId, sourceId);
    });

    return sourceItems;
  }

  function sourceTitle(type, viewId, sourceId) {
    var sourceName;

    if(sourceId == "inner" || sourceId === "outer" || sourceId === "insert" || sourceId === "remove") {
      sourceName = code.name(viewId + "-" + sourceId);
    } else {
      sourceName = code.name(sourceId);
    }

    return {c: type + "-source-title source-title", children: [
      {t: "h4", text: sourceName || "Untitled"},
    ]};
  }

  function sourceWithFields(type, viewId, sourceId) {
    var fields = ixer.index("view and source to block fields")[viewId] || {};
    fields = fields[sourceId] || [];
    var fieldItems = [];
    fields.forEach(function(field) {
      var id = field[code.ix("block field", "block field")];
      var fieldId = field[code.ix("block field", "field")];
      fieldItems.push(fieldItem(code.name(fieldId) || "Untitled", id, {c: "pill field"}));
      fieldItems.push({t: "pre", text: ", "});
    });
    fieldItems.pop();
    fieldItems.push({text: ")"});

    var title = sourceTitle(type, viewId, sourceId);

    var children = [
      title,
      {text: "("}
    ].concat(fieldItems);
    return {c: "source " + type + "-source", children: children};
  }

  function removeSource(evt, elem) {
    dispatch("removeViewSource", {viewId: elem.viewId, sourceId: elem.sourceId});
  }

  // Constraints
  function viewConstraints(viewId) {
    var constraintIdIx = code.ix("constraint", "constraint");
    var constraints = ixer.index("view to constraints")[viewId] || [];

    var constraintItems = constraints.map(function(constraint) {
      var id = constraint[constraintIdIx];
      var op = ixer.index("constraint operation")[id] || [];
      var operation = op[code.ix("constraint operation", "operation")];
      var left = ixer.index("constraint left")[id] || [];
      var leftSource = left[code.ix("constraint left", "left source")];
      var leftField = left[code.ix("constraint left", "left field")];
      var right = ixer.index("constraint right")[id] || [];
      var rightSource = right[code.ix("constraint right", "right source")];
      var rightField = right[code.ix("constraint right", "right field")];

      return {c: "view-constraint", children: [
        {c: "hover-reveal grip", children: [{c: "ion-android-more-vertical"}, {c: "ion-android-more-vertical"}]},
        token.blockField({key: "left", parentId: id, source: leftSource, field: leftField}, updateViewConstraint, dropConstraintField),
        token.operation({key: "operation", parentId: id, operation: operation}, updateViewConstraint),
        token.blockField({key: "right", parentId: id, source: rightSource, field: rightField}, updateViewConstraint, dropConstraintField),
        {c: "hover-reveal close-btn ion-android-close", constraintId: id, click: removeConstraint}
      ]};
    });
    return constraintItems;
  }

  function viewConstraintsDrop(evt, elem) {
    var viewId = elem.viewId;
    var type = evt.dataTransfer.getData("type");
    var value = evt.dataTransfer.getData("value");
    if(type === "field") {
      var id = evt.dataTransfer.getData("fieldId");
      var blockField = ixer.index("block field")[id];
      if(blockField[code.ix("block field", "view")] !== viewId) { return; }
      var fieldId = blockField[code.ix("block field", "field")];
      var sourceId = blockField[code.ix("block field", "source")];
      dispatch("addViewConstraint", {viewId: viewId, leftSource: sourceId, leftField: fieldId});
    }
  }

  function updateViewConstraint(evt, elem) {
    var id = elem.parentId;
    dispatch("updateViewConstraint", {constraintId: id, type: elem.key, value: elem.value});
    stopEditToken(evt, elem);
    evt.stopPropagation();
  }

  function dropConstraintField(evt, elem) {
    var type = evt.dataTransfer.getData("type");
    if(type !== "field") { return; }
    var viewId = ixer.index("constraint to view")[elem.parentId];
    var id = evt.dataTransfer.getData("fieldId");
    var blockField = ixer.index("block field")[id];
    var draggedViewId = blockField[code.ix("block field", "view")];
    var fieldId = blockField[code.ix("block field", "field")];
    var sourceId = blockField[code.ix("block field", "source")];

    if(draggedViewId === viewId) {
      // If the field is block local, add it as a constraint.
      dispatch("updateViewConstraint", {constraintId: elem.parentId, type: elem.key, value: fieldId, source: sourceId});
      evt.stopPropagation();
    } else if(elem.key === "right") {
      // If the field is accessible in the query, use it for grouping.
      var select = ixer.index("view and source field to select")[draggedViewId] || {};
      select = select[fieldId];
      if(!select) { return; }
      if(ixer.index("view to query")[viewId] !== ixer.index("view to query")[draggedViewId]) { return; }
      console.warn("@TODO: group by", draggedViewId, fieldId);
      dispatch("groupView", {constraintId: elem.parentId, inner: viewId, outer: draggedViewId, outerField: fieldId});
      evt.stopPropagation();
    }
  }

  function removeConstraint(evt, elem) {
    dispatch("removeViewConstraint", {constraintId: elem.constraintId});
  }


  //---------------------------------------------------------
  // Tokens
  //---------------------------------------------------------

  var tokenState = {};

  var token = {
    operation: function(params, onChange, onDrop) {
      var state = tokenState[params.parentId];
      if(state) { state = state[params.key]; }

      return {c: "token operation",
              key: params.key,
              parentId: params.parentId,
              children: [{c: "name", text: params.operation || "<op>"},
                         (state === 1) ? tokenEditor.operation(params, onChange) : undefined],
              click: editToken};
    },
    blockField: function(params, onChange, onDrop) {
      var state = tokenState[params.parentId];
      if(state) { state = state[params.key]; }
      var name = "<field>";
      var source;
      if(params.field) {
        name = code.name(params.field);
        if(params.source) {
          source = code.name(params.source);
        }
      }

      return {c: "token field",
              key: params.key,
              parentId: params.parentId,
              children: [{c: "name", text: name},
                         (source ? {c: "source", text: "(" + source +")"} : undefined),
                         (state === 1) ? tokenEditor.blockField(params, onChange) : undefined],
              click: editToken,
              dragover: preventDefault,
              drop: onDrop};
    }
  };

  function editToken(evt, elem) {
    var state = tokenState[elem.parentId];
    if(!state) { state = tokenState[elem.parentId] = {}; }
    state[elem.key] = 1;
    render();
  }

  function stopEditToken(evt, elem) {
    var state = tokenState[elem.parentId];
    state[elem.key] = 0;
    render();
  }

  var tokenEditor = {
    operation: function(params, onChange) {
      var items = ["=", "<", "≤", ">", "≥", "≠"].map(function(rel) {
        var item = selectorItem({c: "operation", key: params.key, name: rel, value: rel}, onChange);
        item.parentId = params.parentId;
        return item;
      });
      var select = selector(items, {c: "operation", key: params.key, tabindex: -1, focus: true}, stopEditToken);
      select.parentId = params.parentId;
      return select;
    },
    blockField: function(params, onChange) {
      var viewId = ixer.index("constraint to view")[params.parentId];
      var fields = getBlockFields(viewId);
      var items = fields.map(function(field) {
        var fieldId = field[code.ix("field", "field")];
        var item = selectorItem({c: "field", key: params.key, name: code.name(fieldId) || "Untitled", value: fieldId}, onChange);
        item.parentId = params.parentId;
        return item;
      });
      var select = selector(items, {c: "field", key: params.key, tabindex: -1, focus: true}, stopEditToken);
      select.parentId = params.parentId;
      return select;
    }
  };

  function getSourceFields(viewId, sourceId) {
    var source = ixer.index("source")[viewId][sourceId];
    var sourceViewId = source[code.ix("source", "source view")];
    return ixer.index("view to fields")[sourceViewId] || [];
  }

  function getBlockFields(viewId) {
    var sources = ixer.index("view to sources")[viewId] || [];
    return sources.reduce(function(memo, source) {
      var sourceViewId = source[code.ix("source", "source view")];
      memo.push.apply(memo, ixer.index("view to fields")[sourceViewId]);
      return memo;
    }, []);
  }

  function getQueryFields(queryId, exclude) {
    var viewIds = ixer.index("query to views")[queryId] || [];
    return viewIds.reduce(function(memo, viewId) {
      if(viewId !== exclude && viewId) {
        memo.push.apply(memo, getBlockFields(viewId));
      }

      return memo;
    }, []);
  }

  /**
   * Union Block
   */
  function unionBlock(viewId, ix) {
    var fields = ixer.index("view and source to block fields")[viewId] || {};
    fields = fields.selection || [];
    var selectSources = ixer.index("view and source and field to select")[viewId] || {};
    var sources = ixer.index("source")[viewId] || {};
    var sourceIds = Object.keys(sources);

    var sourceItems = [];
    var fieldMappingItems = [];
    for(var sourceIx = 0; sourceIx < sourceIds.length; sourceIx++) {
      var sourceId = sourceIds[sourceIx];
      var source = sources[sourceId];
      var rowItems = [];
      rowItems.push({t: "td", c: "source-name", children: [sourceTitle("union", viewId, sourceId)]});

      if(fields.length) {
        var selectFields = selectSources[sourceId] || [];

        var mappingPairs = [];
        for(var fieldIx = 0; fieldIx < fields.length; fieldIx++) {
          var field = fields[fieldIx];
          var fieldId = field[code.ix("block field", "field")];
          var selectField = selectFields[fieldId] || [];
          var mappedFieldId = selectField[code.ix("select", "source field")];
          rowItems.push({t: "td", c: "mapped-field", viewId: viewId, sourceId: sourceId, fieldId: fieldId, click: fieldSuggestions, handler: setMappingField,
                         text: (mappedFieldId ? code.name(mappedFieldId) || "Untitled" : "---")});
        }
      }
      rowItems.push({t: "td", c: "mapped-field", viewId: viewId, sourceId: sourceId, click: fieldSuggestions, handler: setMappingField, text: "---"});
      sourceItems.push({t: "tr", children: rowItems});
    }

    var headers = [{t: "th", c: "spacer"}];
    fields.forEach(function(cur) {
      headers.push({t: "th", c: "mapping-header", text: code.name(cur[code.ix("block field", "field")])});
    });
    headers.push({t: "th", c: "mapping-header", text: "---"});

    return {c: "block union-block", viewId: viewId, dragover: preventDefault, drop: viewBlockDrop,
            dragData: {value: viewId, type: "view"}, itemId: viewId, draggable: true, dragstart: dragItem, children: [
              {t: "table", children: [
                {t: "thead", children: [
                  {t: "tr", children: headers}
                ]},
                {t: "tbody", children: sourceItems}
              ]}
//               {c: "block-pane mapping", viewId: viewId, dragover: preventDefault, drop: unionSourceMappingDrop, children: fieldMappingItems},
    ]};
  }

  function fieldSuggestions(e, elem) {
    e.stopPropagation();
    localState.queryEditorActive = elem.viewId;
    localState.queryEditorInfo = {
      type: "field",
      sourceId: elem.sourceId,
      viewId: elem.viewId,
      fieldId: elem.fieldId,
      handler: elem.handler
    };
    render();
  }

  function setMappingField(e, elem) {
    console.log(elem.key);
    var info = localState.queryEditorInfo;
    dispatch("addUnionSelection", {viewId: info.viewId, sourceFieldId: elem.key, sourceId: info.sourceId, fieldId: info.fieldId});
    e.stopPropagation();
  }

  function unionSourceMappingDrop(evt, elem) {
    var type = evt.dataTransfer.getData("type");
    if(type !== "field") { return; }
    var blockFieldId = evt.dataTransfer.getData("fieldId");
    var blockField = ixer.index("block field")[blockFieldId];
    var fieldId = blockField[code.ix("block field", "field")];
    var viewId = blockField[code.ix("block field", "view")];
    var sourceId = blockField[code.ix("block field", "source")];
    if(viewId !== elem.viewId) { return; }
    dispatch("addUnionSelection", {viewId: viewId, sourceFieldId: fieldId, sourceId: sourceId, fieldId: elem.fieldId});
    evt.stopPropagation();
  }

  /**
   * Aggregate Block
   */
  function aggregateBlock(viewId) {
    var blockAggregate = ixer.index("block aggregate")[viewId];

    var sources = ixer.index("source")[viewId] || {};
    var outerSource = sources.outer;
    var innerSource = sources.inner;

    var groupBy = ixer.index("grouped by")[innerSource] || [];
    // console.log(blockAggregate, sources, groupBy);
    var aggregateKind = blockAggregate[code.ix("block aggregate", "kind")];


    var fields = ixer.index("view and source to block fields")[viewId] || {};
    fields = fields["selection"] || [];
    var selectionItems = fields.map(function(field) {
      var id = field[code.ix("block field", "block field")];
      return fieldItem(code.name(id) || "Untitled", id, {c: "pill field"});
    });
    if(!selectionItems.length) {
      selectionItems.push({text: "Drag local fields into me to make them available in the query."});
    }

    var content;
    if(aggregateKind === "sort+limit") {
      content = sortLimitAggregate(viewId, outerSource, innerSource);
    } else {
      content = primitiveAggregate(viewId, outerSource, innerSource, aggregateKind);
    }

<<<<<<< HEAD
    return {c: "block aggregate-block", viewId: viewId, children: [
      {text: "With"},
      {c: "block-section view-sources", viewId: viewId, sourceId: "inner", drop: aggregateSourceDrop, dragover: preventDefault, children: [
        innerSource ? sourceWithFields("view", viewId, "inner") : undefined
      ]},
=======
    return {c: "block aggregate-block", viewId: viewId,
            sourceId: "inner", drop: aggregateSourceDrop, dragover: preventDefault, children: [
      {c: "block-title", children: [
        {t: "h3", text: "Untitled Agg. Block"},
        {c: "hover-reveal close-btn ion-android-close", viewId: viewId, click: removeViewBlock}
      ]},
      {text: "With"},
      viewSources(viewId),
//       {c: "block-section view-sources", viewId: viewId, children: [
//         innerSource ? viewSource(viewId, "inner") : undefined
//       ]},
>>>>>>> 280e144a
      content,
      {c: "block-section view-selections tree bar", viewId: viewId, drop: viewSelectionsDrop, dragover: preventDefault, children: selectionItems},
    ]};
  }

  function sortLimitAggregate(viewId, outerSource, innerSource) {
    var sortSource = "inner";
    var sortField, sortDir;
    var aggregateSorting = ixer.index("view to aggregate sorting")[viewId];
    if(aggregateSorting) {
      sortField = aggregateSorting[code.ix("aggregate sorting", "inner field")];
      sortDir = aggregateSorting[code.ix("aggregate sorting", "direction")];
    }

    // @FIXME: hard coded to work with constants only.
    var limitFrom = ixer.index("view to aggregate limit from")[viewId] || [];
    var limitFromValue = ixer.index("constant to value")[limitFrom[code.ix("aggregate limit from", "from field")]];
    var limitTo = ixer.index("view to aggregate limit to")[viewId] || [];
    var limitToValue = ixer.index("constant to value")[limitTo[code.ix("aggregate limit to", "to field")]];

    var fromLimitInput = input(limitFromValue, "from", updateAggregateLimit, updateAggregateLimit);
    fromLimitInput.parentId = viewId;
    var toLimitInput = input(limitToValue, "to", updateAggregateLimit, updateAggregateLimit);
    toLimitInput.parentId = viewId;
    return {c: "sort-limit-aggregate", viewId: viewId, children: [
      {c: "block-section aggregate-sort", children: [
        {text: "Sort by"},
        token.blockField({key: "field", parentId: viewId, source: sortSource, field: sortField}, updateAggregateSort, dropAggregateField),
        selectInput(sortDir || "ascending", "direction", {ascending: "▲", descending: "▼"}, updateAggregateSort)
      ]},
      {c: "block-section aggregate-limit", children: [
        {text: "Limit"},
        fromLimitInput,
        {text: "-"},
        toLimitInput,
      ]},
    ]};
  }

  function updateAggregateLimit(evt, elem, type) {
    dispatch("updateAggregateLimit", {viewId: elem.parentId, key: elem.key, value:  +evt.target.value || +evt.currentTarget.textContent, sendToServer: !!type});
  }

  function updateAggregateSort(evt, elem) {
    var info = {viewId: elem.parentId, key: elem.key, value: evt.target.value || evt.currentTarget.textContent};
    dispatch("updateAggregateSort", info);
  }

  function dropAggregateField(evt, elem) {
    var type = evt.dataTransfer.getData("type");
    if(type !== "field") { return; }
    var viewId = elem.parentId;
    var id = evt.dataTransfer.getData("fieldId");
    var blockField = ixer.index("block field")[id];
    var fieldId = blockField[code.ix("block field", "field")];
    var draggedViewId = blockField[code.ix("block field", "view")];
    if(viewId !== draggedViewId) { return; }

    var info = {viewId: elem.parentId, key: elem.key, value: fieldId};
    dispatch("updateAggregateSort", info);
  }

  function primitiveAggregate(viewId, outerSource, innerSource) {
    return {c: "primitive-aggregate", viewId: viewId, children: [
      {text: "Where"},
      viewConstraints(viewId),
    ]};
  }

  function aggregateSourceDrop(evt, elem) {
    var viewId = elem.viewId;
    var sourceId = elem.sourceId;
    var type = evt.dataTransfer.getData("type");
    var value = evt.dataTransfer.getData("value");
    if(type === "view") {
      if(viewId === value) { return console.error("Cannot join view with parent."); }
      dispatch("addViewSource", {viewId: viewId, sourceId: value, kind: sourceId});
      evt.stopPropagation();
      return;
    }

  }


  function selector(options, opts, onBlur) {
    return {t: "ul", c: "selector " + opts.c, tabindex: opts.tabindex, key: opts.key,
            postRender: (opts.focus ? focusOnce : undefined), blur: onBlur, children: options};
  }

  function selectorItem(opts, onChange) {
    return {t: "li", c: "selector-item field " + opts.c, key: opts.key, text: opts.name, value: opts.value, click: onChange};
  }

  //---------------------------------------------------------
  // Inspector
  //---------------------------------------------------------

  function inspectorPane(queryId) {
    return {c: "inspector pane"};
  }

  //---------------------------------------------------------
  // Result
  //---------------------------------------------------------

  function queryResult(queryId) {
    return {c: "query-result"};
  }


  //---------------------------------------------------------
  // Global key handling
  //---------------------------------------------------------

  document.addEventListener("keydown", function(e) {
    //Don't capture keys if they are
    if(e.defaultPrevented
       || e.target.nodeName === "INPUT"
       || e.target.getAttribute("contentEditable")) {
      return;
    }

    //undo + redo
    if((e.metaKey || e.ctrlKey) && e.shiftKey && e.keyCode === KEYS.Z) {
      dispatch("redo");
    } else if((e.metaKey || e.ctrlKey) && e.keyCode === KEYS.Z) {
      dispatch("undo");
    }

  });

  //---------------------------------------------------------
  // Go
  //---------------------------------------------------------

  if(window.queryEditor) { render(); }

  return { container: renderer.content, localState: localState, renderer: renderer, render: render, eventStack: eventStack };
})(window, microReact, api);<|MERGE_RESOLUTION|>--- conflicted
+++ resolved
@@ -2823,25 +2823,12 @@
       content = primitiveAggregate(viewId, outerSource, innerSource, aggregateKind);
     }
 
-<<<<<<< HEAD
     return {c: "block aggregate-block", viewId: viewId, children: [
       {text: "With"},
       {c: "block-section view-sources", viewId: viewId, sourceId: "inner", drop: aggregateSourceDrop, dragover: preventDefault, children: [
         innerSource ? sourceWithFields("view", viewId, "inner") : undefined
       ]},
-=======
-    return {c: "block aggregate-block", viewId: viewId,
-            sourceId: "inner", drop: aggregateSourceDrop, dragover: preventDefault, children: [
-      {c: "block-title", children: [
-        {t: "h3", text: "Untitled Agg. Block"},
-        {c: "hover-reveal close-btn ion-android-close", viewId: viewId, click: removeViewBlock}
-      ]},
-      {text: "With"},
       viewSources(viewId),
-//       {c: "block-section view-sources", viewId: viewId, children: [
-//         innerSource ? viewSource(viewId, "inner") : undefined
-//       ]},
->>>>>>> 280e144a
       content,
       {c: "block-section view-selections tree bar", viewId: viewId, drop: viewSelectionsDrop, dragover: preventDefault, children: selectionItems},
     ]};
