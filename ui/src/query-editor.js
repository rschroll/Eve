--- conflicted
+++ resolved
@@ -140,58 +140,6 @@
 
   };
 
-<<<<<<< HEAD
-  // This index needs to be hardcoded for code.ix to work.
-  ixer.addIndex("view to fields", "field", Indexing.create.collector([0]));
-
-  ixer.addIndex("display name", "display name", Indexing.create.lookup([0, 1]));
-  ixer.addIndex("display order", "display order", Indexing.create.lookup([0, 1]));
-  ixer.addIndex("field to view", "field", Indexing.create.lookup([1, 0]));
-  ixer.addIndex("view", "view", Indexing.create.lookup([0, false]));
-  ixer.addIndex("view to kind", "view", Indexing.create.lookup([0, 1]));
-  ixer.addIndex("source", "source", Indexing.create.lookup([0, 1, false]));
-  ixer.addIndex("view and source view to source", "source", Indexing.create.lookup([0, 2, false]));
-  ixer.addIndex("view to sources", "source", Indexing.create.collector([0]));
-  ixer.addIndex("source view to sources", "source", Indexing.create.collector([2]));
-  ixer.addIndex("view to constraints", "constraint", Indexing.create.collector([1]));
-  ixer.addIndex("constraint", "constraint", Indexing.create.lookup([0, false]));
-  ixer.addIndex("constraint to view", "constraint", Indexing.create.lookup([0, 1]));
-  ixer.addIndex("constraint left", "constraint left", Indexing.create.lookup([0, false]));
-  ixer.addIndex("constraint right", "constraint right", Indexing.create.lookup([0, false]));
-  ixer.addIndex("constraint operation", "constraint operation", Indexing.create.lookup([0, false]));
-  ixer.addIndex("view and source field to select", "select", Indexing.create.lookup([0, 3, false]));
-
-
-  ixer.addIndex("block", "block", Indexing.create.lookup([1, false]));
-  ixer.addIndex("block to query", "block", Indexing.create.lookup([1, 0]));
-  ixer.addIndex("view to query", "block", Indexing.create.lookup([2, 0]));
-  ixer.addIndex("view to block", "block", Indexing.create.lookup([2, 1]));
-  ixer.addIndex("query to blocks", "block", Indexing.create.collector([0]));
-  ixer.addIndex("query to views", "block", Indexing.create.collector([0, 2]));
-  ixer.addIndex("block field", "block field", Indexing.create.lookup([0, false]));
-  ixer.addIndex("view and source to block fields", "block field", Indexing.create.collector([1, 2]));
-  ixer.addIndex("grouped by", "grouped by", Indexing.create.lookup([0, false]));
-
-  ixer.addIndex("editor item to type", "editor item", Indexing.create.lookup([0, 1]));
-
-  // ui
-  ixer.addIndex("uiComponentElement", "uiComponentElement", Indexing.create.lookup([1, false]));
-  ixer.addIndex("uiComponentToElements", "uiComponentElement", Indexing.create.collector([2]));
-  ixer.addIndex("uiComponentLayer", "uiComponentLayer", Indexing.create.lookup([1, false]));
-  ixer.addIndex("parentLayerToLayers", "uiComponentLayer", Indexing.create.collector([6]));
-  ixer.addIndex("uiComponentToLayers", "uiComponentLayer", Indexing.create.collector([2]));
-  ixer.addIndex("uiLayerToElements", "uiComponentElement", Indexing.create.collector([3]));
-  ixer.addIndex("uiStyles", "uiStyle", Indexing.create.latestCollector({keys: [1], uniqueness: [1]}));
-  ixer.addIndex("uiStyle", "uiStyle", Indexing.create.latestLookup({keys: [1, false]}));
-  ixer.addIndex("uiElementToStyle", "uiStyle", Indexing.create.latestLookup({keys: [3, 2, false]}));
-  ixer.addIndex("uiElementToStyles", "uiStyle", Indexing.create.latestCollector({keys: [3], uniqueness: [2]}));
-  ixer.addIndex("uiStyleToAttr", "uiComponentAttribute", Indexing.create.lookup([1, 2, false]));
-  ixer.addIndex("uiStyleToAttrs", "uiComponentAttribute", Indexing.create.collector([1]));
-  ixer.addIndex("groupToBinding", "uiGroupBinding", Indexing.create.lookup([0, 1]));
-
-  ixer.addIndex("uiElementToMap", "uiMap", Indexing.create.latestLookup({keys: [2, false]}));
-  ixer.addIndex("uiMapAttr", "uiMapAttr", Indexing.create.lookup([0, 1, 2]));
-=======
   function initIndexer() {
     // This index needs to be hardcoded for code.ix to work.
     ixer.addIndex("view to fields", "field", Indexing.create.collector([0]));
@@ -228,6 +176,7 @@
     ixer.addIndex("editor item to type", "editor item", Indexing.create.lookup([0, 1]));
 
     // ui
+
     ixer.addIndex("uiComponentElement", "uiComponentElement", Indexing.create.lookup([1, false]));
     ixer.addIndex("uiComponentToElements", "uiComponentElement", Indexing.create.collector([2]));
     ixer.addIndex("uiComponentLayer", "uiComponentLayer", Indexing.create.lookup([1, false]));
@@ -238,8 +187,8 @@
     ixer.addIndex("uiStyle", "uiStyle", Indexing.create.latestLookup({keys: [1, false]}));
     ixer.addIndex("uiElementToStyle", "uiStyle", Indexing.create.latestLookup({keys: [3, 2, false]}));
     ixer.addIndex("uiElementToStyles", "uiStyle", Indexing.create.latestCollector({keys: [3], uniqueness: [2]}));
-    ixer.addIndex("uiStyleToAttr", "uiComponentAttribute", Indexing.create.latestLookup({keys: [1, 2, false]}));
-    ixer.addIndex("uiStyleToAttrs", "uiComponentAttribute", Indexing.create.latestCollector({keys: [1], uniqueness: [2]}));
+    ixer.addIndex("uiStyleToAttr", "uiComponentAttribute", Indexing.create.lookup([1, 2, false]));
+    ixer.addIndex("uiStyleToAttrs", "uiComponentAttribute", Indexing.create.collector([1]));
     ixer.addIndex("groupToBinding", "uiGroupBinding", Indexing.create.lookup([0, 1]));
 
     ixer.addIndex("uiElementToMap", "uiMap", Indexing.create.latestLookup({keys: [2, false]}));
@@ -248,7 +197,6 @@
     injectViews(tables, ixer);
     ixer.handleDiffs(diff.addViewBlock(code.activeItemId()));
   }
->>>>>>> b3c112c2
 
   //---------------------------------------------------------
   // Data interaction code
@@ -530,18 +478,18 @@
   };
 
   function reverseDiff(diff) {
-  var neue = [];
-  for(var diffIx = 0, diffLen = diff.length; diffIx < diffLen; diffIx++) {
-    var copy = diff[diffIx].slice();
-    neue[diffIx] = copy
-    if(copy[1] === "inserted") {
-      copy[1] = "removed";
-    } else {
-      copy[1] = "inserted";
-    }
-  }
-  return neue;
-}
+    var neue = [];
+    for(var diffIx = 0, diffLen = diff.length; diffIx < diffLen; diffIx++) {
+      var copy = diff[diffIx].slice();
+      neue[diffIx] = copy
+      if(copy[1] === "inserted") {
+        copy[1] = "removed";
+      } else {
+        copy[1] = "inserted";
+      }
+    }
+    return neue;
+  }
 
   function injectViews(tables, ixer) {
     var diffs = [];
@@ -594,7 +542,7 @@
   //---------------------------------------------------------
 
   function dispatch(evt, info) {
-//         console.info("[dispatch]", evt, info);
+    //         console.info("[dispatch]", evt, info);
     var storeEvent = true;
     var txId = ++localState.txId;
 
@@ -962,7 +910,7 @@
       window.client.sendToServer(diffs);
       render();
     } else {
-//       console.warn("No diffs to index, skipping.");
+      //       console.warn("No diffs to index, skipping.");
     }
   }
 
@@ -1880,13 +1828,13 @@
                       appearanceInspector(selectionInfo, binding),
                       textInspector(selectionInfo, binding));
 
-//       var showMapInspector = selectionInfo.elements.every(function(cur) {
-//         return cur[4] === "map";
-//       });
-//       if(showMapInspector) {
-//         var mapInfo = getMapGroupInfo(selectionInfo.elements, true)
-//         inspectors.push(mapInspector(selectionInfo, mapInfo, binding));
-//       }
+      //       var showMapInspector = selectionInfo.elements.every(function(cur) {
+      //         return cur[4] === "map";
+      //       });
+      //       if(showMapInspector) {
+      //         var mapInfo = getMapGroupInfo(selectionInfo.elements, true)
+      //         inspectors.push(mapInspector(selectionInfo, mapInfo, binding));
+      //       }
     } else if(activeLayer) {
       inspectors.push(layerInspector(activeLayer, elements));
     }
@@ -2597,25 +2545,25 @@
     return {c: "block-section view-constraints", viewId: viewId, drop: viewConstraintsDrop, dragover: preventDefault, children: constraintItems};
   }
 
-function viewConstraintsDrop(evt, elem) {
-  var viewId = elem.viewId;
-  var type = evt.dataTransfer.getData("type");
-  var value = evt.dataTransfer.getData("value");
-  if(type === "tool" && value === "filter") {
-    dispatch("addViewConstraint", {viewId: viewId});
-    evt.stopPropagation();
-    return;
-  }
-
-  if(type === "field") {
-    var id = evt.dataTransfer.getData("fieldId");
-    var blockField = ixer.index("block field")[id];
-    if(blockField[code.ix("block field", "view")] !== viewId) { return; }
-    var fieldId = blockField[code.ix("block field", "field")];
-    var sourceId = blockField[code.ix("block field", "source")];
-    dispatch("addViewConstraint", {viewId: viewId, leftSource: sourceId, leftField: fieldId});
-  }
-}
+  function viewConstraintsDrop(evt, elem) {
+    var viewId = elem.viewId;
+    var type = evt.dataTransfer.getData("type");
+    var value = evt.dataTransfer.getData("value");
+    if(type === "tool" && value === "filter") {
+      dispatch("addViewConstraint", {viewId: viewId});
+      evt.stopPropagation();
+      return;
+    }
+
+    if(type === "field") {
+      var id = evt.dataTransfer.getData("fieldId");
+      var blockField = ixer.index("block field")[id];
+      if(blockField[code.ix("block field", "view")] !== viewId) { return; }
+      var fieldId = blockField[code.ix("block field", "field")];
+      var sourceId = blockField[code.ix("block field", "source")];
+      dispatch("addViewConstraint", {viewId: viewId, leftSource: sourceId, leftField: fieldId});
+    }
+  }
 
   function updateViewConstraint(evt, elem) {
     var id = elem.constraintId;
@@ -2868,8 +2816,8 @@
        ]},
       {text: "Gather"},
       {c: "block-section view-sources", viewId: viewId, sourceId: "inner", drop: aggregateSourceDrop, dragover: preventDefault, children: [
-         innerSource ? viewSource(viewId, "inner") : undefined
-       ]},
+        innerSource ? viewSource(viewId, "inner") : undefined
+      ]},
       {text: "Where"},
       viewConstraints(viewId),
       {text: "Sort by"},
@@ -2953,9 +2901,5 @@
   //---------------------------------------------------------
   // initIndexer();
 
-<<<<<<< HEAD
-  return { container: renderer.content, ixer: ixer, localState: localState, renderer: renderer, eventStack: eventStack };
-=======
-  return { container: renderer.content, ixer: ixer, localState: localState, renderer: renderer, render: render, initIndexer: initIndexer };
->>>>>>> b3c112c2
+  return { container: renderer.content, ixer: ixer, localState: localState, renderer: renderer, render: render, initIndexer: initIndexer, eventStack: eventStack };
 })(window, microReact, Indexing);