<!doctype html5>
<html>
    <head>
        <title>Eve</title>
        <meta http-equiv="X-UA-Compatible" content="IE=edge" />
        <meta http-equiv="Content-type" content="text/html; charset=utf-8" />
        <meta name="apple-mobile-web-app-capable" content="yes" />
        <!-- Run in full-screen mode. -->
        <meta name="apple-mobile-web-app-capable" content="yes" />

        <!-- Make the status bar black with white text. -->
        <meta name="apple-mobile-web-app-status-bar-style" content="black" />

        <!-- Customize home screen title. -->
        <meta name="apple-mobile-web-app-title" content="Web App" />

        <!-- Disable phone number detection. -->
        <meta name="format-detection" content="telephone=no" />

        <link href="css/reset.css" rel="stylesheet" type="text/css"></link>
        <link href="vendor/ionicons.css" rel="stylesheet" type="text/css"></link>
        <link href="css/light.css" rel="stylesheet" type="text/css"></link>
    </head>
<body>
    <canvas id="clear-pixel" width="1" height="1"></canvas>
    <script src="vendor/uuid.js" type="text/javascript"></script>
    <script src="vendor/jquery.js" type="text/javascript"></script>
    <script src="vendor/tinyColorPicker.js" type="text/javascript"></script>
    <script src="vendor/cbor.js" type="text/javascript"></script>
<<<<<<< HEAD
    <script src="src/microReact.js" type="text/javascript"></script>
    <script src="src/indexer.js" type="text/javascript"></script>
    <script src="bin/src/api.js" type="text/javascript"></script>
    <script src="bin/src/query-editor.js" type="text/javascript"></script>
    <script src="bin/src/tableEditor.js" type="text/javascript"></script>
    <script src="bin/src/uiEditor.js" type="text/javascript"></script>
    <script src="src/uiEditorRenderer.js" type="text/javascript"></script>
    <script src="src/client.js" type="text/javascript"></script>
    
    <script src="bin/src/api2.js" type="text/javascript"></script>
=======
    <script src="bin/src/microReact.js" type="text/javascript"></script>
    <script src="bin/src/indexer.js" type="text/javascript"></script>
    <script src="src/api.js" type="text/javascript"></script>
    <script src="bin/src/query-editor.js" type="text/javascript"></script>
    <script src="bin/src/tableEditor.js" type="text/javascript"></script>
    <script src="bin/src/uiEditor.js" type="text/javascript"></script>
    <script src="bin/src/uiEditorRenderer.js" type="text/javascript"></script>
    <script src="bin/src/itemList.js" type="text/javascript"></script>
    <script src="bin/src/eveEditor.js" type="text/javascript"></script>
    <script src="bin/src/client.js" type="text/javascript"></script>
>>>>>>> eb9247dc
</body>
</html><|MERGE_RESOLUTION|>--- conflicted
+++ resolved
@@ -27,21 +27,12 @@
     <script src="vendor/jquery.js" type="text/javascript"></script>
     <script src="vendor/tinyColorPicker.js" type="text/javascript"></script>
     <script src="vendor/cbor.js" type="text/javascript"></script>
-<<<<<<< HEAD
-    <script src="src/microReact.js" type="text/javascript"></script>
-    <script src="src/indexer.js" type="text/javascript"></script>
+    <script src="bin/src/microReact.js" type="text/javascript"></script>
+    <script src="bin/src/indexer.js" type="text/javascript"></script>
     <script src="bin/src/api.js" type="text/javascript"></script>
-    <script src="bin/src/query-editor.js" type="text/javascript"></script>
-    <script src="bin/src/tableEditor.js" type="text/javascript"></script>
-    <script src="bin/src/uiEditor.js" type="text/javascript"></script>
-    <script src="src/uiEditorRenderer.js" type="text/javascript"></script>
-    <script src="src/client.js" type="text/javascript"></script>
     
     <script src="bin/src/api2.js" type="text/javascript"></script>
-=======
-    <script src="bin/src/microReact.js" type="text/javascript"></script>
-    <script src="bin/src/indexer.js" type="text/javascript"></script>
-    <script src="src/api.js" type="text/javascript"></script>
+    
     <script src="bin/src/query-editor.js" type="text/javascript"></script>
     <script src="bin/src/tableEditor.js" type="text/javascript"></script>
     <script src="bin/src/uiEditor.js" type="text/javascript"></script>
@@ -49,6 +40,5 @@
     <script src="bin/src/itemList.js" type="text/javascript"></script>
     <script src="bin/src/eveEditor.js" type="text/javascript"></script>
     <script src="bin/src/client.js" type="text/javascript"></script>
->>>>>>> eb9247dc
 </body>
 </html>