/// <reference path="../src/microReact.ts" />
/// <reference path="../src/api.ts" />
/// <reference path="../src/client.ts" />
/// <reference path="../src/tableEditor.ts" />
/// <reference path="../src/glossary.ts" />
module eveEditor {
  var localState = api.localState;
  var ixer = api.ixer;
  var code = api.code;
  var DEBUG = window["DEBUG"];

  export function executeDispatch(diffs, storeEvent, sendToServer) {
    if(diffs && diffs.length) {
      if(storeEvent) {
        var eventItem = {event: event, diffs: diffs, children: [], parent: eventStack, localState: api.clone(localState), root: false};
        eventStack.children.push(eventItem);
        eventStack = eventItem;
      }

      ixer.handleDiffs(diffs);
      if(sendToServer) {
        if(DEBUG.DELAY) {
          setTimeout(function() {
            client.sendToServer(diffs, false);
          }, DEBUG.DELAY);
        } else {
          client.sendToServer(diffs, false);
        }
      }

    } else {
      //       console.warn("No diffs to index, skipping.");
    }

    //@TODO: since we don't have a way to determine if localState has changed, we have
    //to render anytime dispatch is called
    drawn.render();
  }
}

module drawn {

  declare var uuid;
  const localState = api.localState;
  const ixer = api.ixer;
  const code = api.code;

  //---------------------------------------------------------
  // Constants
  //---------------------------------------------------------

  const nodeWidthMultiplier = 9;
  const nodeSmallWidthMultiplier = 8;
  const nodeWidthPadding = 10;
  const nodeHeight = 18;
  const nodeHeightPadding = 3;
  const nodeWidthMin = 50;

  //---------------------------------------------------------
  // Utils
  //---------------------------------------------------------

   function coerceInput(input) {
        if (input.match(/^-?[\d]+$/gim)) {
            return parseInt(input);
        }
        else if (input.match(/^-?[\d]+\.[\d]+$/gim)) {
            return parseFloat(input);
        }
        else if (input === "true") {
            return true;
        }
        else if (input === "false") {
            return false;
        }
        return input;
    }

    function stopPropagation(e) {
        e.stopPropagation();
    }

    function preventDefault(e) {
        e.preventDefault();
    }

    function focusOnce(node, elem) {
        if (!elem.__focused) {
            setTimeout(function () { node.focus(); }, 5);
            elem.__focused = true;
            if(elem.contentEditable && node.firstChild) {
              let range = document.createRange();
              range.setStart(node.firstChild, node.textContent.length);
              range.setEnd(node.firstChild, node.textContent.length);
              let sel = window.getSelection();
              sel.removeAllRanges();
              sel.addRange(range);
            }
        }
    }

	//---------------------------------------------------------
  // Renderer
  //---------------------------------------------------------

  export var renderer = new microReact.Renderer();
  document.body.appendChild(renderer.content);
  renderer.queued = false;
  export function render() {
   if(renderer.queued === false) {
      renderer.queued = true;
      // @FIXME: why does using request animation frame cause events to stack up and the renderer to get behind?
      setTimeout(function() {
      // requestAnimationFrame(function() {
        var start = performance.now();
        var tree = root();
        var total = performance.now() - start;
        if(total > 10) {
          console.log("Slow root: " + total);
        }
        renderer.render(tree);
        renderer.queued = false;
      }, 16);
    }
  }

  window.addEventListener("resize", render);

  //---------------------------------------------------------
  // localState
  //---------------------------------------------------------

  localState.selectedNodes = {};
  localState.overlappingNodes = {};

  var fieldToEntity = {}

  export var entities = [];
  for(var field in fieldToEntity) {
    var ent = fieldToEntity[field];
    if (entities.indexOf(ent) === -1) {
      entities.push(ent);
    }
  }

  export var positions = {}

  function loadPositions() {
    var loadedPositions = ixer.select("editor node position", {});
    for(var pos of loadedPositions) {
      positions[pos["editor node position: node"]] = {top: pos["editor node position: y"], left: pos["editor node position: x"]};
    }
  }

  localState.drawnUiActiveId = false;
  localState.errors = [];

  //---------------------------------------------------------
  // Node helpers
  //---------------------------------------------------------

  function findNodesIntersecting(currentNode, nodes, nodeLookup) {
    let currentNodePosition = nodeDisplayInfo(currentNode);
    let overlaps = [];
    for (let node of nodes) {
      if (node.id === currentNode.id) continue;
      let nodePosition = nodeDisplayInfo(nodeLookup[node.id]);

      if (currentNodePosition.left + currentNodePosition.width > nodePosition.left &&
        currentNodePosition.left < nodePosition.left + nodePosition.width &&
        currentNodePosition.top + currentNodePosition.height > nodePosition.top &&
        currentNodePosition.top < nodePosition.top + nodePosition.height) {
        overlaps.push(node.id);
      }
    }
    return overlaps;
  }

  function intersectionAction(nodeA, nodeB): any {
    //given two nodes, we check to see if their intersection should cause something to happen
    //e.g. two attributes intersecting would signal joining them
    if(nodeA.type === "attribute" && nodeB.type === "attribute") {
      return "joinNodes";
    }
    return false;
  }

  function actionableIntersections(viewId, currentNodeId, radius = 30) {
    let {nodeLookup, nodes} = viewToEntityInfo(ixer.selectOne("view", {view: viewId}));
    let overlaps = findNodesIntersecting(nodeLookup[currentNodeId], nodes, nodeLookup);
    let curNode = nodeLookup[currentNodeId];
    let actions = [];
    let lookup = {};
    for(let overlappingId of overlaps) {
      let overlappingNode = nodeLookup[overlappingId];
      let action = intersectionAction(curNode, overlappingNode);
      if(action) {
        let info = {node: curNode, target: overlappingNode, action};
        actions.push(info);
        lookup[overlappingId] = info;
      }
    }
    return {actions, lookup};
  }

  function getNodesInRectangle(viewId, box) {
    let {nodes} = viewToEntityInfo(ixer.selectOne("view", {view: viewId}));
    let boxLeft = Math.min(box.start.x, box.end.x);
    let boxRight = Math.max(box.start.x, box.end.x)
    let boxTop = Math.min(box.start.y, box.end.y);
    let boxBottom = Math.max(box.start.y, box.end.y);
    return nodes.map((node) => {
      return {node, displayInfo: nodeDisplayInfo(node)};
    }).filter((info) => {
      let {node, displayInfo} = info;
      let overlapLeft = Math.max(boxLeft, displayInfo.left);
      let overlapRight = Math.min(boxRight, displayInfo.left + displayInfo.width);
      let overlapTop = Math.max(boxTop, displayInfo.top);
      let overlapBottom = Math.min(boxBottom, displayInfo.top + displayInfo.height);
      return overlapLeft < overlapRight && overlapTop < overlapBottom;
    });
  }

  function nodesToRectangle(nodes) {
    let top = Infinity;
    let left = Infinity;
    let bottom = -Infinity;
    let right = -Infinity;
    for(var node of nodes) {
      let info = nodeDisplayInfo(node);
      if(info.left < left) left = info.left;
      if(info.left + info.width > right) right = info.left + info.width;
      if(info.top < top) top = info.top;
      if(info.top + info.height > bottom) bottom = info.top + info.height;
    }
    return {top, left, width: right - left, height: bottom - top};
  }

  //---------------------------------------------------------
  // AST helpers
  //---------------------------------------------------------

  function joinedBindingsFromSource(sourceId) {
    let joined = [];
    let bindings = ixer.select("binding", {source: sourceId});
    for(let binding of bindings) {
      let variableId = binding["binding: variable"];
      if(ixer.select("binding", {variable: variableId}).length > 1
         || ixer.select("ordinal binding", {variable: variableId}).length
         || ixer.select("constant", {variable: variableId}).length) {
        joined.push(binding);
      }
    }
    return joined;
  }

  function removeVariable(variableId) {
    let diffs = [];
    diffs.push(api.remove("variable", {variable: variableId}));
    diffs.push(api.remove("constant", {variable: variableId}));
    // we need to remove any bindings to this variable
    diffs.push(api.remove("binding", {variable: variableId}));
    diffs.push(api.remove("ordinal binding", {variable: variableId}));
    // we also need to remove any fields and selects that pull from the variable
    let selects = ixer.select("select", { variable: variableId });
    for(let select of selects) {
      let fieldId = select["select: field"];
      diffs.push(api.remove("field", { field: fieldId}));
      diffs.push(api.remove("select", { variable: variableId }));
    }
    return diffs;
  }

  function removeSource(sourceId) {
    var diffs = [
      api.remove("source", {source: sourceId}),
      api.remove("binding", {source: sourceId})
    ]
    let bindings = ixer.select("binding", {source: sourceId});
    for(let binding of bindings) {
      let variableId = binding["binding: variable"];
      // determine if this is the only binding for this variable
      let allVariableBindings = ixer.select("binding", {variable: variableId});
      let singleBinding = allVariableBindings.length === 1;
      // if this variable is only bound to this field, then we need to remove it
      if(singleBinding) {
        diffs.push.apply(diffs, removeVariable(variableId));
      } else {
        // we need to check if the remaining bindings are all inputs, if so we
        // bind it to a constant to ensure the code remains valid
        let needsConstant = true;
        let input;
        for(let variableBinding of allVariableBindings) {
           if(variableBinding === binding) continue;
           let fieldId = variableBinding["binding: field"];
           let kind = ixer.selectOne("field", {field: fieldId})["field: kind"];
           if(kind === "output") {
             needsConstant = false;
             break;
           } else {
             input = variableBinding;
           }
        }
        if(needsConstant) {
           let fieldId = input["binding: field"];
           let sourceViewId = ixer.selectOne("source", {source: input["binding: source"]})["source: source view"];
           diffs.push(api.insert("constant", {variable: variableId, value: api.newPrimitiveDefaults[sourceViewId][fieldId]}));
        }
      }
    }
    let ordinal = ixer.selectOne("ordinal binding", {source: sourceId});
    if(ordinal) {
       diffs.push.apply(diffs, removeVariable(ordinal["ordinal binding: variable"]));
    }
    return diffs;
  }

  function addSourceFieldVariable(queryId, sourceViewId, sourceId, fieldId) {
    let diffs = [];
    let kind;
    // check if we're adding an ordinal
    if(fieldId === "ordinal") {
      kind = "ordinal";
    } else {
      kind = ixer.selectOne("field", {field: fieldId})["field: kind"];
    }
    // add a variable
    let variableId = uuid();
    diffs.push(api.insert("variable", {view: queryId, variable: variableId}));
    if(kind === "ordinal") {
      // create an ordinal binding
      diffs.push(api.insert("ordinal binding", {variable: variableId, source: sourceId}));
    } else {
      // bind the field to it
      diffs.push(api.insert("binding", {variable: variableId, source: sourceId, field: fieldId}));
    }
    if(kind === "output" || kind === "ordinal") {
      // select the field
      diffs.push.apply(diffs, dispatch("addSelectToQuery", {viewId: queryId, variableId: variableId, name: code.name(fieldId) || fieldId}, true));
    } else {
      // otherwise we're an input field and we need to add a default constant value
      diffs.push(api.insert("constant", {variable: variableId, value: api.newPrimitiveDefaults[sourceViewId][fieldId]}));
    }
    return diffs;
  }

  //---------------------------------------------------------
  // Dispatch
  //---------------------------------------------------------

  function dispatch(event, info, rentrant?) {
    //console.log("dispatch[" + event + "]", info);
    var diffs = [];
    switch(event) {
      //---------------------------------------------------------
      // Node selection
      //---------------------------------------------------------
      case "selectNode":
        var node = info.node;
        //if this node is already in the selection, we should ignore this
        if(localState.selectedNodes[node.id]) return;
        //if shift isn't pressed, then we need to clear the current selection
        if(!info.shiftKey) {
          dispatch("clearSelection", {}, true);
        }
        localState.selectedNodes[node.id] = node;
        //build a query with the selected things in it
      break;
      case "clearSelection":
        // diffs.push(api.remove("view", api.retrieve("view", {view: localState.selectedViewId})));
        localState.selectedNodes = {};
        localState.selectedViewId = uuid();
      break;
      case "removeSelection":
        var removedSources = {};
        for(let nodeId in localState.selectedNodes) {
          let node = localState.selectedNodes[nodeId];
          if(node.type === "relationship") {
            removedSources[node.id] = true;
            diffs.push.apply(diffs, removeSource(node.id));
          } else if (node.type === "primitive") {
            removedSources[node.sourceId] = true;
            diffs.push.apply(diffs, removeSource(node.sourceId));
          }
        }
        // we need to check for any variables that got orphaned by removing all the given sources
        for(let variable of ixer.select("variable", {view: localState.drawnUiActiveId})) {
          let variableId = variable["variable: variable"];
          let bindings = ixer.select("binding", {variable: variableId});
          let shouldRemove = true;
          for(let binding of bindings) {
            if(!removedSources[binding["binding: source"]]) {
              shouldRemove = false;
              break;
            }
          }
          if(shouldRemove) {
            diffs.push.apply(diffs, removeVariable(variableId));
          }
        }
        dispatch("clearSelection", {}, true);
      break;
      case "startBoxSelection":
        //if shift isn't pressed, then we need to clear the current selection
        if(!info.shiftKey) {
          dispatch("clearSelection", {}, true);
        }
        localState.selecting = true;
        localState.boxSelection = {start: info.coords};
      break;
      case "continueBoxSelection":
        if(!localState.selecting) return;
        localState.boxSelection.end = info;
      break;
      case "endBoxSelection":
        if(localState.boxSelection && localState.boxSelection.end) {
          var boxSelectedNodes = getNodesInRectangle(localState.drawnUiActiveId, localState.boxSelection);
          boxSelectedNodes.forEach((info) => {
            let {node} = info;
            localState.selectedNodes[node.id] = node;
          });
        }
        localState.selecting = false;
        localState.boxSelection = false;
      break;
      //---------------------------------------------------------
      // Node positioning
      //---------------------------------------------------------
      case "setDragOffset":
        localState.dragOffsetX = info.x;
        localState.dragOffsetY = info.y;
      break;
      case "setNodePosition":
        var originalPosition = positions[info.node.id];
        var offsetLeft = info.pos.left - originalPosition.left;
        var offsetTop = info.pos.top - originalPosition.top;
        var selectionSize = 0;
        for(let nodeId in localState.selectedNodes) {
          let node = localState.selectedNodes[nodeId];
          let prevPosition = positions[node.id];
          positions[node.id] = {left: prevPosition.left + offsetLeft, top: prevPosition.top + offsetTop};
          selectionSize++;
        }
        // if we have only one thing selected we need to check for overlaps to show potential actions that
        // could take place
        if(selectionSize === 1) {
          localState.overlappingNodes = actionableIntersections(localState.drawnUiActiveId, info.node.id).lookup;
        } else {
          localState.overlappingNodes = {};
        }
      break;
      case "finalNodePosition":
       var selectionSize = 0;
       for(let nodeId in localState.selectedNodes) {
          let node = localState.selectedNodes[nodeId];
          let currentPos = positions[node.id];
          diffs.push(api.insert("editor node position", {node: nodeId, x: currentPos.left, y: currentPos.top}),
                     api.remove("editor node position", {node: nodeId}));
          selectionSize++;
        }
        // @TODO: Check for potential overlap with other nodes
        if(selectionSize === 1) {
          let {lookup, actions} = actionableIntersections(localState.drawnUiActiveId, info.node.id);
          for(let action of actions) {
            diffs.push.apply(diffs, dispatch(action.action, action, true));
          }
        }
      break;
      //---------------------------------------------------------
      // Navigation
      //---------------------------------------------------------
      case "openRelationship":
        localState.drawnUiActiveId = info.node.source["source: source view"];
        diffs = dispatch("clearSelection", {}, true);
      break;
      case "openQuery":
        localState.drawnUiActiveId = info.queryId;
      break;
      case "gotoQuerySelector":
        localState.drawnUiActiveId = false;
      break;
      //---------------------------------------------------------
      // Query building
      //---------------------------------------------------------
      case "createNewQuery":
        let newId = uuid();
        localState.drawnUiActiveId = newId;
        diffs = [
          api.insert("view", {view: newId, kind: "join", dependents: {"display name": {name: "New query!"}, "tag": [{tag: "remote"}]}})
        ];
      break;
      case "addViewAndMaybeJoin":
        var sourceId = uuid();
        var queryId = localState.drawnUiActiveId;
        diffs = [
          api.insert("source", {view: queryId, source: sourceId, "source view": info.viewId})
        ];
        // if there's a selection, we want to try and join on those nodes if possible
        // so that we don't produce product joins all the time
        var potentialJoinNodes = {};
        for(let selectedId in localState.selectedNodes) {
          let node = localState.selectedNodes[selectedId];
          // we can only join on attributes
          if(node.type === "attribute") {
            potentialJoinNodes[node.name] = node;
          }
        }
        // add variables for all the fields of this view
        var sourceView = ixer.selectOne("view", {view: info.viewId});
        ixer.select("field", {view: info.viewId}).forEach(function(field) {
            let fieldId = field["field: field"];
            let name = code.name(fieldId);
            // check if we should try to join this field to one of the potential join nodes
            if(potentialJoinNodes[name]) {
              // if we're going to join, we just need a binding to this node
              diffs.push(api.insert("binding", {source: sourceId, field: fieldId, variable: potentialJoinNodes[name].variable}));
            } else {
              // otherwise we need to create a variable for this field
              diffs.push.apply(diffs, addSourceFieldVariable(queryId, info.viewId, sourceId, fieldId));
            }
        });
      break;
      case "joinNodes":
        var {target, node} = info;
        if(!node || !target) throw new Error("Trying to join at least one non-existent node");
        var variableId = node.variable;
        var variableIdToRemove = target.variable;

        // transfer all the bindings to the new variable
        var oldBindings = ixer.select("binding", {variable: variableIdToRemove});
        for(let binding of oldBindings) {
          let sourceId = binding["binding: source"];
          let fieldId = binding["binding: field"];
          diffs.push(api.insert("binding", {variable: variableId, source: sourceId, field: fieldId}));
        }
        // check for an ordinal binding and move it over if it exists
        var ordinalBinding = ixer.selectOne("ordinal binding", {variable: variableIdToRemove});
        if(ordinalBinding) {
          diffs.push(api.insert("ordinal binding", {variable: variableId, source: ordinalBinding["ordinal binding: source"]}));
        }

        // remove the old variable
        diffs.push.apply(diffs, removeVariable(variableIdToRemove));

        //if either of these nodes are a primitive input, then we should remove any constant
        //constraint that was on there.
        var primitiveNode;
        var nonPrimitiveNode;
        if(target.isInput) {
          primitiveNode = target;
          nonPrimitiveNode = node;
        } else if(node.isInput) {
          primitiveNode = node;
          nonPrimitiveNode = target;
        }
        if(primitiveNode) {
          // ensure that these nodes can act as inputs:
          // if it's a vector input this has to be a non-grouped, sourceChunked attribute
          // if it's a scalar input this has to be either grouped or a non-sourceChunked attribute
          if(primitiveNode.inputKind === "vector input" && (nonPrimitiveNode.grouped || !nonPrimitiveNode.sourceChunked)) {
            //we do this as a normal dispatch as we want to bail out in the error case.
            return dispatch("setError", {errorText: "Aggregates require columns as input, try selecting the source and chunking it."});
          } else if(primitiveNode.inputKind === "scalar input" && !nonPrimitiveNode.grouped && nonPrimitiveNode.sourceChunked) {
            //we do this as a normal dispatch as we want to bail out in the error case.
            return dispatch("setError", {errorText: "Normal functions can't take columns as input, you could try unchunking the source or grouping this field."});
          }
          diffs.push(api.remove("constant", {variable: primitiveNode.variable}));
        }
        diffs.push.apply(diffs, dispatch("clearSelection", info, true));
      break;
      case "joinSelection":
        let ids = Object.keys(localState.selectedNodes);
        let root = localState.selectedNodes[ids[0]];
        for(let nodeId of ids.slice(1)) {
          let node = localState.selectedNodes[nodeId];
          diffs.push.apply(diffs, dispatch("joinNodes", {node, target: root}, true));
        }
      break;
      case "unjoinNodes":
        var queryId = localState.drawnUiActiveId;
        var variableIdToRemove = info.variableId;
        var oldBindings = ixer.select("binding", {variable: variableIdToRemove});
         // push all the bindings onto their own variables, skipping the first as that one can reuse
         // the current variable
        for(let binding of oldBindings.slice(1)) {
          let sourceId = binding["binding: source"];
          let fieldId = binding["binding: field"];
          let sourceViewId = ixer.selectOne("source", {source: sourceId})["source: source view"];
          diffs.push.apply(diffs, addSourceFieldVariable(queryId, sourceViewId, sourceId, fieldId));
          diffs.push(api.remove("binding", {variable: variableIdToRemove, source: sourceId, field: fieldId}));
        }
        // check for an ordinal binding and create a new variable for it if it exists
        var ordinalBinding = ixer.selectOne("ordinal binding", {variable: variableIdToRemove});
        if(ordinalBinding) {
          diffs.push.apply(diffs, addSourceFieldVariable(queryId, null, ordinalBinding["ordinal binding: source"], "ordinal"));
          diffs.push(api.remove("ordinal binding", {variable: variableIdToRemove}));
        }
        // we have to check to make sure that if the original binding represents an input it gets a default
        // added to it to prevent the server from crashing
        var fieldId = oldBindings[0]["binding: field"];
        var kind = ixer.selectOne("field", {field: fieldId})["field: kind"];
        if(kind !== "output") {
          let sourceViewId = ixer.selectOne("source", {source: oldBindings[0]["binding: source"]})["source: source view"];
          diffs.push(api.insert("constant", {variable: variableIdToRemove, value: api.newPrimitiveDefaults[sourceViewId][fieldId]}));
        }

      break;
      case "removeSelectFromQuery":
        var selects = ixer.select("select", {view: info.viewId, variable: info.variableId}) || [];
        for(let select of selects) {
          let fieldId = select["select: field"];
          diffs.push(api.remove("field", {field: fieldId}));
        }
        diffs.push(api.remove("select", {view: info.viewId, variable: info.variableId}));
      break;
      case "addSelectToQuery":
        var name = info.name;
        var fields = ixer.select("field", {view: info.viewId}) || [];
        var neueField = api.insert("field", {view: info.viewId, kind: "output", dependents: {
          "display name": {name: name},
          "display order": {priority: -fields.length}
        }});
        var fieldId = neueField.content.field;

        // check to make sure this isn't only a negated attribute
        var onlyNegated = !info.allowNegated;
        var bindings = ixer.select("binding", {variable: info.variableId});
        for(let binding of bindings) {
          let sourceId = binding["binding: source"];
          if(!ixer.selectOne("negated source", {source: sourceId})) {
            onlyNegated = false;
          }
        }
        if(bindings.length && onlyNegated) {
          return dispatch("setError", {errorText: "Attributes that belong to a negated source that aren't joined with something else, can't be selected since they represent the absence of a value."});
        }

        diffs = [
          neueField,
          api.insert("select", {view: info.viewId, field: fieldId, variable: info.variableId})
        ];
      break;
      case "selectSelection":
        for(let nodeId in localState.selectedNodes) {
          let node = localState.selectedNodes[nodeId];
          diffs.push.apply(diffs, dispatch("addSelectToQuery", {variableId: node.variable, name: node.name, viewId: localState.drawnUiActiveId}, true));
        }
      break;
      case "unselectSelection":
        for(let nodeId in localState.selectedNodes) {
          let node = localState.selectedNodes[nodeId];
          diffs.push.apply(diffs, dispatch("removeSelectFromQuery", {variableId: node.variable, viewId: localState.drawnUiActiveId}, true));
        }
      break;
      case "setQueryName":
        if(info.value === ixer.selectOne("display name", {id: info.viewId})["display name: name"]) return;
        diffs.push(api.insert("display name", {id: info.viewId, name: info.value}),
                   api.remove("display name", {id: info.viewId}));
      break;
      case "addFilter":
        var variableId = info.node.variable;
        diffs.push(api.insert("constant", {variable: variableId, value: ""}));
        dispatch("modifyFilter", info, true);
      break;
      case "modifyFilter":
        localState.modifyingFilterNodeId = info.node.id;
      break;
      case "removeFilter":
        var variableId = info.node.variable;
        diffs.push(api.remove("constant", {variable: variableId}));
      break;
      case "stopModifyingFilter":
        //insert a constant
        var variableId = info.node.variable;
        diffs.push(api.remove("constant", {variable: variableId}));
        diffs.push(api.insert("constant", {variable: variableId, value: info.value}));
        localState.modifyingFilterNodeId = undefined;
      break;
      case "chunkSource":
        var sourceId = info.node.source["source: source"];
        diffs.push(api.insert("chunked source", {view: info.viewId, source: sourceId}));
        // we need to group any fields that are joined to ensure the join continues to do what you'd expect
        for(let binding of joinedBindingsFromSource(sourceId)) {
          let fieldId = binding["binding: field"];
          diffs.push(api.insert("grouped field", {view: info.viewId, source: sourceId, field: fieldId}));
        }
      break;
      case "unchunkSource":
        var sourceId = info.node.source["source: source"];
        diffs.push(api.remove("chunked source", {view: info.viewId, source: sourceId}));
        // when you unchunk, we should ungroup the fields that we grouped when chunking.
        for(let binding of joinedBindingsFromSource(sourceId)) {
          console.log(binding);
          let fieldId = binding["binding: field"];
          let variableId = binding["binding: variable"];
          // We have to check for an aggregate binding, as unchunking will cause the
          // vector binding to error out. If there is an aggregate binding, then we have to bail
          // out of unchunking.
          for(let variableBinding of ixer.select("binding", {variable: variableId})) {
            let fieldKind = ixer.selectOne("field", {field: variableBinding["binding: field"]})["field: kind"];
            console.log("fieldKind", fieldKind);
            if(fieldKind === "vector input") {
              return dispatch("setError", {errorText: "Cannot unchunk this source because it's bound to an aggregate, which requires a column."});
            }
          }
          diffs.push(api.remove("grouped field", {view: info.viewId, source: sourceId, field: fieldId}));
        }
      break;
      case "addOrdinal":
        var sourceId = info.node.source["source: source"];
        // @TODO: we need a way to create a variable for this to really work
        var fields = ixer.select("field", {view: info.viewId}) || [];
        var neueField = api.insert("field", {view: info.viewId, kind: "output", dependents: {
          "display name": {name: "ordinal"},
          "display order": {priority: -fields.length}
        }});
        var fieldId = neueField.content.field;
        var variableId = uuid();
        diffs.push(
          neueField,
          // create a variable
          api.insert("variable", {view: info.viewId, variable: variableId}),
          // bind the ordinal to it
          api.insert("ordinal binding", {source: sourceId, variable: variableId}),
          // select the variable into the created field
          api.insert("select", {view: info.viewId, variable: variableId, field: fieldId})
        );
      break;
      case "removeOrdinal":
        var sourceId = info.node.source["source: source"];
        var variableId = ixer.selectOne("ordinal binding", {source: sourceId})["ordinal binding: variable"];
        diffs = removeVariable(variableId);
      break;
      case "groupAttribute":
        var variableId = info.node.variable;
        var bindings = ixer.select("binding", {variable: variableId});
        if(bindings.length > 1) {
          //we do this as a normal dispatch as we want to bail out in the error case.
          return dispatch("setError", {errorText: "Cannot group an attribute that has multiple bindings, not sure what to do."});
          return;
        }
        var sourceId = bindings[0]["binding: source"];
        var fieldId = bindings[0]["binding: field"];
        diffs.push(api.insert("grouped field", {view: info.viewId, source: sourceId, field: fieldId}));
      break;
      case "ungroupAttribute":
        var variableId = info.node.variable;
        var bindings = ixer.select("binding", {variable: variableId});
        if(bindings.length > 1) {
          //we do this as a normal dispatch as we want to bail out in the error case.
          return dispatch("setError", {errorText: "Cannot group an attribute that has multiple bindings, not sure what to do."});
        }
        var sourceId = bindings[0]["binding: source"];
        var fieldId = bindings[0]["binding: field"];
        diffs.push(api.remove("grouped field", {view: info.viewId, source: sourceId, field: fieldId}));
      break;
      case "negateSource":
        diffs.push(api.insert("negated source", {view: info.viewId, source: info.sourceId}));
        // you can't select anything from a negated source, so if there are no joins on a variable this
        // source uses we need to deselect it
        for(let binding of ixer.select("binding", {source: info.sourceId})) {
          let variableId = binding["binding: variable"];
          if(ixer.select("binding", {variable: variableId}).length === 1) {
            diffs.push.apply(diffs, dispatch("removeSelectFromQuery", {variableId: variableId, viewId: localState.drawnUiActiveId}, true));
          }
        }
      break;
      case "unnegateSource":
        diffs.push(api.remove("negated source", {view: info.viewId, source: info.sourceId}));
        // since we removed all your selects when you negated the source, let's re-select them
        var sourceViewId = ixer.selectOne("source", {source: info.sourceId})["source: source view"];
        ixer.select("field", {view: sourceViewId}).forEach(function(field) {
            let fieldId = field["field: field"];
            let binding = ixer.selectOne("binding", {source: info.sourceId, field: fieldId});
            let bindingVariableId = binding["binding: variable"];
            if(!ixer.selectOne("select", {variable: bindingVariableId})) {
              diffs.push.apply(diffs, dispatch("addSelectToQuery", {variableId: bindingVariableId, name: code.name(fieldId), viewId: localState.drawnUiActiveId, allowNegated: true}, true));
            }
        });
      break;
      //---------------------------------------------------------
      // sorting
      //---------------------------------------------------------
      case "startSort":
        var {sourceId} = info;
        localState.sorting = info;
        // make sure that the tooltip isn't obstructing the sorter
        dispatch("hideTooltip", {}, true);
        // if we haven't created sort fields for this before, then we create them in the
        // order that the fields of the source view are displayed in
        if(!ixer.selectOne("sorted field", {source: sourceId})) {
          let sourceViewId = ixer.selectOne("source", {source: sourceId})["source: source view"];
          let fieldIds = ixer.getFields(sourceViewId);
          let viewId = localState.drawnUiActiveId;
          fieldIds.forEach((fieldId, ix) => {
            diffs.push(api.insert("sorted field", {view: viewId, source: sourceId, ix, field: fieldId, direction: "ascending"}));
          })
        }
      break;
      case "stopSort":
        localState.sorting = false;
      break;
      case "moveSortField":
        var {from, to, sourceId} = info;
        // if we haven't actually moved, then we just ignore the drop.
        if(from === to) break;
        // grab all the fields and get them in their current order
        var sorted = ixer.select("sorted field", {source: sourceId});
        sorted.sort((a, b) => {
          return a["sorted field: ix"] - b["sorted field: ix"];
        });
        // now update the orders based on inserting the moved item in its new location
        var viewId = localState.drawnUiActiveId;
        var updatedIx = 0;
        sorted.forEach((sort, ix) => {
          // we have to keep track of how far ahead we need to move, which depends on if
          // we insert to the left or right of the index we're moving to.
          let advanceBy = 1;
          // if this is the item we're moving, skip it
          if(ix === from) return;
          // if this is the item we're moving to, then we need to place it here
          if(ix === to) {
            let movedIx;
            // if we're moving from a greater location to a lesser on, we want to insert
            // to the left, which means we take the current updatedIndex, and the item that's
            // currently there will get bumped up one.
            if(from > to) {
              movedIx = updatedIx;
              updatedIx++;
            // if we're move from a lesser location to a greater one, we want to insert to the
            // right of it, which means we leave the current updatedIx alone and we take the index
            // after that. That means we need to advance the updatedIx by two, once for the moved item
            // and once for the item already at this index.
            } else {
              // go to the right
              movedIx = updatedIx + 1;
              advanceBy = 2;
            }
            let moved = sorted[from];
            // replace this field
            diffs.push(api.remove("sorted field", {view: viewId, source: sourceId, ix: moved["sorted field: ix"], field: moved["sorted field: field"], direction: moved["sorted field: direction"]}))
            diffs.push(api.insert("sorted field", {view: viewId, source: sourceId, ix: movedIx, field: moved["sorted field: field"], direction: moved["sorted field: direction"]}))
          }
          // we only replace this field if its index has actually changed
          if(sort["sorted field: ix"] !== updatedIx) {
            diffs.push(api.remove("sorted field", {view: viewId, source: sourceId, ix: sort["sorted field: ix"], field: sort["sorted field: field"], direction: sort["sorted field: direction"]}))
            diffs.push(api.insert("sorted field", {view: viewId, source: sourceId, ix: updatedIx, field: sort["sorted field: field"], direction: sort["sorted field: direction"]}))
          }
          updatedIx += advanceBy;
        });
      break;
      case "toggleSortDirection":
        var sortedField = ixer.selectOne("sorted field", {source: info.sourceId, field: info.fieldId});
        diffs.push(api.remove("sorted field", {source: info.sourceId, field: info.fieldId}));
        var direction = sortedField["sorted field: direction"] === "ascending" ? "descending" : "ascending";
        diffs.push(api.insert("sorted field", {view: sortedField["sorted field: view"], source: info.sourceId, field: info.fieldId, ix: sortedField["sorted field: ix"], direction}))
      break;
      //---------------------------------------------------------
      // Errors
      //---------------------------------------------------------
      case "setError":
        var errorId = localState.errors.length;
        var newError: any = {text: info.errorText, time: api.now(), id: errorId};
        newError.errorTimeout = setTimeout(() => dispatch("fadeError", {errorId}), 2000);
        localState.errors.push(newError);
      break;
      case "fadeError":
        var errorId = info.errorId;
        var currentError = localState.errors[errorId];
        currentError.fading = true;
        currentError.errorTimeout = setTimeout(() => dispatch("clearError", {errorId: info.errorId}), 1000);
      break;
      case "clearError":
        // localState.errors = false;
      break;
      //---------------------------------------------------------
      // search
      //---------------------------------------------------------
      case "updateSearch":
        localState.searchingFor = info.value;
        localState.searchResults = searchResultsFor(info.value);
      break;
      case "startSearching":
        localState.searching = true;
        var searchValue = info.value || "";
        // when we start searching, lets check if there are attributes selected and if there
        // are, go ahead and add filters to our search for them. This makes it really easy to
        // figure out what you can join those attributes on
        for(let nodeId in localState.selectedNodes) {
          let node = localState.selectedNodes[nodeId];
          if(node.type === "attribute") {
            searchValue += `[field: ${node.name}] `;
          }
        }
        diffs.push.apply(diffs, dispatch("updateSearch", {value: searchValue}, true));
      break;
      case "stopSearching":
        localState.searching = false;
      break;
      case "handleSearchKey":
        if(info.keyCode === api.KEYS.ENTER) {
          // execute whatever the first result's action is
          let currentSearchGroup = localState.searchResults[0];
          if(currentSearchGroup && currentSearchGroup.results.length) {
            let results = currentSearchGroup.results;
            currentSearchGroup.onSelect(null, {result: currentSearchGroup.results[results.length - 1]});
          }
          diffs.push.apply(diffs, dispatch("stopSearching", {}, true));
        } else if(info.keyCode === api.KEYS.ESC) {
          diffs.push.apply(diffs, dispatch("stopSearching", {}, true));
        } else if(info.keyCode === api.KEYS.F && (info.ctrlKey || info.metaKey)) {
          diffs.push.apply(diffs, dispatch("stopSearching", {}, true));
          info.e.preventDefault();
        }
      break;
      //---------------------------------------------------------
      // Tooltip
      //---------------------------------------------------------
      case "showButtonTooltip":
        localState.maybeShowingTooltip = true;
        var tooltip = {
          content: {c: "button-info", children: [
            {c: "header", text: info.header},
            {c: "description", text: info.description},
            info.disabledMessage ? {c: "disabled-message", text: "Disabled because " + info.disabledMessage} : undefined,
          ]},
          x: info.x + 10,
          y: info.y
        };
        if(!localState.tooltip) {
          localState.tooltipTimeout = setTimeout(function() {
            dispatch("showTooltip", tooltip);
          }, 500);
        } else {
          diffs = dispatch("showTooltip", tooltip, true);
        }
      break;
      case "hideButtonTooltip":
        clearTimeout(localState.tooltipTimeout);
        localState.maybeShowingTooltip = false;
        localState.tooltipTimeout = setTimeout(function() {
          if(!localState.maybeShowingTooltip) {
            dispatch("hideTooltip", {});
          }
        }, 10);
      break;
      case "showTooltip":
        localState.tooltip = info;
      break;
      case "hideTooltip":
        localState.tooltip = false;
        clearTimeout(localState.tooltipTimeout);
      break;
      //---------------------------------------------------------
      // Menu
      //---------------------------------------------------------
      case "showMenu":
        localState.menu = {top: info.y, left: info.x, contentFunction: info.contentFunction};
      break;
      case "clearMenu":
        localState.menu = false;
      break;
      default:
        console.error("Unknown dispatch:", event, info);
        break;
    }

    if(!rentrant) {
      if(diffs.length) {
        let formatted = api.toDiffs(diffs);
        ixer.handleDiffs(formatted);
        client.sendToServer(formatted, false);
      }
      render();
    }
    return diffs;
  }

  //---------------------------------------------------------
  // Search
  //---------------------------------------------------------

  function scoreHaystack(haystack, needle) {
    let score = 0;
    let found = {};
    let lowerHaystack = haystack.toLowerCase();
    if(needle.length === 1 && haystack === needle[0]) {
      score += 2;
    }
    for(let word of needle) {
      let ix = lowerHaystack.indexOf(word);
      if(ix === 0) {
        score += 1;
      }
      if(ix > -1) {
        score += 1;
        found[word] = ix;
      }
    }
    return {score, found};
  }

  function sortByScore(a, b) {
    let aScore = a.score.score;
    let bScore = b.score.score;
    if(aScore === bScore) {
      return b.text.length - a.text.length;
    }
    return aScore - bScore;
  }

  var availableFilters = ["field", "tag"];
  function searchResultsFor(searchValue) {
    let start = api.now();

    // search results should be an ordered set of maps that contain the kind of results
    // being provided, the ordered set of results, and a selection handler
    let searchResults = [];

    // see if there are any filters
    let filters = [];
    let normalizedSearchValue = searchValue.trim().toLowerCase();
    for(let filter of availableFilters) {
      let regex = new RegExp(`\\[${filter}:(.*?)\\]\s*`, "g");
      let origSearch = normalizedSearchValue;
      let match;
      while(match = regex.exec(origSearch)) {
        normalizedSearchValue = normalizedSearchValue.replace(match[0], "");
        filters.push({type: filter, value: match[1].trim()});
      }
    }

    let needle = normalizedSearchValue.trim().split(" ");

    let rels = searchRelations(needle, filters);
    if(rels) searchResults.push(rels);

    let glossary = searchGlossary(needle);
    if(glossary) searchResults.push(glossary);

    let end = api.now();
    if(end - start > 5) {
      console.error("Slow search (>5 ms):", end - start, searchValue);
    }
    return searchResults;
  }

  function arrayIntersect(a, b) {
    let ai = 0;
    let bi = 0;
    let result = [];
    while(ai < a.length && bi < b.length){
       if (a[ai] < b[bi] ){ ai++; }
       else if (a[ai] > b[bi] ){ bi++; }
       else {
         result.push(a[ai]);
         ai++;
         bi++;
       }
    }
    return result;
  }

  function searchRelations(needle, filters) {
    let matchingViews = [];
    let viewIds;
    //handle filters
    for(let filter of filters) {
      if(filter.type === "field") {
        // we need to only look at views with a field with the given name
        var potentialViews = [];
        ixer.select("display name", {name: filter.value}).forEach((name) => {
          let field = ixer.selectOne("field", {field: name["display name: id"]});
          if(field) {
            potentialViews.push(field["field: view"]);
          }
       });
       potentialViews.sort();
       if(!viewIds) {
          viewIds = potentialViews;
        } else {
          viewIds = arrayIntersect(viewIds, potentialViews);
        }
      } else if(filter.type === "tag") {
        // we only look at views with the given tag
        let tagged = ixer.select("tag", {tag: filter.value});
        if(!viewIds) {
          viewIds = [];
          tagged.forEach((tag) => {
            viewIds.push(tag["tag: view"]);
          });
          viewIds.sort();
        } else {
          let taggedIds = tagged.map((tag) => tag["tag: view"]).sort();
          viewIds = arrayIntersect(viewIds, taggedIds);
        }
      }
    }

    if(!filters.length) {
      viewIds = ixer.select("view", {}).map((view) => view["view: view"]);
    }

    for(let viewId of viewIds) {
      let name = code.name(viewId);
      let score = scoreHaystack(name, needle);
      if(score.score) {
        let description = ixer.selectOne("view description", {view: viewId});
        if(description) {
          description = description["view description: description"];
        } else {
          description = "No description :(";
        }
        matchingViews.push({text: name, viewId, score, description});
      }
    }
    matchingViews.sort(sortByScore);
    return {kind: "Sources", results: matchingViews, onSelect: (e, elem) => {
      dispatch("addViewAndMaybeJoin", {viewId: elem.result.viewId});
    }};
  }

  function searchGlossary(needle) {
    let matchingTerms = [];
    for(let term of glossary.terms) {
      let score = scoreHaystack(term.term, needle);
      if(score.score) {
        matchingTerms.push({text: term.term, description: term.description, score});
      }
    }
    matchingTerms.sort(sortByScore);
    return {kind: "Glossary", results: matchingTerms, onSelect: () => { console.log("selected glossary item")}};
  }

  //---------------------------------------------------------
  // root
  //---------------------------------------------------------

  function root() {
    var page:any;
    if(localState.drawnUiActiveId) {
      page = queryUi(localState.drawnUiActiveId, true);
    } else {
      page = querySelector();
    }
    return {id: "root", children: [page]};
  }

  function querySelector() {
    var queries = api.ixer.select("view", {kind: "join"}).map((view) => {
      var viewId = view["view: view"];
      return {c: "query-item", queryId: viewId, click: openQuery, children:[
        {c: "query-name", text: code.name(viewId)},
        queryUi(viewId)
      ]};
    });
    return {c: "query-selector-wrapper", children: [
      {c: "button", text: "add query", click: createNewQuery},
      {c: "query-selector", children: queries}
    ]};
  }

  function createNewQuery(e, elem) {
    dispatch("createNewQuery", {});
  }

  function openQuery(e, elem) {
    dispatch("openQuery", {queryId: elem.queryId});
  }

  function queryUi(viewId, showResults = false) {
    var view = ixer.selectOne("view", {view: viewId});
    if(!view) return;
    return {c: "query", children: [
      tooltipUi(),
      localState.drawnUiActiveId ? queryTools(view) : undefined,
      {c: "container", children: [
        {c: "surface", children: [
          {c: "query-name-input", contentEditable: true, blur: setQueryName, viewId: viewId, text: code.name(viewId)},
          queryMenu(view),
          queryCanvas(view),
          queryErrors(view),
        ]},
        showResults ? queryResults(viewId) : undefined
      ]}
    ]};
  }

  function tooltipUi() {
    let tooltip = localState.tooltip;
    if(tooltip) {
      let elem = {c: "tooltip", left: tooltip.x, top: tooltip.y};
      if(typeof tooltip.content === "string") {
        elem["text"] = tooltip.content;
      } else {
        elem["children"] = [tooltip.content];
      }
      return elem;
    }
  }

  function queryErrors(view) {
    let errors = localState.errors.map((error) => {
      let klass = "error";
      if(error.fading) {
        klass += " fade";
      }
      return {c: klass, text: error.text};
    }).reverse();
    return {c: "query-errors", children: errors};
  }

  function queryTools(view) {
    // What tools are available depends on what is selected.
    // no matter what though you should be able to go back to the
    // query selector.
    let tools:any = [
       {c: "tool", text: "back", click: gotoQuerySelector},
    ];

    let viewId = view["view: view"];

    // @FIXME: we ask for the entity info multiple times to draw the editor
    // we should probably find a way to do it in just one.
    let {nodeLookup} = viewToEntityInfo(view);

    let selectedNodes = Object.keys(localState.selectedNodes).map(function(nodeId) {
      // we can't rely on the actual nodes of the uiSelection because they don't get updated
      // so we have to look them up again.
      return nodeLookup[nodeId];
    });

    let disabled = {};
    let actions = {
      "join": {func: joinSelection, text: "Join"},
      "select": {func: selectAttribute, text: "Show"},
      "filter": {func: addFilter, text: "Filter"},
      "group": {func: groupAttribute, text: "Group"},
      "sort": {func: startSort, text: "Sort"},
      "chunk": {func: chunkSource, text: "Chunk"},
      "ordinal": {func: addOrdinal, text: "Ordinal"},
      "negate": {func: negateSource, text: "Negate"},
    }

    // no selection
    if(!selectedNodes.length) {
      disabled = {
        "join": "join only applies to attributes",
        "select": "select only applies to attributes",
        "filter": "filter only applies to attributes",
        "group": "group only applies to attributes",
        "sort": "sort only applies to sources",
        "chunk": "chunk only applies to sources",
        "ordinal": "ordinal only applies to sources",
        "negate": "negate only applies to sources",
      }

    // single selection
    } else if(selectedNodes.length === 1) {
      let node = selectedNodes[0];
      if(node.type === "attribute") {
        disabled["sort"] = "sort only applies to sources";
        disabled["chunk"] = "chunk only applies to sources";
        disabled["ordinal"] = "ordinal only applies to sources";
        disabled["negate"] = "negate only applies to sources";
        if(!node.mergedAttributes) {
          // you can't select a node if the source is negated and it's not joined with anything else
          if(node.sourceNegated) {
            disabled["select"] = "negated sources prove the absence of a row, which means you'd be selecting from nothing."
          }
          disabled["join"] = "multiple attributes aren't joined together on this node.";
        } else {
          actions["join"] = {func: unjoinNodes, text: "Unjoin"};
        }

        if(ixer.selectOne("select", {view: viewId, variable: node.variable})) {
          actions["select"] = {func: unselectAttribute, text: "Hide"};
        }
        if(node.filter) {
          actions["filter"] = {func: removeFilter, text: "Unfilter"};
        }
        // if this node's source is chunked or there's an ordinal binding, we can group
        if(node.sourceChunked || node.sourceHasOrdinal) {
          if(node.grouped) {
            actions["group"] = {func: ungroupAttribute, text: "Ungroup"};
          }
        } else {
          disabled["group"] = "To group an attribute, the source must either have an ordinal or be chunked";
        }
      } else if(node.type === "relationship") {
        disabled["select"] = "select only applies to attributes.";
        disabled["filter"] = "filter only applies to attributes.";
        disabled["group"] = "group only applies to attributes.";
        disabled["join"] = "join only applies to attributes.";
<<<<<<< HEAD
        let hasJoins = sourceHasJoins(node.id);
        if(hasJoins) {
          disabled["chunk"] = "this source is joined with other sources that are not chunked.";
        }
        if(node.chunked) {
          actions["chunk"] = {func: unchunkSource, text: "Unchunk"};
           if(hasJoins) {
              disabled["chunk"] = "this source is joined with other sources that are chunked.";
           }
=======
        if(node.chunked) {
          actions["chunk"] = {func: unchunkSource, text: "Unchunk"};
>>>>>>> e9a2d7a8
        }
        if(node.isNegated) {
          actions["negate"] = {func: unnegateSource, text: "Unnegate"};
        }
        if(node.hasOrdinal) {
          actions["ordinal"] = {func: removeOrdinal, text: "Unordinal"};
        }

      }

    //multi-selection
    } else {
      disabled = {
        "filter": "filter only applies to single attributes",
        "group": "group only applies to single attributes",
        "sort": "sort only applies to single sources",
        "chunk": "chunk only applies to single sources",
        "ordinal": "ordinal only applies to single sources",
        "negate": "negate only applies to single sources",
      }

      // join and select are only valid if everything is an attribute, so if we
      // find a non-attribute, we have to disable them
      if(selectedNodes.some((node) => node.type !== "attribute")) {
        disabled["join"] = "join only applies to attributes";
        disabled["select"] = "select only applies to attributes";
      } else {
        // whether or not we are showing or hiding is based on the state of the first node
        // in the selection
        let root = selectedNodes[0];
        if(ixer.selectOne("select", {view: viewId, variable: root.variable})) {
          actions["select"] = {func: unselectSelection, text: "Hide"};
        } else {
          actions["select"] = {func: selectSelection, text: "Show"};
        }
      }
    }

    for(let actionName in actions) {
      let action = actions[actionName];
      let description;
      if(glossary.lookup[action.text]) {
        description = glossary.lookup[action.text].description;
      }
      let tool = {c: "tool", text: action.text, viewId, node: selectedNodes[0], mouseover: showButtonTooltip, mouseout: hideButtonTooltip, description};
      if(!disabled[actionName]) {
        tool["click"] = action.func;
      } else {
        tool["c"] += " disabled";
        tool["disabledMessage"] = disabled[actionName];
      }
      tools.push(tool);
    }
    tools.push({c: "tool", text: "search", click: startSearching});

    return {c: "left-side-container", children: [
      {c: "query-tools", children: tools},
      sorter(),
      querySearcher()
    ]};
  }

  function sorter() {
    if(!localState.sorting) return;
    let sourceId = localState.sorting.sourceId;
    let sourceViewId = ixer.selectOne("source", {source: sourceId})["source: source view"];
    let fieldItems = ixer.getFields(sourceViewId).map((field, ix) => {
      let sortedField = ixer.selectOne("sorted field", {source: sourceId, field: field});
      let sortIx = sortedField ? sortedField["sorted field: ix"] : ix;
      let sortArrow = sortedField["sorted field: direction"] === "ascending" ? "ion-arrow-up-b" : "ion-arrow-down-b";
      return {c: "field", draggable: true, dragstart: sortDragStart, dragover: sortFieldDragOver, drop: sortFieldDrop, sortIx, sourceId, children: [
        {c: "field-name", text: code.name(field)},
        {c: `sort-direction ${sortArrow}`, sortedField, click: toggleSortDirection},
      ]};
    });
    fieldItems.sort((a, b) => {
      return a.sortIx - b.sortIx;
    });
    return {c: "sorter-container", children: [
      {c: "sorter-shade", click: stopSort},
      {c: "sorter", top: localState.sorting.y, left: localState.sorting.x,  children: [
        {c: "header", text: "Adjust sorting"},
        {c: "description", text: "Order the fields in the order you want them to be sorted in and click the arrow to adjust whether to sort ascending or descending"},
        {c: "fields", children: fieldItems}
      ]}
    ]};
  }

  function querySearcher() {
    if(!localState.searching) return;
    let results = localState.searchResults;
    let resultGroups = [];
    if(results) {
      resultGroups = results.map((resultGroup) => {
        let onSelect = resultGroup.onSelect;
        let items = resultGroup.results.map((result) => {
          return {c: "search-result-item", result, click: onSelect, children: [
            {c: "result-text", text: result.text},
            result.description ? {c: "result-description", text: result.description} : undefined,
          ]};
        });
        return {c: "search-result-group", children: [
          // @HACK: setting value here is weird, but it causes the postRender to get called every time the search changes
          // which will ensure that the results are always scrolled to the bottom
          {c: "search-result-items", value: localState.searchingFor, postRender: scrollToTheBottomOnChange, children: items},
          {c: "group-type", children: [
            {c: "group-name", text: resultGroup.kind},
            {c: "result-size", text: resultGroup.results.length}
          ]},
        ]}
      });
    }
    return {c: "searcher-container", children: [
      {c: "searcher-shade", click: stopSearching},
      {c: "searcher", children: [
        {c: "search-results", children: resultGroups},
        {c: "search-box", contentEditable: true, postRender: focusOnce, text: localState.searchingFor, input: updateSearch, keydown: handleSearchKey}
      ]}
    ]};
  }

  function toggleSortDirection(e, elem) {
    dispatch("toggleSortDirection", {sourceId: elem.sortedField["sorted field: source"], fieldId: elem.sortedField["sorted field: field"]});
  }

  function sortDragStart(e, elem) {
    e.dataTransfer.setData("sortIx", elem.sortIx);
  }

  function sortFieldDragOver(e, elem) {
    e.preventDefault();
  }

  function sortFieldDrop(e, elem) {
    e.preventDefault();
    dispatch("moveSortField", {
      sourceId: elem.sourceId,
      from: parseInt(e.dataTransfer.getData("sortIx")),
      to: elem.sortIx,
    });
  }

  function scrollToTheBottomOnChange(node, elem) {
    if(!node.searchValue || node.searchValue !== elem.value) {
      node.scrollTop = Number.MAX_VALUE;
      node.searchValue = elem.value;
    }
  }

  function stopSort(e, elem) {
    dispatch("stopSort", {});
  }

  function startSort(e, elem) {
    let rect = e.currentTarget.getBoundingClientRect();
    dispatch("startSort", {x: rect.right + 10, y: rect.top, sourceId: elem.node.id});
  }

  function showButtonTooltip(e, elem) {
    let rect = e.currentTarget.getBoundingClientRect();
    dispatch("showButtonTooltip", {header: elem.text, disabledMessage: elem.disabledMessage, description: elem.description, x: rect.right, y: rect.top});
  }

  function hideButtonTooltip(e, elem) {
    dispatch("hideButtonTooltip", {});
  }

  function handleSearchKey(e, elem) {
    dispatch("handleSearchKey", {keyCode: e.keyCode, metaKey: e.metaKey, ctrlKey: e.ctrlKey, e});
  }

  function startSearching(e, elem) {
    dispatch("startSearching", {value: elem.searchValue});
  }

  function stopSearching(e, elem) {
    dispatch("stopSearching", {});
  }

  function updateSearch(e, elem) {
    dispatch("updateSearch", {value: e.currentTarget.textContent});
  }

  function joinSelection(e, elem) {
    dispatch("joinSelection", {});
  }

  function selectSelection(e, elem) {
    dispatch("selectSelection", {});
  }

  function unselectSelection(e, elem) {
    dispatch("unselectSelection", {});
  }

  function groupAttribute(e, elem) {
    dispatch("groupAttribute", {node: elem.node, viewId: elem.viewId});
  }

  function ungroupAttribute(e,elem) {
    dispatch("ungroupAttribute", {node: elem.node, viewId: elem.viewId});
  }

  function negateSource(e, elem) {
    dispatch("negateSource", {sourceId: elem.node.id, viewId: elem.viewId});
  }

  function unnegateSource(e, elem) {
    dispatch("unnegateSource", {sourceId: elem.node.id, viewId: elem.viewId});
  }

  function addOrdinal(e, elem) {
    dispatch("addOrdinal", {node: elem.node, viewId: elem.viewId});
  }

  function removeOrdinal(e, elem) {
    dispatch("removeOrdinal", {node: elem.node, viewId: elem.viewId});
  }


  function chunkSource(e, elem) {
    dispatch("chunkSource", {node: elem.node, viewId: elem.viewId});
  }

  function unchunkSource(e, elem) {
    dispatch("unchunkSource", {node: elem.node, viewId: elem.viewId});
  }

  function addFilter(e, elem) {
    dispatch("addFilter", {node: elem.node, viewId: elem.viewId});
  }

  function removeFilter(e, elem) {
    dispatch("removeFilter", {node: elem.node, viewId: elem.viewId});
  }

  function modifyFilter(e, elem) {
    dispatch("modifyFilter", {node: elem.node});
  }

  function unselectAttribute(e, elem) {
    dispatch("removeSelectFromQuery", {viewId: elem.viewId, variableId: elem.node.variable});
  }
  function selectAttribute(e, elem) {
    dispatch("addSelectToQuery", {viewId: elem.viewId, variableId: elem.node.variable, name: elem.node.name});
  }

  function queryResults(viewId) {
    let resultViewId = viewId;
    let selectedNodeIds = Object.keys(localState.selectedNodes);
    if(selectedNodeIds.length === 1 && localState.selectedNodes[selectedNodeIds[0]].type === "relationship") {
      resultViewId = localState.selectedNodes[selectedNodeIds[0]].source["source: source view"];
    }
    return {c: "query-results", children: [
      tableEditor.tableForView(resultViewId, false, 100)
    ]};
  }

  function setQueryName(e, elem) {
    dispatch("setQueryName", {viewId: elem.viewId, value: e.currentTarget.textContent});
  }

  function gotoQuerySelector(e, elem) {
    dispatch("gotoQuerySelector", {});
  }

  function queryMenu(query) {
    var menu = localState.menu;
    if(!menu) return {};
    return {c: "menu-shade", mousedown: clearMenuOnClick, children: [
      {c: "menu", top: menu.top, left: menu.left, children: [
        menu.contentFunction()
      ]}
    ]};
  }

  function clearMenuOnClick(e, elem) {
    if(e.target === e.currentTarget) {
      dispatch("clearMenu", {});
    }
  }

  function toPosition(node) {
    var random = {left: 100 + Math.random() * 300, top: 100 + Math.random() * 300};
    var key = node.id;
    if(!positions[key]) {
      positions[key] = random;
    }
    return positions[key];
  }

  function joinToEntityInfo(view) {
    var nodes = [];
    var nodeLookup = {};
    var constraints = [];
    var links = [];
    let viewId = view["view: view"];
    for(var source of ixer.select("source", {view: viewId})) {
      var sourceViewId = source["source: source view"];
      var sourceView = api.ixer.selectOne("view", {view: sourceViewId});
      if(!sourceView) {
        console.error("Source view not found for source:", source);
        continue;
      }
      var sourceId = source["source: source"];
      if(sourceView["view: kind"] !== "primitive") {
        var isRel = true;
        var curRel:any = {type: "relationship", source: source, id: sourceId, name: code.name(sourceViewId)};
        nodes.push(curRel);
        nodeLookup[curRel.id] = curRel;
        if(ixer.selectOne("chunked source", {source: sourceId, view: viewId})) {
          curRel.chunked = true;
        }
        if(ixer.selectOne("ordinal binding", {source: sourceId})) {
          curRel.hasOrdinal = true;
        }
        if(ixer.selectOne("negated source", {source: sourceId})) {
          curRel.isNegated = true;
        }
      } else {
        var curPrim: any = {type: "primitive", sourceId: sourceId, primitive: sourceViewId, name: code.name(sourceViewId)};
        curPrim.id = curPrim.sourceId;
        nodes.push(curPrim);
        nodeLookup[curPrim.id] = curPrim;
      }
    }

    //look through the variables and dedupe attributes
    let variables = ixer.select("variable", {view: view["view: view"]});
    for(let variable of variables) {
      let variableId = variable["variable: variable"];
      let bindings = ixer.select("binding", {variable: variableId});
      let constants = ixer.select("constant", {variable: variableId});
      let ordinals = ixer.select("ordinal binding", {variable: variableId});
      let attribute:any = {type: "attribute", id: variableId, variable: variableId};

       // if we have bindings, this is a normal attribute and we go through to create
       // links to the sources and so on.
      if(bindings.length) {
        let entity = undefined;
        let name = "";
        let singleBinding = bindings.length === 1;

        // check if an ordinal is bound here.
        if(ordinals.length) {
          let sourceNode = nodeLookup[ordinals[0]["ordinal binding: source"]];
          if(sourceNode) {
            let link: any = {left: attribute, right: sourceNode, name: "ordinal"};
            links.push(link);
          }
          name = "ordinal";
        }

        // run through the bindings once to determine if it's an entity, what it's name is,
        // and all the other properties of this node.
        for(let binding of bindings) {
          let sourceId = binding["binding: source"];
          let fieldId = binding["binding: field"];
          let fieldKind = ixer.selectOne("field", {field: fieldId})["field: kind"];
          if(!entity) entity = fieldToEntity[fieldId];
          // we don't really want to use input field names as they aren't descriptive.
          // so we set the name only if this is an output or there isn't a name yet
          if(fieldKind === "output" || !name) {
            name = code.name(fieldId);
          }
          // if it's a single binding and it's an input then this node is an input
          if(singleBinding && fieldKind !== "output") {
            attribute.isInput = true;
            attribute.inputKind = fieldKind;
          }
          let grouped = ixer.selectOne("grouped field", {source: sourceId, field: fieldId});
          if(grouped) {
            attribute.grouped = true;
          }
          let sourceNode = nodeLookup[sourceId];
          if(sourceNode) {
            attribute.sourceChunked = attribute.sourceChunked || sourceNode.chunked;
            attribute.sourceHasOrdinal = attribute.sourceHasOrdinal || sourceNode.hasOrdinal;
            attribute.sourceNegated = attribute.sourceNegated || sourceNode.isNegated;
          }
        }


        // the final name of the node is either the entity name or the whichever name we picked
        name = entity || name;
        // now that it's been named, go through the bindings again and create links to their sources
        for(let binding of bindings) {
          let sourceId = binding["binding: source"];
          let fieldId = binding["binding: field"];
          let sourceNode = nodeLookup[sourceId];
          // @FIXME: because the client isn't authorative about code, there are cases where the source
          // is removed but the variable still exists. Once the AST is editor-owned, this will no longer
          // be necessary.
          if(!sourceNode) continue;
          let link: any = {left: attribute, right: sourceNode};
          let fieldName = code.name(fieldId);
          if(fieldName !== name) {
            link.name = fieldName;
          }
          links.push(link);
        }
        attribute.name = name;
        attribute.mergedAttributes = bindings.length + ordinals.length > 1 ? bindings : undefined;
        attribute.entity = entity;
        attribute.select = ixer.selectOne("select", {variable: variableId});
        for(var constant of constants) {
          attribute.filter = {operation: "=", value: constant["constant: value"]};
        }
      } else if(constants.length) {
        // some variables are just a constant
        attribute.name = "constant";
        attribute.filter = {operation: "=", value: constants[0]["constant: value"]};
      } else if(ordinals.length) {
        // we have to handle ordinals specially since they're a virtual field on a table
        attribute.isOrdinal = true;
        attribute.name = "ordinal";
        attribute.select = ixer.selectOne("select", {variable: variableId});
        let sourceNode = nodeLookup[ordinals[0]["ordinal binding: source"]];
        if(sourceNode) {
          let link: any = {left: attribute, right: sourceNode, name: "ordinal"};
          links.push(link);
        }
      } else {
        attribute.name = "unknown variable";
      }
      nodeLookup[attribute.id] = attribute;
      nodes.push(attribute);
    }

    return {nodes, links, nodeLookup};
  }

  function tableToEntityInfo(view) {
    var nodes = [];
    var links = [];
    let nodeLookup = {};
    return {nodes, links, nodeLookup};
  }

  function viewToEntityInfo(view) {
    if(view["view: kind"] === "join") {
      return joinToEntityInfo(view);
    } else if(view["view: kind"] === "table") {
      return tableToEntityInfo(view);
    } else {
      let nodes = [];
      let links = [];
      let nodeLookup = {};
      return {nodeLookup, nodes, links}
    }
  }

  function queryCanvas(view) {
    let viewId = view["view: view"];
    var {nodes, links} = viewToEntityInfo(view);
    var items = [];
    for(var node of nodes) {
      items.push(nodeItem(node, viewId));
    }
    var linkItems = [];
    for(var link of links) {
      var leftItem, rightItem;
      for(var item of items) {
        if(item.node === link.left) {
          leftItem = item;
          break;
        }
      }
      for(var item of items) {
        if(item.node === link.right) {
          rightItem = item;
          break;
        }
      }

      if(leftItem.left <= rightItem.left) {
      var fromLeft = leftItem.left + (leftItem.size.width / 2);
        var fromTop = leftItem.top + (leftItem.size.height / 2);
        var toLeft = rightItem.left + (rightItem.size.width / 2);
        var toTop = rightItem.top + (rightItem.size.height / 2);
      } else {
        var fromLeft = rightItem.left + (rightItem.size.width / 2);
        var fromTop = rightItem.top + (rightItem.size.height / 2);
        var toLeft = leftItem.left + (leftItem.size.width / 2);
        var toTop = leftItem.top + (leftItem.size.height / 2);
      }
      var color = "#bbb";
      var d = `M ${fromLeft} ${fromTop} L ${toLeft} ${toTop}`;

      var pathId = `${link.right.id} ${link.left.id} path`;
      linkItems.push({svg: true, id: pathId, t: "path", d: d, c: "link", stroke: color, strokeWidth: 1});
      linkItems.push({svg: true, t: "text", children: [
        {svg: true, t: "textPath", startOffset: "50%", xlinkhref: `#${pathId}`, text: link.name}
      ]});
    }
    let selection;
    if(localState.selecting) {
      let {start, end} = localState.boxSelection;
      if(end) {
        let topLeft = {x: start.x, y: start.y};
        let width = Math.abs(end.x - start.x);
        let height = Math.abs(end.y - start.y);
        if(end.x < start.x) {
          topLeft.x = end.x;
        }
        if(end.y < start.y) {
          topLeft.y = end.y;
        }
        selection = {svg: true, c: "selection-rectangle", t: "rect", x: topLeft.x, y: topLeft.y, width, height};
      }
    } else {
      let selectedNodeIds = Object.keys(localState.selectedNodes);
      if(selectedNodeIds.length) {
        let {top, left, width, height} = nodesToRectangle(selectedNodeIds.map((nodeId) => localState.selectedNodes[nodeId]));
        selection = {svg: true, c: "selection-rectangle", t: "rect", x: left - 10, y: top - 10, width: width + 20, height: height + 20};
      }
    }
    return {c: "canvas", mousedown: startBoxSelection, mousemove: continueBoxSelection, mouseup: endBoxSelection, dragover: preventDefault, children: [
      {c: "selection", svg: true, width: "100%", height: "100%", t: "svg", children: [selection]},
      {c: "links", svg: true, width:"100%", height:"100%", t: "svg", children: linkItems},
      {c: "nodes", children: items}
    ]};
  }

  function surfaceRelativeCoords(e) {
    let surface:any = document.getElementsByClassName("surface")[0];
    let surfaceRect = surface.getBoundingClientRect();
    let x = e.clientX - surfaceRect.left;
    let y = e.clientY - surfaceRect.top;
    return {x, y};
  }

  function startBoxSelection(e, elem) {
    let coords = surfaceRelativeCoords(e);
    dispatch("startBoxSelection", {coords, shiftKey: e.shiftKey});
  }
  function continueBoxSelection(e, elem) {
    if(!localState.selecting || (e.clientX === 0 && e.clientY === 0)) return;
    dispatch("continueBoxSelection", surfaceRelativeCoords(e));
  }
  function endBoxSelection(e, elem) {
    dispatch("endBoxSelection", {});
  }

  function clearCanvasSelection(e, elem) {
    if(e.target === e.currentTarget && !e.shiftKey) {
      dispatch("clearSelection", {});
    }
  }

  function nodeDisplayInfo(curNode) {
    let text = curNode.name;
    let small = false;
    let {left, top} = toPosition(curNode);
    let height = nodeHeight + 2 * nodeHeightPadding;
    let width = Math.max(text.length * nodeWidthMultiplier + 2 * nodeWidthPadding, nodeWidthMin);
    if(small) {
      width = Math.max(text.length * nodeSmallWidthMultiplier + nodeWidthPadding, nodeWidthMin);
    }
    return {left, top, width, height, text};
  }

  function nodeItem(curNode, viewId): any {
    var content = [];
    var uiSelected = localState.selectedNodes[curNode.id];
    var overlapped = localState.overlappingNodes[curNode.id];
    var klass = "";
    if(uiSelected) {
      klass += " uiSelected";
    }
    if(curNode.select) {
      klass += " projected";
    }
    if(overlapped) {
      klass += " overlapped";
    }
    if(curNode.chunked) {
      klass += " chunked";
    }
    if(curNode.isNegated) {
      klass += " negated";
    }
    if((curNode.sourceChunked && !curNode.grouped) || curNode.inputKind === "vector input") {
      klass += " column";
    }
    klass += ` ${curNode.type}`;
    if (curNode.entity !== undefined) {
      klass += " entity";
    }
    if (curNode.filter && curNode.inputKind !== "vector input") {
      var op = curNode.filter.operation;
      var filterUi:any = {c: "attribute-filter", dblclick: modifyFilter, node: curNode, children: [
        //{c: "operation", text: curNode.filter.operation}
      ]};
      if(localState.modifyingFilterNodeId === curNode.id) {
        filterUi.children.push({c: "value", children: [
          {c: "filter-editor", contentEditable: true, postRender: focusOnce, keydown: submitOnEnter,
            blur: stopModifyingFilter, viewId, node: curNode, text: curNode.filter.value}
        ]});
      } else {
        filterUi.children.push({c: "value", text: curNode.filter.value});
      }
      content.push(filterUi);
    }
    var {left, top, width, height, text} = nodeDisplayInfo(curNode);
    var elem = {c: "item " + klass, selected: uiSelected, width, height,
                mousedown: selectNode, dblclick: openNode, draggable: true, dragstart: storeDragOffset,
                drag: setNodePosition, dragend: finalNodePosition, node: curNode, text};
    content.unshift(elem);
    return {c: "item-wrapper", top: top, left: left, size: {width, height}, node: curNode, selected: uiSelected, children: content};
  }

  function submitOnEnter(e, elem) {
    if(e.keyCode === api.KEYS.ENTER) {
      stopModifyingFilter(e, elem);
      e.preventDefault();
    }
  }

  function stopModifyingFilter(e, elem) {
    dispatch("stopModifyingFilter", {node: elem.node, value: coerceInput(e.currentTarget.textContent), viewId: elem.viewId});
  }

  function unjoinNodes(e, elem) {
    dispatch("unjoinNodes", {variableId: elem.node.variable});
  }

  function selectNode(e, elem) {
    e.stopPropagation();
    dispatch("selectNode", {node: elem.node, shiftKey: e.shiftKey});
  }

  function openNode(e, elem) {
    if(elem.node.type === "relationship") {
      dispatch("openRelationship", {node: elem.node});
    }
  }

  function storeDragOffset(e, elem) {
    var rect = e.currentTarget.getBoundingClientRect();
    e.dataTransfer.setDragImage(document.getElementById("clear-pixel"),0,0);
    dispatch("setDragOffset", {x: e.clientX - rect.left, y: e.clientY - rect.top});
  }

  function finalNodePosition(e, elem) {
    dispatch("finalNodePosition", {node: elem.node});
  }

  function setNodePosition(e, elem) {
    if(e.clientX === 0 && e.clientY === 0) return;
    let surface:any = document.getElementsByClassName("surface")[0];
    let surfaceRect = surface.getBoundingClientRect();
    let x = e.clientX - surfaceRect.left - api.localState.dragOffsetX;
    let y = e.clientY - surfaceRect.top - api.localState.dragOffsetY;
    dispatch("setNodePosition", {
      node: elem.node,
      pos: {left: x, top: y}
    });
  }

  //---------------------------------------------------------
  // keyboard handling
  //---------------------------------------------------------

  document.addEventListener("keydown", function(e) {
    var KEYS = api.KEYS;
    //Don't capture keys if we're focused on an input of some kind
    var target: any = e.target;
    if(e.defaultPrevented
       || target.nodeName === "INPUT"
       || target.getAttribute("contentEditable")) {
      return;
    }

    //undo + redo
    if((e.metaKey || e.ctrlKey) && e.shiftKey && e.keyCode === KEYS.Z) {
      dispatch("redo", null);
    } else if((e.metaKey || e.ctrlKey) && e.keyCode === KEYS.Z) {
      dispatch("undo", null);
    }

    //remove
    if(e.keyCode === KEYS.BACKSPACE) {
      dispatch("removeSelection", null);
      e.preventDefault();
    }

    if((e.ctrlKey || e.metaKey) && e.keyCode === KEYS.F) {
      dispatch("startSearching", {value: ""});
      e.preventDefault();
    }


  });

  //---------------------------------------------------------
  // Go!
  //---------------------------------------------------------

  client.afterInit(() => {
    loadPositions();
    render();
  });
  window["dispatcher"] = {render: render};
}<|MERGE_RESOLUTION|>--- conflicted
+++ resolved
@@ -1292,20 +1292,8 @@
         disabled["filter"] = "filter only applies to attributes.";
         disabled["group"] = "group only applies to attributes.";
         disabled["join"] = "join only applies to attributes.";
-<<<<<<< HEAD
-        let hasJoins = sourceHasJoins(node.id);
-        if(hasJoins) {
-          disabled["chunk"] = "this source is joined with other sources that are not chunked.";
-        }
         if(node.chunked) {
           actions["chunk"] = {func: unchunkSource, text: "Unchunk"};
-           if(hasJoins) {
-              disabled["chunk"] = "this source is joined with other sources that are chunked.";
-           }
-=======
-        if(node.chunked) {
-          actions["chunk"] = {func: unchunkSource, text: "Unchunk"};
->>>>>>> e9a2d7a8
         }
         if(node.isNegated) {
           actions["negate"] = {func: unnegateSource, text: "Unnegate"};
