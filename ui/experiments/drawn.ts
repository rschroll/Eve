/// <reference path="../src/microReact.ts" />
/// <reference path="../src/api.ts" />
/// <reference path="../src/client.ts" />
/// <reference path="../src/tableEditor.ts" />
/// <reference path="../src/glossary.ts" />
/// <reference path="../experiments/layout.ts" />
module eveEditor {
  var localState = api.localState;
  var ixer = api.ixer;
  var code = api.code;
  var DEBUG = window["DEBUG"];
  // we'll keep separate stacks for each workspace
  var eventStacks = {};

  export function storeEvent(workspace, event, diffs) {
    if(!eventStacks[workspace]) {
        eventStacks[workspace] = {root: true, children: [], parent: null, diffs: null};
    }
    var eventItem = {event, diffs, children: [], parent: eventStacks[workspace], root: false};
    eventStacks[workspace].children.push(eventItem);
    eventStacks[workspace] = eventItem;
  }

  export function scaryUndoEvent(workspace): any[] {
    let eventStack = eventStacks[workspace];
    if(!eventStack.parent || !eventStack.diffs) return [];
    var old = eventStack;
    eventStacks[workspace] = old.parent;
    return api.reverseDiff(old.diffs);
  }

  export function scaryRedoEvent(workspace): any[] {
    let eventStack = eventStacks[workspace];
    if(!eventStack.children.length) return [];
    eventStacks[workspace] = eventStack.children[eventStack.children.length - 1];
    return eventStacks[workspace].diffs;
  }

  export function executeDispatch(diffs, storeEvent, sendToServer) {
    if(diffs && diffs.length) {
      if(storeEvent) {
        var eventItem = {event: event, diffs: diffs, children: [], parent: eventStack, localState: api.clone(localState), root: false};
        eventStack.children.push(eventItem);
        eventStack = eventItem;
      }

      ixer.handleDiffs(diffs);
      if(sendToServer) {
        if(DEBUG.DELAY) {
          setTimeout(function() {
            client.sendToServer(diffs, false);
          }, DEBUG.DELAY);
        } else {
          client.sendToServer(diffs, false);
        }
      }

    } else {
      //       console.warn("No diffs to index, skipping.");
    }

    //@TODO: since we don't have a way to determine if localState has changed, we have
    //to render anytime dispatch is called
    drawn.render();
  }
}

module drawn {

  declare var uuid;
  const localState = api.localState;
  const ixer = api.ixer;
  const code = api.code;

  //---------------------------------------------------------
  // Constants
  //---------------------------------------------------------

  const nodeWidthMultiplier = 9;
  const nodeSmallWidthMultiplier = 8;
  const nodeWidthPadding = 10;
  const nodeHeight = 18;
  const nodeHeightPadding = 3;
  const nodeWidthMin = 50;
  const nodeFilterWidthMin = 30;
  const previewWidth = 250;
  const previewHeight = 225;

  //---------------------------------------------------------
  // Utils
  //---------------------------------------------------------

   function coerceInput(input) {
        if (input.match(/^-?[\d]+$/gim)) {
            return parseInt(input);
        }
        else if (input.match(/^-?[\d]+\.[\d]+$/gim)) {
            return parseFloat(input);
        }
        else if (input === "true") {
            return true;
        }
        else if (input === "false") {
            return false;
        }
        return input;
    }

    function stopPropagation(e) {
        e.stopPropagation();
    }

    function preventDefault(e) {
        e.preventDefault();
    }

    function focusOnce(node, elem) {
        if (!node.__focused) {
            node.focus();
            node.__focused = true;
            if(elem.contentEditable && node.firstChild) {
              let range = document.createRange();
              range.setStart(node.firstChild, node.textContent.length);
              range.setEnd(node.firstChild, node.textContent.length);
              let sel = window.getSelection();
              sel.removeAllRanges();
              sel.addRange(range);
            }
        }
    }

	//---------------------------------------------------------
  // Renderer
  //---------------------------------------------------------

  export var renderer = new microReact.Renderer();
  document.body.appendChild(renderer.content);
  renderer.queued = false;
  export function render() {
   if(renderer.queued === false) {
      renderer.queued = true;
      // @FIXME: why does using request animation frame cause events to stack up and the renderer to get behind?
      setTimeout(function() {
      // requestAnimationFrame(function() {
        var start = performance.now();
        var tree = root();
        var total = performance.now() - start;
        if(total > 10) {
          console.log("Slow root: " + total);
        }
        renderer.render(tree);
        renderer.queued = false;
      }, 16);
    }
  }

  window.addEventListener("resize", render);

  //---------------------------------------------------------
  // localState
  //---------------------------------------------------------

  localState.selectedNodes = {};
  localState.overlappingNodes = {};

  var fieldToEntity = {}

  export var entities = [];
  for(var field in fieldToEntity) {
    var ent = fieldToEntity[field];
    if (entities.indexOf(ent) === -1) {
      entities.push(ent);
    }
  }

  export var positions = {}

  function loadPositions() {
    var loadedPositions = ixer.select("editor node position", {});
    for(var pos of loadedPositions) {
      positions[pos["editor node position: node"]] = {top: pos["editor node position: y"], left: pos["editor node position: x"]};
    }
  }

  localState.drawnUiActiveId = false;
  localState.errors = [];

  //---------------------------------------------------------
  // Node helpers
  //---------------------------------------------------------

  function findNodesIntersecting(currentNode, nodes, nodeLookup) {
    let currentNodePosition = nodeDisplayInfo(currentNode);
    let overlaps = [];
    if (currentNodePosition.left === undefined || currentNodePosition.top === undefined) { return overlaps; }
    for (let node of nodes) {
      if (node.id === currentNode.id) continue;
      let nodePosition = nodeDisplayInfo(nodeLookup[node.id]);

<<<<<<< HEAD
      if (nodePosition.left !== undefined && nodePosition.top !== undefined &&
        currentNodePosition.left + currentNodePosition.width > nodePosition.left &&
        currentNodePosition.left < nodePosition.left + nodePosition.width &&
        currentNodePosition.top + currentNodePosition.height > nodePosition.top &&
        currentNodePosition.top < nodePosition.top + nodePosition.height) {
=======
      if (currentNodePosition.right > nodePosition.left &&
        currentNodePosition.left < nodePosition.right &&
        currentNodePosition.bottom > nodePosition.top &&
        currentNodePosition.top < nodePosition.bottom) {
>>>>>>> 224b2051
        overlaps.push(node.id);
      }
    }
    return overlaps;
  }

  function intersectionAction(nodeA, nodeB): any {
    //given two nodes, we check to see if their intersection should cause something to happen
    //e.g. two attributes intersecting would signal joining them
    if(nodeA.type === "attribute" && nodeB.type === "attribute") {
      return "joinNodes";
    }
    return false;
  }

  function actionableIntersections(viewId, currentNodeId, radius = 30) {
    let {nodeLookup, nodes} = viewToEntityInfo(ixer.selectOne("view", {view: viewId}));
    let overlaps = findNodesIntersecting(nodeLookup[currentNodeId], nodes, nodeLookup);
    let curNode = nodeLookup[currentNodeId];
    let actions = [];
    let lookup = {};
    for(let overlappingId of overlaps) {
      let overlappingNode = nodeLookup[overlappingId];
      let action = intersectionAction(curNode, overlappingNode);
      if(action) {
        let info = {node: curNode, target: overlappingNode, action};
        actions.push(info);
        lookup[overlappingId] = info;
      }
    }
    return {actions, lookup};
  }

  function getNodesInRectangle(viewId, box) {
    let {nodes} = viewToEntityInfo(ixer.selectOne("view", {view: viewId}));
    let boxLeft = Math.min(box.start.x, box.end.x);
    let boxRight = Math.max(box.start.x, box.end.x)
    let boxTop = Math.min(box.start.y, box.end.y);
    let boxBottom = Math.max(box.start.y, box.end.y);
    return nodes.map((node) => {
      return {node, displayInfo: nodeDisplayInfo(node)};
    }).filter((info) => {
      let {node, displayInfo} = info;
      if(displayInfo.left === undefined || displayInfo.top === undefined) { return false; }
      let overlapLeft = Math.max(boxLeft, displayInfo.left);
      let overlapRight = Math.min(boxRight, displayInfo.right);
      let overlapTop = Math.max(boxTop, displayInfo.top);
      let overlapBottom = Math.min(boxBottom, displayInfo.bottom);
      return overlapLeft < overlapRight && overlapTop < overlapBottom;
    });
  }

  function nodesToRectangle(nodes) {
    let top = Infinity;
    let left = Infinity;
    let bottom = -Infinity;
    let right = -Infinity;
    for(var node of nodes) {
      let info = nodeDisplayInfo(node);
      if(info.left === undefined || info.top === undefined) { continue; }
      if(info.left < left) left = info.left;
      if(info.right > right) right = info.right;
      if(info.top < top) top = info.top;
      if(info.bottom > bottom) bottom = info.bottom;
    }
    return {top, left, right, bottom, width: right - left, height: bottom - top};
  }

  //---------------------------------------------------------
  // AST helpers
  //---------------------------------------------------------

  function joinedBindingsFromSource(sourceId) {
    let joined = [];
    let bindings = ixer.select("binding", {source: sourceId});
    for(let binding of bindings) {
      let variableId = binding["binding: variable"];
      if(ixer.select("binding", {variable: variableId}).length > 1
         || ixer.select("ordinal binding", {variable: variableId}).length
         || ixer.select("constant", {variable: variableId}).length) {
        joined.push(binding);
      }
    }
    return joined;
  }

  function removeVariable(variableId) {
    let diffs = [];
    diffs.push(api.remove("variable", {variable: variableId}));
    diffs.push(api.remove("constant", {variable: variableId}));
    // we need to remove any bindings to this variable
    diffs.push(api.remove("binding", {variable: variableId}));
    diffs.push(api.remove("ordinal binding", {variable: variableId}));
    // we also need to remove any fields and selects that pull from the variable
    let selects = ixer.select("select", { variable: variableId });
    for(let select of selects) {
      let fieldId = select["select: field"];
      diffs.push(api.remove("field", { field: fieldId}));
      diffs.push(api.remove("select", { variable: variableId }));
    }
    return diffs;
  }

  function removeSource(sourceId) {
    var diffs = [
      api.remove("source", {source: sourceId}),
      api.remove("binding", {source: sourceId})
    ]
    let bindings = ixer.select("binding", {source: sourceId});
    for(let binding of bindings) {
      let variableId = binding["binding: variable"];
      // determine if this is the only binding for this variable
      let allVariableBindings = ixer.select("binding", {variable: variableId});
      let singleBinding = allVariableBindings.length === 1;
      // if this variable is only bound to this field, then we need to remove it
      if(singleBinding) {
        diffs.push.apply(diffs, removeVariable(variableId));
      } else {
        // we need to check if the remaining bindings are all inputs, if so we
        // bind it to a constant to ensure the code remains valid
        let needsConstant = true;
        let input;
        for(let variableBinding of allVariableBindings) {
           if(variableBinding === binding) continue;
           let fieldId = variableBinding["binding: field"];
           let kind = ixer.selectOne("field", {field: fieldId})["field: kind"];
           if(kind === "output") {
             needsConstant = false;
             break;
           } else {
             input = variableBinding;
           }
        }
        if(needsConstant) {
           let fieldId = input["binding: field"];
           let sourceViewId = ixer.selectOne("source", {source: input["binding: source"]})["source: source view"];
           diffs.push(api.insert("constant", {variable: variableId, value: api.newPrimitiveDefaults[sourceViewId][fieldId]}));
        }
      }
    }
    let ordinal = ixer.selectOne("ordinal binding", {source: sourceId});
    if(ordinal) {
       diffs.push.apply(diffs, removeVariable(ordinal["ordinal binding: variable"]));
    }
    return diffs;
  }

  function addSourceFieldVariable(itemId, sourceViewId, sourceId, fieldId) {
    let diffs = [];
    let kind;
    // check if we're adding an ordinal
    if(fieldId === "ordinal") {
      kind = "ordinal";
    } else {
      kind = ixer.selectOne("field", {field: fieldId})["field: kind"];
    }
    // add a variable
    let variableId = uuid();
    diffs.push(api.insert("variable", {view: itemId, variable: variableId}));
    if(kind === "ordinal") {
      // create an ordinal binding
      diffs.push(api.insert("ordinal binding", {variable: variableId, source: sourceId}));
    } else {
      // bind the field to it
      diffs.push(api.insert("binding", {variable: variableId, source: sourceId, field: fieldId}));
    }
    if(kind === "output" || kind === "ordinal") {
      // select the field
      diffs.push.apply(diffs, dispatch("addSelectToQuery", {viewId: itemId, variableId: variableId, name: code.name(fieldId) || fieldId}, true));
    } else {
      // otherwise we're an input field and we need to add a default constant value
      diffs.push(api.insert("constant", {variable: variableId, value: api.newPrimitiveDefaults[sourceViewId][fieldId]}));
    }
    return diffs;
  }

  //---------------------------------------------------------
  // Dispatch
  //---------------------------------------------------------

  function dispatch(event, info, rentrant?) {
    //console.log("dispatch[" + event + "]", info);
    var diffs = [];
    var storeEvent = true;
    switch(event) {
      //---------------------------------------------------------
      // Node selection
      //---------------------------------------------------------
      case "selectNode":
        var node = info.node;
        //if this node is already in the selection, we should ignore this
        if(localState.selectedNodes[node.id]) return;
        //if shift isn't pressed, then we need to clear the current selection
        if(!info.shiftKey) {
          dispatch("clearSelection", {}, true);
        }
        localState.selectedNodes[node.id] = node;
        //build a query with the selected things in it
      break;
      case "clearSelection":
        // diffs.push(api.remove("view", api.retrieve("view", {view: localState.selectedViewId})));
        localState.selectedNodes = {};
        localState.selectedViewId = uuid();
      break;
      case "removeSelection":
        var removedSources = {};
        for(let nodeId in localState.selectedNodes) {
          let node = localState.selectedNodes[nodeId];
          if(node.type === "relationship") {
            removedSources[node.id] = true;
            diffs.push.apply(diffs, removeSource(node.id));
          } else if (node.type === "primitive") {
            removedSources[node.sourceId] = true;
            diffs.push.apply(diffs, removeSource(node.sourceId));
          }
        }
        // we need to check for any variables that got orphaned by removing all the given sources
        for(let variable of ixer.select("variable", {view: localState.drawnUiActiveId})) {
          let variableId = variable["variable: variable"];
          let bindings = ixer.select("binding", {variable: variableId});
          let shouldRemove = true;
          for(let binding of bindings) {
            if(!removedSources[binding["binding: source"]]) {
              shouldRemove = false;
              break;
            }
          }
          if(shouldRemove) {
            diffs.push.apply(diffs, removeVariable(variableId));
          }
        }
        dispatch("clearSelection", {}, true);
      break;
      case "startBoxSelection":
        //if shift isn't pressed, then we need to clear the current selection
        if(!info.shiftKey) {
          dispatch("clearSelection", {}, true);
        }
        localState.selecting = true;
        localState.boxSelection = {start: info.coords};
      break;
      case "continueBoxSelection":
        if(!localState.selecting) return;
        localState.boxSelection.end = info;
      break;
      case "endBoxSelection":
        if(localState.boxSelection && localState.boxSelection.end) {
          var boxSelectedNodes = getNodesInRectangle(localState.drawnUiActiveId, localState.boxSelection);
          boxSelectedNodes.forEach((info) => {
            let {node} = info;
            localState.selectedNodes[node.id] = node;
          });
        }
        localState.selecting = false;
        localState.boxSelection = false;
      break;
      //---------------------------------------------------------
      // Node positioning
      //---------------------------------------------------------
      case "setDragOffset":
        localState.dragOffsetX = info.x;
        localState.dragOffsetY = info.y;
      break;
      case "setNodePosition":
        var originalPosition = positions[info.node.id];
        var offsetLeft = info.pos.left - originalPosition.left;
        var offsetTop = info.pos.top - originalPosition.top;
        var selectionSize = 0;
        for(let nodeId in localState.selectedNodes) {
          let node = localState.selectedNodes[nodeId];
          let prevPosition = positions[node.id];
          positions[node.id] = {left: prevPosition.left + offsetLeft, top: prevPosition.top + offsetTop};
          selectionSize++;
        }
        // if we have only one thing selected we need to check for overlaps to show potential actions that
        // could take place
        if(selectionSize === 1) {
          localState.overlappingNodes = actionableIntersections(localState.drawnUiActiveId, info.node.id).lookup;
        } else {
          localState.overlappingNodes = {};
        }
      break;
      case "finalNodePosition":
       var selectionSize = 0;
       for(let nodeId in localState.selectedNodes) {
          let node = localState.selectedNodes[nodeId];
          let currentPos = positions[node.id];
          diffs.push(api.insert("editor node position", {node: nodeId, x: currentPos.left, y: currentPos.top}),
                     api.remove("editor node position", {node: nodeId}));
          selectionSize++;
        }
        // @TODO: Check for potential overlap with other nodes
        if(selectionSize === 1) {
          let {lookup, actions} = actionableIntersections(localState.drawnUiActiveId, info.node.id);
          for(let action of actions) {
            diffs.push.apply(diffs, dispatch(action.action, action, true));
          }
        }
      break;
      case "initializeNodePosition":
        var node = info.node;
        var currentPos = positions[node.id];
        diffs.push(api.insert("editor node position", {node: node.id, x: currentPos.left, y: currentPos.top}),
                   api.remove("editor node position", {node: node.id}));
      break;
      //---------------------------------------------------------
      // Navigation
      //---------------------------------------------------------
      case "openRelationship":
        localState.drawnUiActiveId = info.node.source["source: source view"];
        diffs = dispatch("clearSelection", {}, true);
      break;
      case "openQuery":
        localState.drawnUiActiveId = info.itemId;
      break;
      case "gotoItemSelector":
        // clear selection when leaving a workspace to ensure it doesn't end up taking effect in the
        // next one you go to.
        diffs = dispatch("clearSelection", {}, true);
        localState.drawnUiActiveId = false;
      break;
      //---------------------------------------------------------
      // Query building
      //---------------------------------------------------------
      case "createNewQuery":
        let newId = uuid();
        localState.drawnUiActiveId = newId;
        diffs = [
          api.insert("view", {view: newId, kind: "join", dependents: {"display name": {name: "New query!"}, "tag": [{tag: "remote"}]}})
        ];
      break;
      case "addViewAndMaybeJoin":
        var sourceId = uuid();
        var itemId = localState.drawnUiActiveId;
        diffs = [
          api.insert("source", {view: itemId, source: sourceId, "source view": info.viewId})
        ];
        // if there's a selection, we want to try and join on those nodes if possible
        // so that we don't produce product joins all the time
        var potentialJoinNodes = {};
        for(let selectedId in localState.selectedNodes) {
          let node = localState.selectedNodes[selectedId];
          // we can only join on attributes
          if(node.type === "attribute") {
            potentialJoinNodes[node.name] = node;
          }
        }
        // add variables for all the fields of this view
        var sourceView = ixer.selectOne("view", {view: info.viewId});
        ixer.select("field", {view: info.viewId}).forEach(function(field) {
            let fieldId = field["field: field"];
            let name = code.name(fieldId);
            // check if we should try to join this field to one of the potential join nodes
            if(potentialJoinNodes[name]) {
              // if we're going to join, we just need a binding to this node
              diffs.push(api.insert("binding", {source: sourceId, field: fieldId, variable: potentialJoinNodes[name].variable}));
            } else {
              // otherwise we need to create a variable for this field
              diffs.push.apply(diffs, addSourceFieldVariable(itemId, info.viewId, sourceId, fieldId));
            }
        });
      break;
      case "joinNodes":
        var {target, node} = info;
        if(!node || !target) throw new Error("Trying to join at least one non-existent node");
        var variableId = node.variable;
        var variableIdToRemove = target.variable;

        // transfer all the bindings to the new variable
        var oldBindings = ixer.select("binding", {variable: variableIdToRemove});
        for(let binding of oldBindings) {
          let sourceId = binding["binding: source"];
          let fieldId = binding["binding: field"];
          diffs.push(api.insert("binding", {variable: variableId, source: sourceId, field: fieldId}));
        }
        // check for an ordinal binding and move it over if it exists
        var ordinalBinding = ixer.selectOne("ordinal binding", {variable: variableIdToRemove});
        if(ordinalBinding) {
          diffs.push(api.insert("ordinal binding", {variable: variableId, source: ordinalBinding["ordinal binding: source"]}));
        }

        // remove the old variable
        diffs.push.apply(diffs, removeVariable(variableIdToRemove));

        //if either of these nodes are a primitive input, then we should remove any constant
        //constraint that was on there.
        var primitiveNode;
        var nonPrimitiveNode;
        if(target.isInput) {
          primitiveNode = target;
          nonPrimitiveNode = node;
        } else if(node.isInput) {
          primitiveNode = node;
          nonPrimitiveNode = target;
        }
        if(primitiveNode) {
          // ensure that these nodes can act as inputs:
          // if it's a vector input this has to be a non-grouped, sourceChunked attribute
          // if it's a scalar input this has to be either grouped or a non-sourceChunked attribute
          if(primitiveNode.inputKind === "vector input" && (nonPrimitiveNode.grouped || !nonPrimitiveNode.sourceChunked)) {
            //we do this as a normal dispatch as we want to bail out in the error case.
            return dispatch("setError", {errorText: "Aggregates require columns as input, try selecting the source and chunking it."});
          } else if(primitiveNode.inputKind === "scalar input" && !nonPrimitiveNode.grouped && nonPrimitiveNode.sourceChunked) {
            //we do this as a normal dispatch as we want to bail out in the error case.
            return dispatch("setError", {errorText: "Normal functions can't take columns as input, you could try unchunking the source or grouping this field."});
          }
          diffs.push(api.remove("constant", {variable: primitiveNode.variable}));
        }
        diffs.push.apply(diffs, dispatch("clearSelection", info, true));
      break;
      case "joinSelection":
        let ids = Object.keys(localState.selectedNodes);
        let root = localState.selectedNodes[ids[0]];
        for(let nodeId of ids.slice(1)) {
          let node = localState.selectedNodes[nodeId];
          diffs.push.apply(diffs, dispatch("joinNodes", {node, target: root}, true));
        }
      break;
      case "unjoinNodes":
        var itemId = localState.drawnUiActiveId;
        var variableIdToRemove = info.variableId;
        var oldBindings = ixer.select("binding", {variable: variableIdToRemove});
         // push all the bindings onto their own variables, skipping the first as that one can reuse
         // the current variable
        for(let binding of oldBindings.slice(1)) {
          let sourceId = binding["binding: source"];
          let fieldId = binding["binding: field"];
          let sourceViewId = ixer.selectOne("source", {source: sourceId})["source: source view"];
          diffs.push.apply(diffs, addSourceFieldVariable(itemId, sourceViewId, sourceId, fieldId));
          diffs.push(api.remove("binding", {variable: variableIdToRemove, source: sourceId, field: fieldId}));
        }
        // check for an ordinal binding and create a new variable for it if it exists
        var ordinalBinding = ixer.selectOne("ordinal binding", {variable: variableIdToRemove});
        if(ordinalBinding) {
          diffs.push.apply(diffs, addSourceFieldVariable(itemId, null, ordinalBinding["ordinal binding: source"], "ordinal"));
          diffs.push(api.remove("ordinal binding", {variable: variableIdToRemove}));
        }
        // we have to check to make sure that if the original binding represents an input it gets a default
        // added to it to prevent the server from crashing
        var fieldId = oldBindings[0]["binding: field"];
        var kind = ixer.selectOne("field", {field: fieldId})["field: kind"];
        if(kind !== "output") {
          let sourceViewId = ixer.selectOne("source", {source: oldBindings[0]["binding: source"]})["source: source view"];
          diffs.push(api.insert("constant", {variable: variableIdToRemove, value: api.newPrimitiveDefaults[sourceViewId][fieldId]}));
        }

      break;
      case "removeSelectFromQuery":
        var selects = ixer.select("select", {variable: info.variableId}) || [];
        for(let select of selects) {
          let fieldId = select["select: field"];
          diffs.push(api.remove("field", {field: fieldId}));
        }
        diffs.push(api.remove("select", {variable: info.variableId}));
      break;
      case "addSelectToQuery":
        var name = info.name;
        var fields = ixer.select("field", {view: info.viewId}) || [];
        var neueField = api.insert("field", {view: info.viewId, kind: "output", dependents: {
          "display name": {name: name},
          "display order": {priority: -fields.length}
        }});
        var fieldId = neueField.content.field;

        // check to make sure this isn't only a negated attribute
        var onlyNegated = !info.allowNegated;
        var bindings = ixer.select("binding", {variable: info.variableId});
        for(let binding of bindings) {
          let sourceId = binding["binding: source"];
          if(!ixer.selectOne("negated source", {source: sourceId})) {
            onlyNegated = false;
          }
        }
        if(bindings.length && onlyNegated) {
          return dispatch("setError", {errorText: "Attributes that belong to a negated source that aren't joined with something else, can't be selected since they represent the absence of a value."});
        }

        diffs = [
          neueField,
          api.insert("select", {field: fieldId, variable: info.variableId})
        ];
      break;
      case "selectSelection":
        for(let nodeId in localState.selectedNodes) {
          let node = localState.selectedNodes[nodeId];
          diffs.push.apply(diffs, dispatch("addSelectToQuery", {variableId: node.variable, name: node.name, viewId: localState.drawnUiActiveId}, true));
        }
      break;
      case "unselectSelection":
        for(let nodeId in localState.selectedNodes) {
          let node = localState.selectedNodes[nodeId];
          diffs.push.apply(diffs, dispatch("removeSelectFromQuery", {variableId: node.variable, viewId: localState.drawnUiActiveId}, true));
        }
      break;
      case "setQueryName":
        if(info.value === ixer.selectOne("display name", {id: info.viewId})["display name: name"]) return;
        diffs.push(api.insert("display name", {id: info.viewId, name: info.value}),
                   api.remove("display name", {id: info.viewId}));
      break;
      case "addFilter":
        var variableId = info.node.variable;
        diffs.push(api.insert("constant", {variable: variableId, value: ""}));
        dispatch("modifyFilter", info, true);
      break;
      case "modifyFilter":
        localState.modifyingFilterNodeId = info.node.id;
      break;
      case "removeFilter":
        var variableId = info.node.variable;
        diffs.push(api.remove("constant", {variable: variableId}));
      break;
      case "stopModifyingFilter":
        //insert a constant
        var variableId = info.node.variable;
        diffs.push(api.remove("constant", {variable: variableId}));
        diffs.push(api.insert("constant", {variable: variableId, value: info.value}));
        localState.modifyingFilterNodeId = undefined;
      break;
      case "chunkSource":
        var sourceId = info.node.source["source: source"];
        diffs.push(api.insert("chunked source", {source: sourceId}));
        // we need to group any fields that are joined to ensure the join continues to do what you'd expect
        for(let binding of joinedBindingsFromSource(sourceId)) {
          let fieldId = binding["binding: field"];
          diffs.push(api.insert("grouped field", {source: sourceId, field: fieldId}));
        }
      break;
      case "unchunkSource":
        var sourceId = info.node.source["source: source"];
        diffs.push(api.remove("chunked source", {source: sourceId}));
        // when you unchunk, we should ungroup the fields that we grouped when chunking.
        for(let binding of joinedBindingsFromSource(sourceId)) {
          console.log(binding);
          let fieldId = binding["binding: field"];
          let variableId = binding["binding: variable"];
          // We have to check for an aggregate binding, as unchunking will cause the
          // vector binding to error out. If there is an aggregate binding, then we have to bail
          // out of unchunking.
          for(let variableBinding of ixer.select("binding", {variable: variableId})) {
            let fieldKind = ixer.selectOne("field", {field: variableBinding["binding: field"]})["field: kind"];
            console.log("fieldKind", fieldKind);
            if(fieldKind === "vector input") {
              return dispatch("setError", {errorText: "Cannot unchunk this source because it's bound to an aggregate, which requires a column."});
            }
          }
          diffs.push(api.remove("grouped field", {source: sourceId, field: fieldId}));
        }
      break;
      case "addOrdinal":
        var sourceId = info.node.source["source: source"];
        // @TODO: we need a way to create a variable for this to really work
        var fields = ixer.select("field", {view: info.viewId}) || [];
        var neueField = api.insert("field", {view: info.viewId, kind: "output", dependents: {
          "display name": {name: "ordinal"},
          "display order": {priority: -fields.length}
        }});
        var fieldId = neueField.content.field;
        var variableId = uuid();
        diffs.push(
          neueField,
          // create a variable
          api.insert("variable", {view: info.viewId, variable: variableId}),
          // bind the ordinal to it
          api.insert("ordinal binding", {source: sourceId, variable: variableId}),
          // select the variable into the created field
          api.insert("select", {variable: variableId, field: fieldId})
        );
      break;
      case "removeOrdinal":
        var sourceId = info.node.source["source: source"];
        var variableId = ixer.selectOne("ordinal binding", {source: sourceId})["ordinal binding: variable"];
        diffs = removeVariable(variableId);
      break;
      case "groupAttribute":
        var variableId = info.node.variable;
        var bindings = ixer.select("binding", {variable: variableId});
        if(bindings.length > 1) {
          //we do this as a normal dispatch as we want to bail out in the error case.
          return dispatch("setError", {errorText: "Cannot group an attribute that has multiple bindings, not sure what to do."});
          return;
        }
        var sourceId = bindings[0]["binding: source"];
        var fieldId = bindings[0]["binding: field"];
        diffs.push(api.insert("grouped field", {source: sourceId, field: fieldId}));
      break;
      case "ungroupAttribute":
        var variableId = info.node.variable;
        var bindings = ixer.select("binding", {variable: variableId});
        if(bindings.length > 1) {
          //we do this as a normal dispatch as we want to bail out in the error case.
          return dispatch("setError", {errorText: "Cannot group an attribute that has multiple bindings, not sure what to do."});
        }
        var sourceId = bindings[0]["binding: source"];
        var fieldId = bindings[0]["binding: field"];
        diffs.push(api.remove("grouped field", {source: sourceId, field: fieldId}));
      break;
      case "negateSource":
        diffs.push(api.insert("negated source", {source: info.sourceId}));
        // you can't select anything from a negated source, so if there are no joins on a variable this
        // source uses we need to deselect it
        for(let binding of ixer.select("binding", {source: info.sourceId})) {
          let variableId = binding["binding: variable"];
          if(ixer.select("binding", {variable: variableId}).length === 1) {
            diffs.push.apply(diffs, dispatch("removeSelectFromQuery", {variableId: variableId, viewId: localState.drawnUiActiveId}, true));
          }
        }
      break;
      case "unnegateSource":
        diffs.push(api.remove("negated source", {source: info.sourceId}));
        // since we removed all your selects when you negated the source, let's re-select them
        var sourceViewId = ixer.selectOne("source", {source: info.sourceId})["source: source view"];
        ixer.select("field", {view: sourceViewId}).forEach(function(field) {
            let fieldId = field["field: field"];
            let binding = ixer.selectOne("binding", {source: info.sourceId, field: fieldId});
            let bindingVariableId = binding["binding: variable"];
            if(!ixer.selectOne("select", {variable: bindingVariableId})) {
              diffs.push.apply(diffs, dispatch("addSelectToQuery", {variableId: bindingVariableId, name: code.name(fieldId), viewId: localState.drawnUiActiveId, allowNegated: true}, true));
            }
        });
      break;
      //---------------------------------------------------------
      // sorting
      //---------------------------------------------------------
      case "startSort":
        var {sourceId} = info;
        localState.sorting = info;
        // make sure that the tooltip isn't obstructing the sorter
        dispatch("hideTooltip", {}, true);
        // if we haven't created sort fields for this before, then we create them in the
        // order that the fields of the source view are displayed in
        if(!ixer.selectOne("sorted field", {source: sourceId})) {
          let sourceViewId = ixer.selectOne("source", {source: sourceId})["source: source view"];
          let fieldIds = ixer.getFields(sourceViewId);
          let viewId = localState.drawnUiActiveId;
          fieldIds.forEach((fieldId, ix) => {
            diffs.push(api.insert("sorted field", {source: sourceId, ix, field: fieldId, direction: "ascending"}));
          })
        }
      break;
      case "stopSort":
        localState.sorting = false;
      break;
      case "moveSortField":
        var {from, to, sourceId} = info;
        // if we haven't actually moved, then we just ignore the drop.
        if(from === to) break;
        // grab all the fields and get them in their current order
        var sorted = ixer.select("sorted field", {source: sourceId});
        sorted.sort((a, b) => {
          return a["sorted field: ix"] - b["sorted field: ix"];
        });
        // now update the orders based on inserting the moved item in its new location
        var viewId = localState.drawnUiActiveId;
        var updatedIx = 0;
        sorted.forEach((sort, ix) => {
          // we have to keep track of how far ahead we need to move, which depends on if
          // we insert to the left or right of the index we're moving to.
          let advanceBy = 1;
          // if this is the item we're moving, skip it
          if(ix === from) return;
          // if this is the item we're moving to, then we need to place it here
          if(ix === to) {
            let movedIx;
            // if we're moving from a greater location to a lesser on, we want to insert
            // to the left, which means we take the current updatedIndex, and the item that's
            // currently there will get bumped up one.
            if(from > to) {
              movedIx = updatedIx;
              updatedIx++;
            // if we're move from a lesser location to a greater one, we want to insert to the
            // right of it, which means we leave the current updatedIx alone and we take the index
            // after that. That means we need to advance the updatedIx by two, once for the moved item
            // and once for the item already at this index.
            } else {
              // go to the right
              movedIx = updatedIx + 1;
              advanceBy = 2;
            }
            let moved = sorted[from];
            // replace this field
            diffs.push(api.remove("sorted field", {source: sourceId, ix: moved["sorted field: ix"], field: moved["sorted field: field"], direction: moved["sorted field: direction"]}))
            diffs.push(api.insert("sorted field", {source: sourceId, ix: movedIx, field: moved["sorted field: field"], direction: moved["sorted field: direction"]}))
          }
          // we only replace this field if its index has actually changed
          if(sort["sorted field: ix"] !== updatedIx) {
            diffs.push(api.remove("sorted field", {source: sourceId, ix: sort["sorted field: ix"], field: sort["sorted field: field"], direction: sort["sorted field: direction"]}))
            diffs.push(api.insert("sorted field", {source: sourceId, ix: updatedIx, field: sort["sorted field: field"], direction: sort["sorted field: direction"]}))
          }
          updatedIx += advanceBy;
        });
      break;
      case "toggleSortDirection":
        var sortedField = ixer.selectOne("sorted field", {source: info.sourceId, field: info.fieldId});
        diffs.push(api.remove("sorted field", {source: info.sourceId, field: info.fieldId}));
        var direction = sortedField["sorted field: direction"] === "ascending" ? "descending" : "ascending";
        diffs.push(api.insert("sorted field", {source: info.sourceId, field: info.fieldId, ix: sortedField["sorted field: ix"], direction}))
      break;
      //---------------------------------------------------------
      // Errors
      //---------------------------------------------------------
      case "setError":
        var errorId = localState.errors.length;
        var newError: any = {text: info.errorText, time: api.now(), id: errorId};
        newError.errorTimeout = setTimeout(() => dispatch("fadeError", {errorId}), 2000);
        localState.errors.push(newError);
      break;
      case "fadeError":
        var errorId = info.errorId;
        var currentError = localState.errors[errorId];
        currentError.fading = true;
        currentError.errorTimeout = setTimeout(() => dispatch("clearError", {errorId: info.errorId}), 1000);
      break;
      case "clearError":
        // localState.errors = false;
      break;
      //---------------------------------------------------------
      // search
      //---------------------------------------------------------
      case "updateSearch":
        localState.searchingFor = info.value;
        localState.searchResults = searchResultsFor(info.value);
      break;
      case "startSearching":
        localState.searching = true;
        var searchValue = info.value || "";
        // when we start searching, lets check if there are attributes selected and if there
        // are, go ahead and add filters to our search for them. This makes it really easy to
        // figure out what you can join those attributes on
        for(let nodeId in localState.selectedNodes) {
          let node = localState.selectedNodes[nodeId];
          if(node.type === "attribute") {
            searchValue += `[field: ${node.name}] `;
          }
        }
        diffs.push.apply(diffs, dispatch("updateSearch", {value: searchValue}, true));
      break;
      case "stopSearching":
        localState.searching = false;
        localState.searchResults = false;
        localState.searchingFor = "";
      break;
      case "handleSearchKey":
        if(info.keyCode === api.KEYS.ENTER) {
          // execute whatever the first result's action is
          let currentSearchGroup = localState.searchResults[0];
          if(currentSearchGroup && currentSearchGroup.results.length) {
            let results = currentSearchGroup.results;
            currentSearchGroup.onSelect(null, {result: currentSearchGroup.results[results.length - 1]});
          }
          diffs.push.apply(diffs, dispatch("stopSearching", {}, true));
        } else if(info.keyCode === api.KEYS.ESC) {
          diffs.push.apply(diffs, dispatch("stopSearching", {}, true));
        } else if(info.keyCode === api.KEYS.F && (info.ctrlKey || info.metaKey)) {
          diffs.push.apply(diffs, dispatch("stopSearching", {}, true));
          info.e.preventDefault();
        }
      break;
      //---------------------------------------------------------
      // Tooltip
      //---------------------------------------------------------
      case "showButtonTooltip":
        localState.maybeShowingTooltip = true;
        var tooltip = {
          content: {c: "button-info", children: [
            {c: "header", text: info.header},
            {c: "description", text: info.description},
            info.disabledMessage ? {c: "disabled-message", text: "Disabled because " + info.disabledMessage} : undefined,
          ]},
          x: info.x + 10,
          y: info.y
        };
        if(!localState.tooltip) {
          localState.tooltipTimeout = setTimeout(function() {
            dispatch("showTooltip", tooltip);
          }, 500);
        } else {
          diffs = dispatch("showTooltip", tooltip, true);
        }
      break;
      case "hideButtonTooltip":
        clearTimeout(localState.tooltipTimeout);
        localState.maybeShowingTooltip = false;
        localState.tooltipTimeout = setTimeout(function() {
          if(!localState.maybeShowingTooltip) {
            dispatch("hideTooltip", {});
          }
        }, 10);
      break;
      case "showTooltip":
        localState.tooltip = info;
      break;
      case "hideTooltip":
        localState.tooltip = false;
        clearTimeout(localState.tooltipTimeout);
      break;
      //---------------------------------------------------------
      // Menu
      //---------------------------------------------------------
      case "showMenu":
        localState.menu = {top: info.y, left: info.x, contentFunction: info.contentFunction};
      break;
      case "clearMenu":
        localState.menu = false;
      break;
      //---------------------------------------------------------
      // undo
      //---------------------------------------------------------
      case "undo":
        diffs = eveEditor.scaryUndoEvent(localState.drawnUiActiveId);
        storeEvent = false;
      break;
      case "redo":
        diffs = eveEditor.scaryRedoEvent(localState.drawnUiActiveId);
        storeEvent = false;
      break;
      default:
        console.error("Unknown dispatch:", event, info);
        break;
    }

    if(!rentrant) {
      if(diffs.length) {
        let formatted = api.toDiffs(diffs);
        if(event === "undo" || event === "redo") {
          formatted = diffs;
        }
        if(storeEvent && formatted.length) {
          eveEditor.storeEvent(localState.drawnUiActiveId, event, formatted);
        }
        ixer.handleDiffs(formatted);
        client.sendToServer(formatted, false);
        // @HACK: since we load positions up once and assume we're authorative, we have to handle
        // the case where an undo/redo can change positions without going through the normal
        // dispatch. To deal with this, we'll just reload our positions on undo and redo.
        if(event === "undo" || event === "redo") {
          loadPositions();
        }
      }
      render();
    }
    return diffs;
  }

  //---------------------------------------------------------
  // Search
  //---------------------------------------------------------

  function scoreHaystack(haystack, needle) {
    let score = 0;
    let found = {};
    let lowerHaystack = haystack.toLowerCase();
    if(needle.length === 1 && haystack === needle[0]) {
      score += 2;
    }
    for(let word of needle) {
      let ix = lowerHaystack.indexOf(word);
      if(ix === 0) {
        score += 1;
      }
      if(ix > -1) {
        score += 1;
        found[word] = ix;
      }
    }
    return {score, found};
  }

  function sortByScore(a, b) {
    let aScore = a.score.score;
    let bScore = b.score.score;
    if(aScore === bScore) {
      return b.text.length - a.text.length;
    }
    return aScore - bScore;
  }

  var availableFilters = ["field", "tag"];
  function searchResultsFor(searchValue) {
    let start = api.now();

    // search results should be an ordered set of maps that contain the kind of results
    // being provided, the ordered set of results, and a selection handler
    let searchResults = [];

    // see if there are any filters
    let filters = [];
    let normalizedSearchValue = searchValue.trim().toLowerCase();
    for(let filter of availableFilters) {
      let regex = new RegExp(`\\[${filter}:(.*?)\\]\s*`, "g");
      let origSearch = normalizedSearchValue;
      let match;
      while(match = regex.exec(origSearch)) {
        normalizedSearchValue = normalizedSearchValue.replace(match[0], "");
        filters.push({type: filter, value: match[1].trim()});
      }
    }

    let needle = normalizedSearchValue.trim().split(" ");

    let rels = searchRelations(needle, filters);
    if(rels) searchResults.push(rels);

    let glossary = searchGlossary(needle);
    if(glossary) searchResults.push(glossary);

    let end = api.now();
    if(end - start > 5) {
      console.error("Slow search (>5 ms):", end - start, searchValue);
    }
    return searchResults;
  }

  function arrayIntersect(a, b) {
    let ai = 0;
    let bi = 0;
    let result = [];
    while(ai < a.length && bi < b.length){
       if (a[ai] < b[bi] ){ ai++; }
       else if (a[ai] > b[bi] ){ bi++; }
       else {
         result.push(a[ai]);
         ai++;
         bi++;
       }
    }
    return result;
  }

  function searchRelations(needle, filters) {
    let matchingViews = [];
    let viewIds;
    //handle filters
    for(let filter of filters) {
      if(filter.type === "field") {
        // we need to only look at views with a field with the given name
        var potentialViews = [];
        ixer.select("display name", {name: filter.value}).forEach((name) => {
          let field = ixer.selectOne("field", {field: name["display name: id"]});
          if(field) {
            potentialViews.push(field["field: view"]);
          }
       });
       potentialViews.sort();
       if(!viewIds) {
          viewIds = potentialViews;
        } else {
          viewIds = arrayIntersect(viewIds, potentialViews);
        }
      } else if(filter.type === "tag") {
        // we only look at views with the given tag
        let tagged = ixer.select("tag", {tag: filter.value});
        if(!viewIds) {
          viewIds = [];
          tagged.forEach((tag) => {
            viewIds.push(tag["tag: view"]);
          });
          viewIds.sort();
        } else {
          let taggedIds = tagged.map((tag) => tag["tag: view"]).sort();
          viewIds = arrayIntersect(viewIds, taggedIds);
        }
      }
    }

    if(!filters.length) {
      viewIds = ixer.select("view", {}).map((view) => view["view: view"]);
    }

    for(let viewId of viewIds) {
      let name = code.name(viewId);
      let score = scoreHaystack(name, needle);
      if(score.score) {
        let description = ixer.selectOne("view description", {view: viewId});
        if(description) {
          description = description["view description: description"];
        } else {
          description = "No description :(";
        }
        matchingViews.push({text: name, viewId, score, description});
      }
    }
    matchingViews.sort(sortByScore);
    return {kind: "Sources", results: matchingViews, onSelect: (e, elem) => {
      if(localState.drawnUiActiveId) {
        dispatch("addViewAndMaybeJoin", {viewId: elem.result.viewId});
      } else {
        dispatch("openQuery", {itemId: elem.result.viewId})
      }
    }};
  }

  function searchGlossary(needle) {
    let matchingTerms = [];
    for(let term of glossary.terms) {
      let score = scoreHaystack(term.term, needle);
      if(score.score) {
        matchingTerms.push({text: term.term, description: term.description, score});
      }
    }
    matchingTerms.sort(sortByScore);
    return {kind: "Glossary", results: matchingTerms, onSelect: () => { console.log("selected glossary item")}};
  }

  //---------------------------------------------------------
  // root
  //---------------------------------------------------------

  function root() {
    var page:any;
    if(localState.drawnUiActiveId) {
      page = queryUi(localState.drawnUiActiveId, true);
    } else {
      page = itemSelector();
    }
    return {id: "root", children: [tooltipUi(), page]};
  }

  function itemSelector() {
    let viewIds;
    let searching = false;
    if(localState.searchingFor && localState.searchResults && localState.searchResults.length) {
      viewIds = localState.searchResults[0].results.map((searchResult) => searchResult.viewId);
      searching = true;
    } else {
      viewIds = ixer.select("view", {}).map((view) => view["view: view"]);
    }
    let queries = [];
    viewIds.forEach((viewId) : any => {
      let view = ixer.selectOne("view", {view: viewId});
      let kind = view["view: kind"];
      if(!searching && ixer.selectOne("tag", {view: viewId, tag: "hidden"})) {
        return;
      }
      if(kind === "join") {
        return queries.push(queryItem(view));
      }
      if(kind === "table") {
        return queries.push(tableForm(view["view: view"]));
      }
    });
    let actions = {
      "search": {func: startSearching, text: "Search", description: "Search for items to open by name"},
      "create": {func: createNewQuery, text: "Create", description: "Create a new set of data, query, or merge"},
    }
    return {c: "query-selector-wrapper", children: [
      leftToolbar(actions),
      {c: "query-selector", children: queries}
    ]};
  }

  function queryItem(view) {
    let viewId = view["view: view"];
      let entityInfo = viewToEntityInfo(view);
      let boundingBox = nodesToRectangle(entityInfo.nodes);
      // translate the canvas so that the top left corner is the top left corner of the
      // bounding box for the nodes
      let xTranslate = -boundingBox.left;
      let yTranslate = -boundingBox.top;
      let scale;
      // scale the canvas so that it matches the size of the preview, preserving the aspect-ratio.
      if(boundingBox.width > previewWidth || boundingBox.height > previewHeight) {
        scale = Math.min(previewWidth / boundingBox.width, previewHeight / boundingBox.height);
      } else {
        scale = 0.7;
      }
      return {c: "query-item", id: viewId, itemId: viewId, click: openQuery, children:[
        {c: "query-name", text: code.name(viewId)},
        {c: "query", children: [
          {c: "container", children: [
            {c: "surface", transform:`scale(${scale}, ${scale}) translate(${xTranslate}px, ${yTranslate}px) `, children: [
              queryPreview(view, entityInfo, boundingBox)
            ]},
          ]}
        ]}
      ]};
  }

  function createNewQuery(e, elem) {
    dispatch("createNewQuery", {});
  }

  function openQuery(e, elem) {
    dispatch("openQuery", {itemId: elem.itemId});
  }

  function queryUi(viewId, showResults = false) {
    var view = ixer.selectOne("view", {view: viewId});
    if(!view) return;
    let entityInfo = viewToEntityInfo(view);
    return {c: "query", children: [
      sorter(),
      localState.drawnUiActiveId ? queryTools(view, entityInfo) : undefined,
      {c: "container", children: [
        {c: "surface", children: [
          {c: "query-name-input", contentEditable: true, blur: setQueryName, viewId: viewId, text: code.name(viewId)},
          queryMenu(view),
          queryCanvas(view, entityInfo),
          queryErrors(view),
        ]},
        showResults ? queryResults(viewId, entityInfo) : undefined
      ]}
    ]};
  }

  function tooltipUi() {
    let tooltip = localState.tooltip;
    if(tooltip) {
      let elem = {c: "tooltip", left: tooltip.x, top: tooltip.y};
      if(typeof tooltip.content === "string") {
        elem["text"] = tooltip.content;
      } else {
        elem["children"] = [tooltip.content];
      }
      return elem;
    }
  }

  function queryErrors(view) {
    let errors = localState.errors.map((error) => {
      let klass = "error";
      if(error.fading) {
        klass += " fade";
      }
      return {c: klass, text: error.text};
    }).reverse();
    return {c: "query-errors", children: errors};
  }

  function queryTools(view, entityInfo) {
    let viewId = view["view: view"];
    let {nodeLookup} = entityInfo;

    let selectedNodes = Object.keys(localState.selectedNodes).map(function(nodeId) {
      // we can't rely on the actual nodes of the uiSelection because they don't get updated
      // so we have to look them up again.
      return nodeLookup[nodeId];
    }).filter((node) => node);

    let disabled = {};
    let actions = {
      // What tools are available depends on what is selected.
      // no matter what though you should be able to go back to the
      // query selector and search.
      "Back": {func: gotoItemSelector, text: "Back", description: "Return to the item selection page"},
      "Search": {func: startSearching, text: "Search", description: "Find sources to add to your query"},
      // These may get changed below depending on what's selected and the
      // current state.
      "join": {func: joinSelection, text: "Join"},
      "select": {func: selectAttribute, text: "Show"},
      "filter": {func: addFilter, text: "Filter"},
      "group": {func: groupAttribute, text: "Group"},
      "sort": {func: startSort, text: "Sort"},
      "chunk": {func: chunkSource, text: "Chunk"},
      "ordinal": {func: addOrdinal, text: "Ordinal"},
      "negate": {func: negateSource, text: "Negate"},
    }

    // no selection
    if(!selectedNodes.length) {
      disabled = {
        "join": "join only applies to attributes",
        "select": "select only applies to attributes",
        "filter": "filter only applies to attributes",
        "group": "group only applies to attributes",
        "sort": "sort only applies to sources",
        "chunk": "chunk only applies to sources",
        "ordinal": "ordinal only applies to sources",
        "negate": "negate only applies to sources",
      }

    // single selection
    } else if(selectedNodes.length === 1) {
      let node = selectedNodes[0];
      if(node.type === "attribute") {
        disabled["sort"] = "sort only applies to sources";
        disabled["chunk"] = "chunk only applies to sources";
        disabled["ordinal"] = "ordinal only applies to sources";
        disabled["negate"] = "negate only applies to sources";
        if(!node.mergedAttributes) {
          // you can't select a node if the source is negated and it's not joined with anything else
          if(node.sourceNegated) {
            disabled["select"] = "negated sources prove the absence of a row, which means you'd be selecting from nothing."
          }
          disabled["join"] = "multiple attributes aren't joined together on this node.";
        } else {
          actions["join"] = {func: unjoinNodes, text: "Unjoin"};
        }

        if(ixer.selectOne("select", {variable: node.variable})) {
          actions["select"] = {func: unselectAttribute, text: "Hide"};
        }
        if(node.filter) {
          actions["filter"] = {func: removeFilter, text: "Unfilter"};
        }
        // if this node's source is chunked or there's an ordinal binding, we can group
        if(node.sourceChunked || node.sourceHasOrdinal) {
          if(node.grouped) {
            actions["group"] = {func: ungroupAttribute, text: "Ungroup"};
          }
        } else {
          disabled["group"] = "To group an attribute, the source must either have an ordinal or be chunked";
        }
      } else if(node.type === "relationship") {
        disabled["select"] = "select only applies to attributes.";
        disabled["filter"] = "filter only applies to attributes.";
        disabled["group"] = "group only applies to attributes.";
        disabled["join"] = "join only applies to attributes.";
        if(node.chunked) {
          actions["chunk"] = {func: unchunkSource, text: "Unchunk"};
        }
        if(node.isNegated) {
          actions["negate"] = {func: unnegateSource, text: "Unnegate"};
        }
        if(node.hasOrdinal) {
          actions["ordinal"] = {func: removeOrdinal, text: "Unordinal"};
        }

      }

    //multi-selection
    } else {
      disabled = {
        "filter": "filter only applies to single attributes",
        "group": "group only applies to single attributes",
        "sort": "sort only applies to single sources",
        "chunk": "chunk only applies to single sources",
        "ordinal": "ordinal only applies to single sources",
        "negate": "negate only applies to single sources",
      }

      // join and select are only valid if everything is an attribute, so if we
      // find a non-attribute, we have to disable them
      if(selectedNodes.some((node) => node.type !== "attribute")) {
        disabled["join"] = "join only applies to attributes";
        disabled["select"] = "select only applies to attributes";
      } else {
        // whether or not we are showing or hiding is based on the state of the first node
        // in the selection
        let root = selectedNodes[0];
        if(ixer.selectOne("select", {variable: root.variable})) {
          actions["select"] = {func: unselectSelection, text: "Hide"};
        } else {
          actions["select"] = {func: selectSelection, text: "Show"};
        }
      }
    }
    return leftToolbar(actions, disabled, {node: selectedNodes[0], viewId});
  }

  function leftToolbar(actions, disabled = {}, extraKeys = {}) {
    var tools = [];
    for(let actionName in actions) {
      let action = actions[actionName];
      let description = action.description;
      if(glossary.lookup[action.text]) {
        description = glossary.lookup[action.text].description;
      }
      let tool = {c: "tool", text: action.text, mouseover: showButtonTooltip, mouseout: hideButtonTooltip, description};
      for(var extraKey in extraKeys) {
        tool[extraKey] = extraKeys[extraKey];
      }
      if(!disabled[actionName]) {
        tool["click"] = action.func;
      } else {
        tool["c"] += " disabled";
        tool["disabledMessage"] = disabled[actionName];
      }
      tools.push(tool);
    }
    tools.push();

    return {c: "left-side-container", children: [
      {c: "query-tools", children: tools},
      querySearcher()
    ]};
  }

  function sorter() {
    if(!localState.sorting) return;
    let sourceId = localState.sorting.sourceId;
    let sourceViewId = ixer.selectOne("source", {source: sourceId})["source: source view"];
    let fieldItems = ixer.getFields(sourceViewId).map((field, ix) => {
      let sortedField = ixer.selectOne("sorted field", {source: sourceId, field: field});
      let sortIx = sortedField ? sortedField["sorted field: ix"] : ix;
      let sortArrow = sortedField["sorted field: direction"] === "ascending" ? "ion-arrow-up-b" : "ion-arrow-down-b";
      return {c: "field", draggable: true, dragstart: sortDragStart, dragover: sortFieldDragOver, drop: sortFieldDrop, sortIx, sourceId, children: [
        {c: "field-name", text: code.name(field)},
        {c: `sort-direction ${sortArrow}`, sortedField, click: toggleSortDirection},
      ]};
    });
    fieldItems.sort((a, b) => {
      return a.sortIx - b.sortIx;
    });
    return {c: "sorter-container", children: [
      {c: "sorter-shade", click: stopSort},
      {c: "sorter", top: localState.sorting.y, left: localState.sorting.x,  children: [
        {c: "header", text: "Adjust sorting"},
        {c: "description", text: "Order the fields in the order you want them to be sorted in and click the arrow to adjust whether to sort ascending or descending"},
        {c: "fields", children: fieldItems}
      ]}
    ]};
  }

  function querySearcher() {
    if(!localState.searching) return;
    let results = localState.searchResults;
    let resultGroups = [];
    if(results) {
      resultGroups = results.map((resultGroup) => {
        let onSelect = resultGroup.onSelect;
        let items = resultGroup.results.map((result) => {
          return {c: "search-result-item", result, click: onSelect, children: [
            {c: "result-text", text: result.text},
            result.description ? {c: "result-description", text: result.description} : undefined,
          ]};
        });
        return {c: "search-result-group", children: [
          // @HACK: setting value here is weird, but it causes the postRender to get called every time the search changes
          // which will ensure that the results are always scrolled to the bottom
          {c: "search-result-items", value: localState.searchingFor, postRender: scrollToTheBottomOnChange, children: items},
          {c: "group-type", children: [
            {c: "group-name", text: resultGroup.kind},
            {c: "result-size", text: resultGroup.results.length}
          ]},
        ]}
      });
    }
    return {c: "searcher-container", children: [
      {c: "searcher-shade", click: stopSearching},
      {c: "searcher", children: [
        {c: "search-results", children: resultGroups},
        {c: "search-box", contentEditable: true, postRender: focusOnce, text: localState.searchingFor, input: updateSearch, keydown: handleSearchKey}
      ]}
    ]};
  }

  function toggleSortDirection(e, elem) {
    dispatch("toggleSortDirection", {sourceId: elem.sortedField["sorted field: source"], fieldId: elem.sortedField["sorted field: field"]});
  }

  function sortDragStart(e, elem) {
    e.dataTransfer.setData("sortIx", elem.sortIx);
  }

  function sortFieldDragOver(e, elem) {
    e.preventDefault();
  }

  function sortFieldDrop(e, elem) {
    e.preventDefault();
    dispatch("moveSortField", {
      sourceId: elem.sourceId,
      from: parseInt(e.dataTransfer.getData("sortIx")),
      to: elem.sortIx,
    });
  }

  function scrollToTheBottomOnChange(node, elem) {
    if(!node.searchValue || node.searchValue !== elem.value) {
      node.scrollTop = Number.MAX_VALUE;
      node.searchValue = elem.value;
    }
  }

  function stopSort(e, elem) {
    dispatch("stopSort", {});
  }

  function startSort(e, elem) {
    let rect = e.currentTarget.getBoundingClientRect();
    dispatch("startSort", {x: rect.right + 10, y: rect.top, sourceId: elem.node.id});
  }

  function showButtonTooltip(e, elem) {
    let rect = e.currentTarget.getBoundingClientRect();
    dispatch("showButtonTooltip", {header: elem.text, disabledMessage: elem.disabledMessage, description: elem.description, x: rect.right, y: rect.top});
  }

  function hideButtonTooltip(e, elem) {
    dispatch("hideButtonTooltip", {});
  }

  function handleSearchKey(e, elem) {
    dispatch("handleSearchKey", {keyCode: e.keyCode, metaKey: e.metaKey, ctrlKey: e.ctrlKey, e});
  }

  function startSearching(e, elem) {
    dispatch("startSearching", {value: elem.searchValue});
  }

  function stopSearching(e, elem) {
    dispatch("stopSearching", {});
  }

  function updateSearch(e, elem) {
    dispatch("updateSearch", {value: e.currentTarget.textContent});
  }

  function joinSelection(e, elem) {
    dispatch("joinSelection", {});
  }

  function selectSelection(e, elem) {
    dispatch("selectSelection", {});
  }

  function unselectSelection(e, elem) {
    dispatch("unselectSelection", {});
  }

  function groupAttribute(e, elem) {
    dispatch("groupAttribute", {node: elem.node, viewId: elem.viewId});
  }

  function ungroupAttribute(e,elem) {
    dispatch("ungroupAttribute", {node: elem.node, viewId: elem.viewId});
  }

  function negateSource(e, elem) {
    dispatch("negateSource", {sourceId: elem.node.id, viewId: elem.viewId});
  }

  function unnegateSource(e, elem) {
    dispatch("unnegateSource", {sourceId: elem.node.id, viewId: elem.viewId});
  }

  function addOrdinal(e, elem) {
    dispatch("addOrdinal", {node: elem.node, viewId: elem.viewId});
  }

  function removeOrdinal(e, elem) {
    dispatch("removeOrdinal", {node: elem.node, viewId: elem.viewId});
  }


  function chunkSource(e, elem) {
    dispatch("chunkSource", {node: elem.node, viewId: elem.viewId});
  }

  function unchunkSource(e, elem) {
    dispatch("unchunkSource", {node: elem.node, viewId: elem.viewId});
  }

  function addFilter(e, elem) {
    dispatch("addFilter", {node: elem.node, viewId: elem.viewId});
  }

  function removeFilter(e, elem) {
    dispatch("removeFilter", {node: elem.node, viewId: elem.viewId});
  }

  function modifyFilter(e, elem) {
    dispatch("modifyFilter", {node: elem.node});
  }

  function unselectAttribute(e, elem) {
    dispatch("removeSelectFromQuery", {viewId: elem.viewId, variableId: elem.node.variable});
  }
  function selectAttribute(e, elem) {
    dispatch("addSelectToQuery", {viewId: elem.viewId, variableId: elem.node.variable, name: elem.node.name});
  }

  function queryResults(viewId, entityInfo) {
    let resultViewId = viewId;
    let selectedNodeIds = Object.keys(localState.selectedNodes);
    let peek;
    if(selectedNodeIds.length === 1 && localState.selectedNodes[selectedNodeIds[0]].type === "relationship") {
      let peekViewId = localState.selectedNodes[selectedNodeIds[0]].source["source: source view"];
      let numFields = ixer.select("field", {view: peekViewId}).length;
      let rect = nodesToRectangle(entityInfo.nodes);
      let peekViewSize = ixer.select(peekViewId, {}).length;
      peek = {c: "peek-results", width: numFields * 100, left: rect.right + 50, top: (rect.top + rect.height /2) - 75, children: [
        {c: "result-size", text: `${peekViewSize} rows`},
        tableEditor.tableForView(peekViewId, false, 100),

      ]};
    }
    let resultViewSize = ixer.select(resultViewId, {}).length;
    return {c: "query-results", children: [
      peek,
      {c: "query-results-container", children: [
        {c: "result-size", text: `${resultViewSize} results`},
        tableEditor.tableForView(resultViewId, false, 100)
      ]}
    ]};
  }

  function setQueryName(e, elem) {
    dispatch("setQueryName", {viewId: elem.viewId, value: e.currentTarget.textContent});
  }

  function gotoItemSelector(e, elem) {
    dispatch("gotoItemSelector", {});
  }

  function queryMenu(query) {
    var menu = localState.menu;
    if(!menu) return {};
    return {c: "menu-shade", mousedown: clearMenuOnClick, children: [
      {c: "menu", top: menu.top, left: menu.left, children: [
        menu.contentFunction()
      ]}
    ]};
  }

  function clearMenuOnClick(e, elem) {
    if(e.target === e.currentTarget) {
      dispatch("clearMenu", {});
    }
  }


  function joinToEntityInfo(view) {
    var nodes = [];
    var nodeLookup = {};
    var constraints = [];
    var links = [];
    let viewId = view["view: view"];
    for(var source of ixer.select("source", {view: viewId})) {
      var sourceViewId = source["source: source view"];
      var sourceView = api.ixer.selectOne("view", {view: sourceViewId});
      if(!sourceView) {
        console.error("Source view not found for source:", source);
        continue;
      }
      var sourceId = source["source: source"];
      if(sourceView["view: kind"] !== "primitive") {
        var isRel = true;
        var curRel:any = {type: "relationship", source: source, id: sourceId, name: code.name(sourceViewId)};
        nodes.push(curRel);
        nodeLookup[curRel.id] = curRel;
        if(ixer.selectOne("chunked source", {source: sourceId})) {
          curRel.chunked = true;
        }
        if(ixer.selectOne("ordinal binding", {source: sourceId})) {
          curRel.hasOrdinal = true;
        }
        if(ixer.selectOne("negated source", {source: sourceId})) {
          curRel.isNegated = true;
        }
      } else {
        var curPrim: any = {type: "primitive", sourceId: sourceId, primitive: sourceViewId, name: code.name(sourceViewId)};
        curPrim.id = curPrim.sourceId;
        nodes.push(curPrim);
        nodeLookup[curPrim.id] = curPrim;
      }
    }

    //look through the variables and dedupe attributes
    let variables = ixer.select("variable", {view: view["view: view"]});
    for(let variable of variables) {
      let variableId = variable["variable: variable"];
      let bindings = ixer.select("binding", {variable: variableId});
      let constants = ixer.select("constant", {variable: variableId});
      let ordinals = ixer.select("ordinal binding", {variable: variableId});
      let attribute:any = {type: "attribute", id: variableId, variable: variableId};

       // if we have bindings, this is a normal attribute and we go through to create
       // links to the sources and so on.
      if(bindings.length) {
        let entity = undefined;
        let name = "";
        let singleBinding = bindings.length === 1;

        // check if an ordinal is bound here.
        if(ordinals.length) {
          let sourceNode = nodeLookup[ordinals[0]["ordinal binding: source"]];
          if(sourceNode) {
            let link: any = {left: attribute, right: sourceNode, name: "ordinal"};
            links.push(link);
          }
          name = "ordinal";
        }

        // run through the bindings once to determine if it's an entity, what it's name is,
        // and all the other properties of this node.
        for(let binding of bindings) {
          let sourceId = binding["binding: source"];
          let fieldId = binding["binding: field"];
          let fieldKind = ixer.selectOne("field", {field: fieldId})["field: kind"];
          if(!entity) entity = fieldToEntity[fieldId];
          // we don't really want to use input field names as they aren't descriptive.
          // so we set the name only if this is an output or there isn't a name yet
          if(fieldKind === "output" || !name) {
            name = code.name(fieldId);
          }
          // if it's a single binding and it's an input then this node is an input
          if(singleBinding && fieldKind !== "output") {
            attribute.isInput = true;
            attribute.inputKind = fieldKind;
          }
          let grouped = ixer.selectOne("grouped field", {source: sourceId, field: fieldId});
          if(grouped) {
            attribute.grouped = true;
          }
          let sourceNode = nodeLookup[sourceId];
          if(sourceNode) {
            attribute.sourceChunked = attribute.sourceChunked || sourceNode.chunked;
            attribute.sourceHasOrdinal = attribute.sourceHasOrdinal || sourceNode.hasOrdinal;
            attribute.sourceNegated = attribute.sourceNegated || sourceNode.isNegated;
          }
        }


        // the final name of the node is either the entity name or the whichever name we picked
        name = entity || name;
        // now that it's been named, go through the bindings again and create links to their sources
        for(let binding of bindings) {
          let sourceId = binding["binding: source"];
          let fieldId = binding["binding: field"];
          let sourceNode = nodeLookup[sourceId];
          // @FIXME: because the client isn't authorative about code, there are cases where the source
          // is removed but the variable still exists. Once the AST is editor-owned, this will no longer
          // be necessary.
          if(!sourceNode) continue;
          let link: any = {left: attribute, right: sourceNode};
          let fieldName = code.name(fieldId);
          if(fieldName !== name) {
            link.name = fieldName;
          }
          links.push(link);
        }
        attribute.name = name;
        attribute.mergedAttributes = bindings.length + ordinals.length > 1 ? bindings : undefined;
        attribute.entity = entity;
        attribute.select = ixer.selectOne("select", {variable: variableId});
        for(var constant of constants) {
          attribute.filter = {operation: "=", value: constant["constant: value"]};
        }
      } else if(constants.length) {
        // some variables are just a constant
        attribute.name = "constant";
        attribute.filter = {operation: "=", value: constants[0]["constant: value"]};
      } else if(ordinals.length) {
        // we have to handle ordinals specially since they're a virtual field on a table
        attribute.isOrdinal = true;
        attribute.name = "ordinal";
        attribute.select = ixer.selectOne("select", {variable: variableId});
        let sourceNode = nodeLookup[ordinals[0]["ordinal binding: source"]];
        if(sourceNode) {
          let link: any = {left: attribute, right: sourceNode, name: "ordinal"};
          links.push(link);
        }
      } else {
        attribute.name = "unknown variable";
      }
      nodeLookup[attribute.id] = attribute;
      nodes.push(attribute);
    }

    return {nodes, links, nodeLookup};
  }

  function tableToEntityInfo(view) {
    var nodes = [];
    var links = [];
    let nodeLookup = {};
    return {nodes, links, nodeLookup};
  }

  function viewToEntityInfo(view) {
    if(view["view: kind"] === "join") {
      return joinToEntityInfo(view);
    } else if(view["view: kind"] === "table") {
      return tableToEntityInfo(view);
    } else {
      let nodes = [];
      let links = [];
      let nodeLookup = {};
      return {nodeLookup, nodes, links}
    }
  }

  function drawLinks(links, items) {
    var linkItems = [];
    for(var link of links) {
      var leftItem, rightItem;
      for(var item of items) {
        if(item.node === link.left) {
          leftItem = item;
          break;
        }
      }
      for(var item of items) {
        if(item.node === link.right) {
          rightItem = item;
          break;
        }
      }

      if(leftItem.left <= rightItem.left) {
      var fromLeft = leftItem.left + (leftItem.size.width / 2);
        var fromTop = leftItem.top + (leftItem.size.height / 2);
        var toLeft = rightItem.left + (rightItem.size.width / 2);
        var toTop = rightItem.top + (rightItem.size.height / 2);
      } else {
        var fromLeft = rightItem.left + (rightItem.size.width / 2);
        var fromTop = rightItem.top + (rightItem.size.height / 2);
        var toLeft = leftItem.left + (leftItem.size.width / 2);
        var toTop = leftItem.top + (leftItem.size.height / 2);
      }
      var color = "#bbb";
      var d = `M ${fromLeft} ${fromTop} L ${toLeft} ${toTop}`;

      var pathId = `${link.right.id} ${link.left.id} path`;
      linkItems.push({svg: true, id: pathId, t: "path", d: d, c: "link", stroke: color, strokeWidth: 1});
      linkItems.push({svg: true, t: "text", children: [
        {svg: true, t: "textPath", startOffset: "50%", xlinkhref: `#${pathId}`, text: link.name}
      ]});
    }
    return linkItems;
  }

<<<<<<< HEAD
  function refreshNodePositions(nodes, links) {
    let sourceNodes:graphLayout.Node[] = [];
    let attributeNodes:graphLayout.Node[] = [];
    let dirty = false;
    for(let node of nodes) {
      let displayInfo = nodeDisplayInfo(node);
      let graphNode:graphLayout.Node = {id: node.id, type: node.type, width: displayInfo.width, height: displayInfo.height };
      if(displayInfo.left !== undefined && displayInfo.top !== undefined) {
        graphNode.x = displayInfo.left + displayInfo.width / 2;
        graphNode.y = displayInfo.top + displayInfo.height / 2;
      } else {
        dirty = true;
      }
      if(node.type === "relationship" || node.type === "primitive") {
        sourceNodes.push(graphNode);
      } else if(node.type === "attribute") {
        attributeNodes.push(graphNode);
      } else {
        console.warn("unhandled node type:", node.type);
      }
    }


    if(dirty) {
      let edges:graphLayout.Edge[] = [];
      for(let link of links) { // Right is source, left is attribute.
        edges.push({source: link.right.id, target: link.left.id});
      }
      
      let graph = new graphLayout.Graph([500, 500], sourceNodes, attributeNodes, edges);
      let layout = graph.layout();
      for(let node of nodes) {
        let p = layout.positions[node.id];
        let s = layout.sizes[node.id];
        let neue = {left: p[0] - s[0] / 2, top: p[1] - s[1] / 2};
        let old = positions[node.id];
        if(!old || old.left !== neue.left || old.top !== neue.top) {
          positions[node.id] = neue;          
          dispatch("initializeNodePosition", {node: node});
        }
      }
    }
  }

  function queryPreview(view) {
    let viewId = view["view: view"];
    var {nodes, links} = viewToEntityInfo(view);
    refreshNodePositions(nodes, links);
=======
  function queryPreview(view, entityInfo, boundingBox) {
    let viewId = view["view: view"];
    var {nodes, links} = entityInfo;
>>>>>>> 224b2051
    var items = [];
    for(var node of nodes) {
      items.push(nodeItem(node, viewId));
    }
    let linkItems = drawLinks(links, items);
    return {c: "canvas", children: [
      {c: "links", svg: true, width: boundingBox.right, height: boundingBox.bottom, t: "svg", children: linkItems},
      {c: "nodes", children: items}
    ]};
  }

  function queryCanvas(view, entityInfo) {
    let viewId = view["view: view"];
<<<<<<< HEAD
    let {nodes, links} = viewToEntityInfo(view);
    refreshNodePositions(nodes, links);
    let items = [];
    
    for(let node of nodes) {
=======
    var {nodes, links, nodeLookup} = entityInfo;
    var items = [];
    for(var node of nodes) {
>>>>>>> 224b2051
      items.push(nodeItem(node, viewId));
    }
    let linkItems = drawLinks(links, items);
    let selection;
    if(localState.selecting) {
      let {start, end} = localState.boxSelection;
      if(end) {
        let topLeft = {x: start.x, y: start.y};
        let width = Math.abs(end.x - start.x);
        let height = Math.abs(end.y - start.y);
        if(end.x < start.x) {
          topLeft.x = end.x;
        }
        if(end.y < start.y) {
          topLeft.y = end.y;
        }
        selection = {svg: true, c: "selection-rectangle", t: "rect", x: topLeft.x, y: topLeft.y, width, height};
      }
    } else {
      let selectedNodeIds = Object.keys(localState.selectedNodes);
      if(selectedNodeIds.length) {
        let {top, left, width, height} = nodesToRectangle(selectedNodeIds.map((nodeId) => nodeLookup[nodeId]).filter((node) => node));
        selection = {svg: true, c: "selection-rectangle", t: "rect", x: left - 10, y: top - 10, width: width + 20, height: height + 20};
      }
    }
    return {c: "canvas", mousedown: startBoxSelection, mousemove: continueBoxSelection, mouseup: endBoxSelection, dragover: preventDefault, children: [
      {c: "selection", svg: true, width: "100%", height: "100%", t: "svg", children: [selection]},
      {c: "links", svg: true, width:"100%", height:"100%", t: "svg", children: linkItems},
      {c: "nodes", children: items}
    ]};
  }

  function surfaceRelativeCoords(e) {
    let surface:any = document.getElementsByClassName("surface")[0];
    let surfaceRect = surface.getBoundingClientRect();
    let x = e.clientX - surfaceRect.left;
    let y = e.clientY - surfaceRect.top;
    return {x, y};
  }

  function startBoxSelection(e, elem) {
    let coords = surfaceRelativeCoords(e);
    dispatch("startBoxSelection", {coords, shiftKey: e.shiftKey});
  }
  function continueBoxSelection(e, elem) {
    if(!localState.selecting || (e.clientX === 0 && e.clientY === 0)) return;
    dispatch("continueBoxSelection", surfaceRelativeCoords(e));
  }
  function endBoxSelection(e, elem) {
    dispatch("endBoxSelection", {});
  }

  function clearCanvasSelection(e, elem) {
    if(e.target === e.currentTarget && !e.shiftKey) {
      dispatch("clearSelection", {});
    }
  }

  function nodeDisplayInfo(curNode) {
    let text = curNode.name;
    let small = false;
    let {left, top} = positions[curNode.id] || {};
    let height = nodeHeight + 2 * nodeHeightPadding;
    let width = Math.max(text.length * nodeWidthMultiplier + 2 * nodeWidthPadding, nodeWidthMin);
    let right = left + width;
    let bottom = top + height;
    let filterWidth;
    if(curNode.filter) {
      filterWidth = Math.max(curNode.filter.value.length * nodeWidthMultiplier + 25, nodeWidthMin);
      // subtract the 15 pixel overlap that occurs between nodes and their filters
      right += filterWidth - 15;
    }
    if(small) {
      width = Math.max(text.length * nodeSmallWidthMultiplier + nodeWidthPadding, nodeWidthMin);
    }
    return {left, top, right, bottom, width, height, text, filterWidth};
  }

  function nodeItem(curNode, viewId): any {
    var content = [];
    var uiSelected = localState.selectedNodes[curNode.id];
    var overlapped = localState.overlappingNodes[curNode.id];
    var klass = "";
    if(uiSelected) {
      klass += " uiSelected";
    }
    if(curNode.select) {
      klass += " projected";
    }
    if(overlapped) {
      klass += " overlapped";
    }
    if(curNode.chunked) {
      klass += " chunked";
    }
    if(curNode.isNegated) {
      klass += " negated";
    }
    if((curNode.sourceChunked && !curNode.grouped) || curNode.inputKind === "vector input") {
      klass += " column";
    }
    klass += ` ${curNode.type}`;
    if (curNode.entity !== undefined) {
      klass += " entity";
    }
    var {left, top, width, height, text, filterWidth} = nodeDisplayInfo(curNode);
    if (curNode.filter && curNode.inputKind !== "vector input") {
      var op = curNode.filter.operation;
      let filterIsBeingEdited = localState.modifyingFilterNodeId === curNode.id;
      var filterUi:any = {c: "attribute-filter", dblclick: modifyFilter, node: curNode, children: [
        //{c: "operation", text: curNode.filter.operation}
      ]};

      if(filterIsBeingEdited) {
        filterUi.children.push({c: "value", children: [
          {c: "filter-editor", contentEditable: true, postRender: focusOnce, keydown: submitOnEnter,
            blur: stopModifyingFilter, viewId, node: curNode, text: curNode.filter.value}
        ]});
      } else {
        // we only want an explicit width if the filter isn't changing size to try and fit being edited.
        filterUi.width = filterWidth;
        filterUi.children.push({c: "value", text: curNode.filter.value});
      }
      content.push(filterUi);
    }
    var elem = {c: "item " + klass, selected: uiSelected, width, height,
                mousedown: selectNode, dblclick: openNode, draggable: true, dragstart: storeDragOffset,
                drag: setNodePosition, dragend: finalNodePosition, node: curNode, text};
    content.unshift(elem);
    return {c: "item-wrapper", top: top, left: left, size: {width, height}, node: curNode, selected: uiSelected, children: content};
  }

  function submitOnEnter(e, elem) {
    if(e.keyCode === api.KEYS.ENTER) {
      stopModifyingFilter(e, elem);
      e.preventDefault();
    }
  }

  function stopModifyingFilter(e, elem) {
    dispatch("stopModifyingFilter", {node: elem.node, value: coerceInput(e.currentTarget.textContent), viewId: elem.viewId});
  }

  function unjoinNodes(e, elem) {
    dispatch("unjoinNodes", {variableId: elem.node.variable});
  }

  function selectNode(e, elem) {
    e.stopPropagation();
    dispatch("selectNode", {node: elem.node, shiftKey: e.shiftKey});
  }

  function openNode(e, elem) {
    if(elem.node.type === "relationship") {
      dispatch("openRelationship", {node: elem.node});
    }
  }

  function storeDragOffset(e, elem) {
    var rect = e.currentTarget.getBoundingClientRect();
    e.dataTransfer.setDragImage(document.getElementById("clear-pixel"),0,0);
    dispatch("setDragOffset", {x: e.clientX - rect.left, y: e.clientY - rect.top});
  }

  function finalNodePosition(e, elem) {
    dispatch("finalNodePosition", {node: elem.node});
  }

  function setNodePosition(e, elem) {
    if(e.clientX === 0 && e.clientY === 0) return;
    let surface:any = document.getElementsByClassName("surface")[0];
    let surfaceRect = surface.getBoundingClientRect();
    let x = e.clientX - surfaceRect.left - api.localState.dragOffsetX;
    let y = e.clientY - surfaceRect.top - api.localState.dragOffsetY;
    dispatch("setNodePosition", {
      node: elem.node,
      pos: {left: x, top: y}
    });
  }

  //---------------------------------------------------------
  // table selector / editor
  //---------------------------------------------------------

  function tableForm(tableId) {
    let rows = ixer.select(tableId, {});
    let fields = ixer.select("field", {view: tableId}).map((field) => {
      let fieldId = field["field: field"];
      let value = rows[0] ? rows[0][fieldId] : "";
      return {c: "field-item", children: [

        {c: "label", text: code.name(fieldId)},
                {c: "entry-field", text: value},
      ]};
    });
    return {c: "form-container", children: [
      {c: "form", children: [
        {c: "form-name", text: code.name(tableId)},
        {c: "form-fields", children: fields},
        rows.length > 0 ? {c: "size", text: `1 of ${rows.length}`} : {c: "size", text: "No entries"}
      ]},
      rows.length > 1 ? formRepeat(1) : undefined,
      rows.length > 2 ? formRepeat(2) : undefined,
    ]};
  }

  function formRepeat(depth) {
    let offset = 4 * depth;
    let topDir = Math.round(Math.random()) === 1 ? 1 : -1;
    let leftDir = Math.round(Math.random()) === 1 ? 1 : -1;
    return {c: `form-repeat`, zIndex: -1 * depth, transform: `rotate(${Math.random() * 3 * topDir + 1}deg)`, top: offset * topDir, left: offset * leftDir
      };
  }

  //---------------------------------------------------------
  // keyboard handling
  //---------------------------------------------------------

  document.addEventListener("keydown", function(e) {
    var KEYS = api.KEYS;
    //Don't capture keys if we're focused on an input of some kind
    var target: any = e.target;
    if(e.defaultPrevented
       || target.nodeName === "INPUT"
       || target.getAttribute("contentEditable")) {
      return;
    }

    //undo + redo
    if((e.metaKey || e.ctrlKey) && e.shiftKey && e.keyCode === KEYS.Z) {
      dispatch("redo", null);
    } else if((e.metaKey || e.ctrlKey) && e.keyCode === KEYS.Z) {
      dispatch("undo", null);
    }

    //remove
    if(e.keyCode === KEYS.BACKSPACE) {
      dispatch("removeSelection", null);
      e.preventDefault();
    }

    if((e.ctrlKey || e.metaKey) && e.keyCode === KEYS.F) {
      dispatch("startSearching", {value: ""});
      e.preventDefault();
    }


  });

  //---------------------------------------------------------
  // Go!
  //---------------------------------------------------------

  client.afterInit(() => {
    loadPositions();
    render();
  });
  window["dispatcher"] = {render: render};
}<|MERGE_RESOLUTION|>--- conflicted
+++ resolved
@@ -197,18 +197,11 @@
       if (node.id === currentNode.id) continue;
       let nodePosition = nodeDisplayInfo(nodeLookup[node.id]);
 
-<<<<<<< HEAD
       if (nodePosition.left !== undefined && nodePosition.top !== undefined &&
-        currentNodePosition.left + currentNodePosition.width > nodePosition.left &&
-        currentNodePosition.left < nodePosition.left + nodePosition.width &&
-        currentNodePosition.top + currentNodePosition.height > nodePosition.top &&
-        currentNodePosition.top < nodePosition.top + nodePosition.height) {
-=======
-      if (currentNodePosition.right > nodePosition.left &&
+        currentNodePosition.right > nodePosition.left &&
         currentNodePosition.left < nodePosition.right &&
         currentNodePosition.bottom > nodePosition.top &&
         currentNodePosition.top < nodePosition.bottom) {
->>>>>>> 224b2051
         overlaps.push(node.id);
       }
     }
@@ -1922,17 +1915,18 @@
     return linkItems;
   }
 
-<<<<<<< HEAD
   function refreshNodePositions(nodes, links) {
     let sourceNodes:graphLayout.Node[] = [];
     let attributeNodes:graphLayout.Node[] = [];
     let dirty = false;
     for(let node of nodes) {
       let displayInfo = nodeDisplayInfo(node);
-      let graphNode:graphLayout.Node = {id: node.id, type: node.type, width: displayInfo.width, height: displayInfo.height };
+      let width = displayInfo.totalWidth;
+      let height = displayInfo.totalHeight;
+      let graphNode:graphLayout.Node = {id: node.id, type: node.type, width, height };
       if(displayInfo.left !== undefined && displayInfo.top !== undefined) {
-        graphNode.x = displayInfo.left + displayInfo.width / 2;
-        graphNode.y = displayInfo.top + displayInfo.height / 2;
+        graphNode.x = displayInfo.left + width / 2;
+        graphNode.y = displayInfo.top + height / 2;
       } else {
         dirty = true;
       }
@@ -1967,15 +1961,10 @@
     }
   }
 
-  function queryPreview(view) {
-    let viewId = view["view: view"];
-    var {nodes, links} = viewToEntityInfo(view);
-    refreshNodePositions(nodes, links);
-=======
   function queryPreview(view, entityInfo, boundingBox) {
     let viewId = view["view: view"];
-    var {nodes, links} = entityInfo;
->>>>>>> 224b2051
+    let {nodes, links} = entityInfo;
+    refreshNodePositions(nodes, links);
     var items = [];
     for(var node of nodes) {
       items.push(nodeItem(node, viewId));
@@ -1989,17 +1978,11 @@
 
   function queryCanvas(view, entityInfo) {
     let viewId = view["view: view"];
-<<<<<<< HEAD
-    let {nodes, links} = viewToEntityInfo(view);
+    let {nodes, links, nodeLookup} = entityInfo;
     refreshNodePositions(nodes, links);
-    let items = [];
     
-    for(let node of nodes) {
-=======
-    var {nodes, links, nodeLookup} = entityInfo;
     var items = [];
     for(var node of nodes) {
->>>>>>> 224b2051
       items.push(nodeItem(node, viewId));
     }
     let linkItems = drawLinks(links, items);
@@ -2059,7 +2042,7 @@
   }
 
   function nodeDisplayInfo(curNode) {
-    let text = curNode.name;
+    let text = curNode.name.toString();
     let small = false;
     let {left, top} = positions[curNode.id] || {};
     let height = nodeHeight + 2 * nodeHeightPadding;
@@ -2068,14 +2051,14 @@
     let bottom = top + height;
     let filterWidth;
     if(curNode.filter) {
-      filterWidth = Math.max(curNode.filter.value.length * nodeWidthMultiplier + 25, nodeWidthMin);
+      filterWidth = Math.max(curNode.filter.value.toString().length * nodeWidthMultiplier + 25, nodeWidthMin);
       // subtract the 15 pixel overlap that occurs between nodes and their filters
       right += filterWidth - 15;
     }
     if(small) {
       width = Math.max(text.length * nodeSmallWidthMultiplier + nodeWidthPadding, nodeWidthMin);
     }
-    return {left, top, right, bottom, width, height, text, filterWidth};
+    return {left, top, right, bottom, width, height, text, filterWidth, totalWidth: (curNode.filter ? width + filterWidth - 15 : width), totalHeight: height};
   }
 
   function nodeItem(curNode, viewId): any {
