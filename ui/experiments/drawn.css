--- conflicted
+++ resolved
@@ -1,12 +1,8 @@
 body { font-family:"Avenir"; }
-<<<<<<< HEAD
-* { display: flex; flex-direction:column; box-sizing: border-box; }
+* { display: flex; flex-direction:column; box-sizing: border-box; outline:none; }
 
 .flex-spacer { flex: 1; }
 
-=======
-* { display: flex; flex-direction:column; box-sizing: border-box; outline:none; }
->>>>>>> 975d3d0e
 .query { height: 100%; width: 100%; position:relative; flex-direction:row; }
 
 .query-selector-wrapper { flex-direction: row; height:100vh; }
