<!doctype html5>
<html>
    <head>
        <title>Eve</title>
        <meta http-equiv="X-UA-Compatible" content="IE=edge" />
        <meta http-equiv="Content-type" content="text/html; charset=utf-8" />
        <meta name="apple-mobile-web-app-capable" content="yes" />
        <!-- Run in full-screen mode. -->
        <meta name="apple-mobile-web-app-capable" content="yes" />

        <!-- Make the status bar black with white text. -->
        <meta name="apple-mobile-web-app-status-bar-style" content="black" />

        <!-- Customize home screen title. -->
        <meta name="apple-mobile-web-app-title" content="Web App" />

        <!-- Disable phone number detection. -->
        <meta name="format-detection" content="telephone=no" />

        <link href="css/root.css" rel="stylesheet" type="text/css"></link>
    </head>
<body>

    <script src="vendor/react.js" type="text/javascript"></script>
<<<<<<< HEAD
    <script src="vendor/velocity.min.js" type="text/javascript"></script>

    <script src="src/grid.js" type="text/javascript"></script>
=======
    <script src="vendor/uuid.js" type="text/javascript"></script>
>>>>>>> 48843a81
    <script src="src/jsml.js" type="text/javascript"></script>
    <script src="src/indexer.js" type="text/javascript"></script>
    <script src="src/start.js" type="text/javascript"></script>
</body>
</html><|MERGE_RESOLUTION|>--- conflicted
+++ resolved
@@ -20,15 +20,11 @@
         <link href="css/root.css" rel="stylesheet" type="text/css"></link>
     </head>
 <body>
-
     <script src="vendor/react.js" type="text/javascript"></script>
-<<<<<<< HEAD
+    <script src="vendor/uuid.js" type="text/javascript"></script>
     <script src="vendor/velocity.min.js" type="text/javascript"></script>
 
     <script src="src/grid.js" type="text/javascript"></script>
-=======
-    <script src="vendor/uuid.js" type="text/javascript"></script>
->>>>>>> 48843a81
     <script src="src/jsml.js" type="text/javascript"></script>
     <script src="src/indexer.js" type="text/javascript"></script>
     <script src="src/start.js" type="text/javascript"></script>
